--- conflicted
+++ resolved
@@ -64,15 +64,9 @@
     border-color: entry_focus_border($fc);
   }
   @if $t==insensitive {
-<<<<<<< HEAD
     color: if($tc != $text_color, mix($tc, $bg, 50%), $insensitive_fg_color);
     border-color: $insensitive_borders_color; // $borders_color;
     background-color: if($bg != $base_color, mix($bg, $base_color, 85%), $insensitive_bg_color);
-=======
-    color: if($tc != $text_color, mix($tc, $c, 50%), $insensitive_fg_color);
-    border-color: $borders_color;
-    background-color: if($c != $base_color, mix($c, $base_color, 85%), $insensitive_bg_color);
->>>>>>> 6903567b
     box-shadow: $_entry_edge;
   }
   @if $t==backdrop {
