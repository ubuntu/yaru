// Drawing mixins

// generic drawing of more complex things

@function _backdrop_color($c) {
// returns backdrop shade
@if variant == 'light' {
  @return lighten($c, 2%);
}
@else {
  @return darken($c, 2%);
  }
}

// @function _widget_edge($c:$borders_edge) {
// // outer highlight "used" on most widgets
//   @if $c == none { @return none; }
//   @else { @return 0 1px $c; }
// }

@mixin _shadows($list...) {
//
// Helper mixin to stack up to box-shadows;
//
  $shadows: null;

  @each $shadow in $list {
    @if $shadow!=none { $shadows: $shadows, $shadow; }
  }

  box-shadow: $shadows;
}

// entries
@function entry_focus_border($fc:$selected_bg_color) {
  @if $variant == 'light' { @return $fc; }
  @else { @return if($fc==$selected_bg_color, $selected_borders_color, darken($fc, 35%)); }
}

@function entry_focus_shadow($fc:$selected_bg_color) { @return /*0 0 2px 2px rgba(0, 0, 0, 0.025),*/ inset 0 0 0 1px $fc; }

@mixin entry($t, $fc:$selected_bg_color, $bg: $base_color, $tc: $text_color, $edge: none) {
//
// Entries drawing function
//
// $t: entry type
// $fc: focus color
// $edge: set to none to not draw the bottom edge or specify a color to not
//        use the default one
//
// possible $t values:
// normal, focus, insensitive, backdrop, backdrop-insensitive, osd, osd-focus, osd-backdrop;
//

  $_blank_edge: if($edge == none, none, 0 1px transparentize($edge, 1));
  $_entry_edge: if($edge == none, none, _widget_edge($edge));

  @if $t==normal {
    color: if($tc != $text_color, transparentize($tc, .1), $text_color);
    border-color: if($bg != $base_color, _border_color($bg), $borders_color);
    background-color: $bg;
    @include _shadows(entry_focus_shadow(transparentize($fc, 1)), $_entry_edge);
    // for the transition to work the number of shadows in different states needs to match, hence the transparent shadow here.
  }
  @if $t==focus {
    @include _shadows(entry_focus_shadow($fc), $_entry_edge);
    border-color: entry_focus_border($fc);
  }
  @if $t==insensitive {
    color: if($tc != $text_color, mix($tc, $bg, 50%), $insensitive_fg_color);
    border-color: $borders_color;
    background-color: if($bg != $base_color, mix($bg, $base_color, 85%), $insensitive_bg_color);
    box-shadow: $_entry_edge;
  }
  @if $t==backdrop {
    color: if($tc != $text_color, mix($tc, $bg, 80%), $backdrop_text_color);
    border-color: if($bg != $base_color, _border_color($bg), $backdrop_borders_color);
    background-color: if($bg != $base_color, lighten($bg, 1%), $backdrop_base_color);
    box-shadow: $_blank_edge;
  }
  @if $t==backdrop-insensitive {
    color: if($bg != $base_color, mix($tc, $bg, 35%), $backdrop_insensitive_color);
    border-color: if($bg != $base_color, _border_color($bg), $backdrop_borders_color);
    background-color: if($bg != $base_color, darken($bg, 15%), $insensitive_bg_color);
    box-shadow: $_blank_edge;
  }
  @if $t==osd {
    color: $osd_text_color;
    border-color: $osd_borders_color;
    background-color: transparentize(opacify($osd_borders_color, 1), 0.5);
    background-clip: padding-box;
    box-shadow: none;
    // text-shadow: 0 1px black;
    // -gtk-icon-shadow: 0 1px black;
  }
  @if $t==osd-focus {
    color: $osd_text_color;
    border-color: $selected_bg_color;
    background-color: transparentize(opacify($osd_borders_color, 1), 0.5);
    background-clip: padding-box;
    box-shadow: entry_focus_shadow($fc);
    // text-shadow: 0 1px black;
    // -gtk-icon-shadow: 0 1px black;
  }
  @if $t==osd-insensitive {
    color: $osd_insensitive_fg_color;
    border-color: $osd_borders_color;
    background-color: $osd_insensitive_bg_color;
    background-clip: padding-box;
    box-shadow: none;
    // text-shadow: none;
    // -gtk-icon-shadow: none;
  }
  @if $t==osd-backdrop {
    color: $osd_text_color;
    border-color: $osd_borders_color;
    background-color: transparentize(opacify($osd_borders_color, 1), 0.5);
    background-clip: padding-box;
    box-shadow: none;
    // text-shadow: none;
    // -gtk-icon-shadow: none;
  }
}

// buttons

@function _border_color($c, $darker: false) {
  @if $darker == true {
    @if lightness($c)<30% { @return darken($c, 20%); }
    @else { @return darken($c, 10%); }
  }
  @else {
    @if lightness($c)<30% { @return darken($c, 15%); }
    @else { @return darken($c, 5%); }
  }
}

@function _text_shadow_color ($tc: $fg_color, $bg: $bg_color) {
<<<<<<< HEAD
//
=======
>>>>>>> ae2fc56b
// calculate the color of text shadows
//
// $tc is the text color
// $bg is the background color
//
  $_lbg: lightness($bg)/100%;
  @if lightness($tc)<50% { @return transparentize(white, 1-$_lbg/($_lbg*1.3)); }
  @else { @return transparentize(black, $_lbg*0.8); }
}

@function _button_hilight_color($c) {
//
// calculate the right top hilight color for buttons
//
// $c: base color;
//
  @if lightness($c)>95% { @return transparentize(black, 0.85); }
  @else if lightness($c)>90% { @return transparentize(black, 0.85); }
  @else if lightness($c)>80% { @return transparentize(black, 0.85); }
  @else if lightness($c)>50% { @return transparentize(black, 0.85); }
  @else if lightness($c)>40% { @return transparentize(black, 0.7); }
  @else { @return transparentize(black, 0.6); }
}

@mixin _button_text_shadow ($tc:$fg_color, $bg:$bg_color) {
//
// helper function for the text emboss effect
//
// $tc is the optional text color, not the shadow color
//
// TODO: this functions needs a way to deal with special cases
//

  $_shadow: _text_shadow_color($tc, $bg);

  @if lightness($tc)<50% {
    text-shadow: 0 1px $_shadow;
    -gtk-icon-shadow: 0 1px $_shadow;
  }
  @else {
    text-shadow: 0 -1px $_shadow;
    -gtk-icon-shadow: 0 -1px $_shadow;
  }
}

@mixin button($t, $c:$button_bg_color, $tc:$fg_color, $edge: true) {
//
// Button drawing function
//
// $t:    button type,
// $c:    base button color for colored* types
// $tc:   optional text color for colored* types
// $edge: set to none to not draw the bottom edge or specify a color to not
//        use the default one
//
// possible $t values:
// normal, hover, active, insensitive, insensitive-active,
// backdrop, backdrop-active, backdrop-insensitive, backdrop-insensitive-active,
// osd, osd-hover, osd-active, osd-insensitive, osd-backdrop, undecorated
//
// This mixin sets the $button_fill global variable which containts the button background-image
//
  $_button_edge: if($edge == none, transparent, _button_hilight_color($c));
  $_pressed: transparentize(black, 0.6);

  @if $t==normal {
  //
  // normal button
  //
    $_bg: if(lightness($c)>50%, $c, lighten($c, 5%));
    color: $tc;
    outline-color: transparentize($tc, 0.7);
    background-color: $_bg;
    border-color: if($c != $button_bg_color, _border_color($c), $borders_color);
    @if $c != $button_bg_color { border-bottom-color: _border_color($c, true); }
    @include _shadows(inset 0 -1px $_button_edge);
  }

  @else if $t==hover {
  //
  // hovered button
  //
    $_bg: if(lightness($c)>50%, darken($c, 5%), lighten($c, 8%));
    color: $tc;
    outline-color: transparentize($tc, 0.7);
    background-color: $_bg;
    border-color: _border_color($_bg);
    @if $c != $button_bg_color { border-bottom-color: _border_color($c, true); }
    @include _shadows(inset 0 -1px $_button_edge);
  }

  @if $t==normal-alt {
  //
  // normal button alternative look
  //
    color: $tc;
    outline-color: transparentize($tc, 0.7);
    background-color: $c;
    border-color: if($c != $button_bg_color, _border_color($c), $alt_borders_color);
    box-shadow: none;
  }

  @else if $t==hover-alt {
  //
  // hovered button alternative look
  //
    color: $tc;
    outline-color: transparentize($tc, 0.7);
    background-color: $c;
    border-color: if($c != $button_bg_color, _border_color($c), $alt_borders_color);
    box-shadow: none;
  }

  @else if $t==active {
  //
  // pushed button
  //
    $_bg: if(lightness($c)>50%, darken($c, 10%), lighten($c, 3%));
    //
    color: $tc;
    outline-color: transparentize($tc, 0.7);
    background-color: $_bg;
    border-color: _border_color($_bg);
    @if $c != $button_bg_color { border-bottom-color: _border_color($c, true); }
    @if $edge == none { box-shadow: none; }
    @else { @include _shadows(inset 0 2px 3px -1px $_pressed); }
  }

  @else if $t==insensitive {
  //
  // insensitive button
  //
    $_bg: if($c != $button_bg_color, mix($c, darken($base_color, if(lightness($c)>50%, 0%, 95%)), 85%),
          $insensitive_bg_color);

    label, & { color: if($tc != $fg_color, mix($tc, $_bg, 50%), $insensitive_fg_color); }

    background-color: $_bg;
    border-color: if($c != $button_bg_color, _border_color($c), $insensitive_borders_color);
    @if $edge == none { box-shadow: none; }
    @else { @include _shadows(inset 0 -1px transparent); }
  }

  @else if $t==insensitive-active {
  //
  // insensitive pushed button
  //
    $_bg: darken(mix($c, darken($base_color, if(lightness($c)>50%, 0, 95%)), 85%), 8%);

    label, & { color: if($c != $button_bg_color, mix($tc, $_bg, 60%), $insensitive_fg_color); }

    background-color: $_bg;
    border-color: if($c != $button_bg_color, _border_color($c), $insensitive_borders_color);
    @if $edge == none { @include _shadows(inset 0 2px 3px -1px lighten($_pressed, 40%)); }
    @else { box-shadow: none; }
  }

  @else if $t==backdrop {
  //
  // backdrop button
  //
    $_bg: if($c != $button_bg_color, $c, $backdrop_bg_color);

    label, & { color: if($tc != $fg_color, mix($tc, $_bg, 80%), $backdrop_fg_color); }

    background-color: $_bg;
    border-color: if($c != $button_bg_color, _border_color($c), $backdrop_borders_color);
    box-shadow: none;
  }

  @else if $t==backdrop-active {
  //
  // backdrop pushed button
  //
    $_bg: darken(mix($c, darken($base_color, if(lightness($c)>50%, 0, 95%)), 85%), 8%);

    label, & { color: if($tc != $fg_color, mix($tc, $_bg, 80%), $backdrop_fg_color); }

    background-color: $_bg;
    border-color: if($c != $button_bg_color, _border_color($c), $backdrop_borders_color);
    box-shadow: none;
  }

  @else if $t==backdrop-insensitive {
  //
  // backdrop insensitive button
  //

    $_bg: if($c != $button_bg_color, mix($c, darken($base_color, if(lightness($c)>50%, 0, 95%)), 85%), $insensitive_bg_color);

    label, & { color: if($c != $button_bg_color, mix($tc, $_bg, 35%), $backdrop_insensitive_color); }

    background-color: $_bg;
    border-color: if($c != $button_bg_color, _border_color($c), $backdrop_borders_color);
    box-shadow: none;
  }

  @else if $t==backdrop-insensitive-active {
  //
  // backdrop insensitive pushed button
  //

    $_bg: darken(mix($c, darken($base_color, if(lightness($c)>50%, 0, 95%)), 85%), 8%);

    label { color: if($c != $button_bg_color, mix($tc, $_bg, 35%), $backdrop_insensitive_color); }

    background-color: $_bg;
    border-color: if($c != $button_bg_color, _border_color($c), $backdrop_borders_color);
    box-shadow: none;
  }

  @else if $t==osd {
  //
  // normal osd button
  //
    $_bg: if($c != $button_bg_color, transparentize($c, 0.5), $osd_bg_color);

    color: $osd_fg_color;
    border-color: $osd_borders_color;
    background-color: $_bg;
    background-clip: padding-box;
    box-shadow: inset 0 1px transparentize(white, 0.9);
    text-shadow: 0 1px black;
    -gtk-icon-shadow: 0 1px black;
    outline-color: transparentize($osd_fg_color, 0.7);
  }

  @else if $t==osd-hover {
  //
  // active osd button
  //
    $_bg: if($c != $button_bg_color, transparentize($c, 0.3), lighten($osd_bg_color, 12%));

    color: white;
    border-color: $osd_borders_color;
    background-color: $_bg;
    background-clip: padding-box;
    box-shadow: inset 0 1px transparentize(white, 0.9);
    text-shadow: 0 1px black;
    -gtk-icon-shadow: 0 1px black;
    outline-color: transparentize($osd_fg_color, 0.7);
  }

  @else if $t==osd-active {
  //
  // active osd button
  //
    $_bg: if($c != $button_bg_color, $c, $osd_borders_color);

    color: white;
    border-color: $osd_borders_color;
    background-color: $_bg;
    background-clip: padding-box;
    box-shadow: none;
    text-shadow: none;
    -gtk-icon-shadow: none;
    outline-color: transparentize($osd_fg_color, 0.7);
  }

  @else if $t==osd-insensitive {
  //
  // insensitive osd button
  //
    color: $osd_insensitive_fg_color;
    border-color: $osd_borders_color;
    background-color: $osd_insensitive_bg_color;
    background-clip: padding-box;
    box-shadow: none;
    text-shadow: none;
    -gtk-icon-shadow: none;
  }

  @else if $t==osd-backdrop {
  //
  // backdrop osd button
  //
    $_bg: if($c != $button_bg_color, transparentize($c, 0.5), $osd_bg_color);

    color: $osd_fg_color;
    border-color: $osd_borders_color;
    background-color: $_bg;
    background-clip: padding-box;
    box-shadow: none;
    text-shadow: none;
    -gtk-icon-shadow: none;
  }

  @else if $t==undecorated {
  //
  // reset
  //
    border-color: transparent;
    background-color: transparent;
    background-image: transparent;
    box-shadow: none;
    text-shadow: none;
    -gtk-icon-shadow: none;
  }
}

@mixin restyle_button_states($c: $headerbar_bg_color, $tc: $headerbar_fg_color, $retain_borders: true, $edge: true) {
  // restyles button states
  // used to quickly loop through each state for headerbar button
  // retain borders is used to signify if buttons are flat or not
  // if flat then they don't need a border color or background color for certain states

  &:hover {
    @include button(hover, $c, $tc, $edge);
  }

  &:active, &:checked {
    @include button(active, $c, $tc, $edge);
  }

  &:disabled {
    @include button(insensitive, $c, $tc, $edge);
    @if $retain_borders == false { border-color: transparent; background-color: transparent; }
  }

  &:backdrop {
    @include button(backdrop, $c, $tc, $edge);
    @if $retain_borders == false { border-color: transparent; background-color: transparent; }

    &:active,
    &:checked {
      @include button(backdrop-active, $c, $tc, $edge);
    }

    &:disabled {
      @include button(backdrop-insensitive, $c, $tc, $edge);
      @if $retain_borders == false { border-color: transparent; background-color: transparent; }

      &:active,
      &:checked {
        @include button(backdrop-insensitive-active, $c, $tc, $edge);
      }
    }
  }
}

@mixin overshoot($p, $t:normal, $c:$fg_color) {
//
// overshoot
//
// $p: position
// $t: type
// $c: base color
//
// possible $p values:
// top, bottom, right, left
//
// possible $t values:
// normal, backdrop
//

  $_small_gradient_length: 5%;
  $_big_gradient_length: 100%;

  $_position: center top;
  $_small_gradient_size: 100% $_small_gradient_length;
  $_big_gradient_size: 100% $_big_gradient_length;

  @if $p==bottom {
    $_position: center bottom;
    $_linear_gradient_direction: to top;
  }

  @else if $p==right {
    $_position: right center;
    $_small_gradient_size: $_small_gradient_length 100%;
    $_big_gradient_size: $_big_gradient_length 100%;
  }

  @else if $p==left {
    $_position: left center;
    $_small_gradient_size: $_small_gradient_length 100%;
    $_big_gradient_size: $_big_gradient_length 100%;
  }

  $_small_gradient_color: $c;
  $_big_gradient_color: $c;

  @if $c==$fg_color {
    $_small_gradient_color: darken($borders_color, 10%);
    $_big_gradient_color: $fg_color;

    @if $t==backdrop { $_small_gradient_color: $backdrop_borders_color; }
  }

  $_small_gradient: -gtk-gradient(radial,
                                  $_position, 0,
                                  $_position, 0.5,
                                  to($_small_gradient_color),
                                  to(transparentize($_small_gradient_color, 1)));

  $_big_gradient: -gtk-gradient(radial,
                                $_position, 0,
                                $_position, 0.6,
                                from(transparentize($_big_gradient_color, 0.93)),
                                to(transparentize($_big_gradient_color, 1)));

  @if $t==normal {
    background-image: $_small_gradient, $_big_gradient;
    background-size: $_small_gradient_size, $_big_gradient_size;
  }

  @else if $t==backdrop {
    background-image: $_small_gradient;
    background-size: $_small_gradient_size;
  }

  background-repeat: no-repeat;
  background-position: $_position;

  background-color: transparent; // reset some properties to be sure to not inherit them somehow
  border: none;                  //
  box-shadow: none;              //
}

@mixin undershoot($p) {
//
// undershoot
//
// $p: position
//
// possible $p values:
// top, bottom, right, left
//

  $_undershoot_color_dark: transparentize(black, 0.8);
  $_undershoot_color_light: transparentize(white, 0.8);

  $_gradient_dir: left;
  $_dash_bg_size: 10px 1px;
  $_gradient_repeat: repeat-x;
  $_bg_pos: center $p;

  background-color: transparent; // shouldn't be needed, but better to be sure;

  @if ($p == left) or ($p == right) {
    $_gradient_dir: top;
    $_dash_bg_size: 1px 10px;
    $_gradient_repeat: repeat-y;
    $_bg_pos: $p center;
  }

  background-image: linear-gradient(to $_gradient_dir, // this is the dashed line
                                    $_undershoot_color_light 50%,
                                    $_undershoot_color_dark 50%);

  padding-#{$p}: 1px;
  background-size: $_dash_bg_size;
  background-repeat: $_gradient_repeat;
  background-origin: content-box;
  background-position: $_bg_pos;
  border: none;
  box-shadow: none;
}

@mixin infobar($c) {
//
// styles infobar
//
    &:backdrop, & {
      label, & { color: $selected_fg_color; }
      background-color: $c;
      border-color: darken($c, 10%);
    }

    &:backdrop { background-color: lighten($c, 1%); }

    button {
      @include button(normal, $c, $selected_fg_color, none);
      &:hover { @include button(hover, $c, $selected_fg_color, none); }
      &:active,
      &:checked { @include button(active, $c, $selected_fg_color, none); }
      &:disabled { @include button(insensitive,$c,$selected_fg_color,none); }

      &:backdrop {
        @include button(backdrop, $c, $selected_fg_color, none);
        border-color: _border_color($c);

        &:disabled {
          @include button(backdrop-insensitive, $c,
                          $selected_fg_color, none);
          border-color: _border_color($c);
        }
      }
    }

    selection { background-color: darken($c, 10%); }
}<|MERGE_RESOLUTION|>--- conflicted
+++ resolved
@@ -136,10 +136,6 @@
 }
 
 @function _text_shadow_color ($tc: $fg_color, $bg: $bg_color) {
-<<<<<<< HEAD
-//
-=======
->>>>>>> ae2fc56b
 // calculate the color of text shadows
 //
 // $tc is the text color
