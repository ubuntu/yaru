// Drawing mixins

// generic drawing of more complex things

@function _backdrop_color($c) {
  // adjusts colors for use in the backdrop state
  @if $light {
    @return if($c!=white, lighten($c, 5%), transparentize(white, 0.3));
  }
  @else {
    @if $c==$orange or $c==$hb_pathbar_bg {
      @return lighten($c, 5%);
    } @else {
      @return darken($c, 2%);
    }
  }
}

@mixin _shadows($list...) {
//
// Helper mixin to stack up to box-shadows;
//
  $shadows: null;

  @each $shadow in $list {
    @if $shadow!=none { $shadows: $shadows, $shadow; }
  }

  box-shadow: $shadows;
}

// entries
@function entry_focus_border($fc:$selected_bg_color) {
  @if $variant == 'light' { @return $fc; }
  @else { @return if($fc==$selected_bg_color, _border_color($selected_bg_color), darken($fc, 35%)); }
}

@function entry_focus_shadow($fc:$selected_bg_color) { @return 0 0 2px 2px transparentize($fc, .8); }
// @function entry_focus_shadow($fc:$selected_bg_color) { @return none; }

@mixin entry($t, $fc:$selected_bg_color, $c: $base_color, $tc: $fg_color, $edge: none) {
//
// Entries drawing function
//
// $t: entry type
// $fc: focus color
// $edge: set to none to not draw the bottom edge or specify a color to not
//        use the default one
//
// possible $t values:
// normal, focus, insensitive, backdrop, backdrop-insensitive, osd, osd-focus, osd-backdrop;
//

  $_blank_edge: if($edge == none, none, 0 1px transparentize($edge, 1));
  $_entry_edge: inset 0 1px 1px 0px rgba(0, 0, 0, if($c==$headerbar_bg_color, .15, 0.05));

  @if $t==normal {
    $_bc: if($c == $headerbar_bg_color, lighten($hb_pathbar_bg, 5%), $c);
    color: if($tc != $fg_color, transparentize($tc, .1), $fg_color);
    border-color: if($c != $base_color, transparent, $borders_color);
    @if $variant == 'light' {
      border-top-color: darken($_bc, if($c != $base_color, 12%, 20%));
    }
    else {
      border-top-color: darken($_bc, if($c != $base_color, 12%, 20%));
    }
    background-color: $_bc;
    @include _shadows($_entry_edge);
    // for the transition to work the number of shadows in different states needs to match, hence the transparent shadow here.
  }
  @if $t==focus {
    @include _shadows($_entry_edge);
    border-color: entry_focus_border($fc);
  }
  @if $t==insensitive {
    background-color: if($c != $base_color, mix($c, if($c == $headerbar_bg_color, $headerbar_bg_color, $base_color), 85%), $insensitive_bg_color);
    border-color: if($c == $headerbar_bg_color, $hb_pathbar_bg, $borders_edge);
    box-shadow: none;
    color: if($tc != $text_color, mix($tc, $c, 50%), $insensitive_fg_color);
  }
  @if $t==backdrop {
    $_bg: null;
    $_tc: null;
    @if $c == $headerbar_bg_color {
        $_bg: $hb_button_bg_hover;
        $_tc: $backdrop_headerbar_text_color;
    } @else {
        $_bg: if($variant=='light',_backdrop_color($c),darken($c,1%));
        $_tc: if($tc != $text_color, mix($tc, $c, 80%), $backdrop_text_color);
    }

    background-color: $_bg;
    border-color: if($c != $base_color, $hb_pathbar_border_backdrop, $backdrop_borders_color);
    box-shadow: none;
    color: $_tc;

    label, & { color: $_tc; }
  }
  @if $t==backdrop-insensitive {
    background-color: transparent; //if($c == $headerbar_bg_color, $graphite, transparent);
    border-color: if($c != $base_color, $hb_pathbar_bg_backdrop, transparentize($backdrop_borders_color, 0.5));
    box-shadow: none;
    color: if($c != $base_color, mix($tc, $c, 35%), $backdrop_insensitive_color);

    label, & { color:  $backdrop_fg_color; }
  }
  @if $t==osd {
    color: $osd_text_color;
    border-color: $osd_borders_color;
    background-color: transparentize(opacify($osd_borders_color, 1), 0.5);
    background-clip: padding-box;
    box-shadow: none;
    // text-shadow: 0 1px black;
    // -gtk-icon-shadow: 0 1px black;
  }
  @if $t==osd-focus {
    color: $osd_text_color;
    border-color: $selected_bg_color;
    background-color: transparentize(opacify($osd_borders_color, 1), 0.5);
    background-clip: padding-box;
    // box-shadow: entry_focus_shadow($fc);
    // text-shadow: 0 1px black;
    // -gtk-icon-shadow: 0 1px black;
  }
  @if $t==osd-insensitive {
    color: $osd_insensitive_fg_color;
    border-color: $osd_borders_color;
    background-color: $osd_insensitive_bg_color;
    background-clip: padding-box;
    box-shadow: none;
    // text-shadow: none;
    // -gtk-icon-shadow: none;
  }
  @if $t==osd-backdrop {
    color: $osd_text_color;
    border-color: $osd_borders_color;
    background-color: transparentize(opacify($osd_borders_color, 1), 0.5);
    background-clip: padding-box;
    box-shadow: none;
    // text-shadow: none;
    // -gtk-icon-shadow: none;
  }
}

// buttons

@function _border_color($c, $darker: false) {
  @if $darker == true {
    @if lightness($c)<40% { @return darken($c, 20%); }
    @else { @return darken($c, 10%); }
  }
  @else {
    @if lightness($c)<40% { @return darken($c, 15%); }
    @else { @return darken($c, 13%); }
  }
}

@function _text_shadow_color ($tc: $fg_color, $bg: $bg_color) {
// calculate the color of text shadows
//
// $tc is the text color
// $bg is the background color
//
  $_lbg: lightness($bg)/100%;
  @if lightness($tc)<50% { @return transparentize(white, 1-$_lbg/($_lbg*1.3)); }
  @else { @return transparentize(black, $_lbg*0.8); }
}

@function _button_hilight_color($c) {
//
// calculate the right top hilight color for buttons
//
// $c: base color;
//
  @if lightness($c)>95% { @return white; }
  @else if lightness($c)>90% { @return transparentize(white, 0.2); }
  @else if lightness($c)>80% { @return transparentize(white, 0.4); }
  @else if lightness($c)>50% { @return transparentize(white, 0.6); }
  @else if lightness($c)>40% { @return transparentize(white, 0.8); }
  @else { @return transparentize(white, 0.95); }
}

@mixin _button_text_shadow ($tc:$fg_color, $bg:$bg_color) {
//
// helper function for the text emboss effect
//
// $tc is the optional text color, not the shadow color
//
// TODO: this functions needs a way to deal with special cases
//

  $_shadow: _text_shadow_color($tc, $bg);

  @if lightness($tc)<50% {
    text-shadow: 0 1px $_shadow;
    -gtk-icon-shadow: 0 1px $_shadow;
  }
  @else {
    text-shadow: 0 -1px $_shadow;
    -gtk-icon-shadow: 0 -1px $_shadow;
  }
}

@mixin button($t, $c:$button_bg_color, $tc:$fg_color, $flat:false) {
  // Button drawing function
  //
  // $t:    button type,
  // $c:    base button color for colored* types
  // $tc:   optional text color for colored* types
  // $flat:  true/false
  //
  // possible $t values:
  // normal, hover, active, insensitive, insensitive-active,
  // backdrop, backdrop-hover, backdrop-active, backdrop-insensitive, backdrop-insensitive-active,
  // osd, osd-hover, osd-active, osd-insensitive, osd-backdrop, undecorated

  $_pressed: if(lightness($c)<15%, transparentize(black, 0.4), transparentize(black, 0.8));
  $shadow: null;
  @if $variant == "dark" or $c != $button_bg_color { $shadow: 0px 2px 2px -1px $borders_edge, inset 0 -1px _button_hilight_color($c); }
  @else { $shadow: 0px 2px 2px -1px $borders_edge; }

  $_border: if($c == $button_bg_color, $borders_color, darken($c, 10%));

  @if $t==normal {
    // normal button
    background-color: $c;
    color: $tc;

    @if $flat {
      border-color: $c;
      box-shadow: none;
    } @else {
      border-color: $_border;
      box-shadow: 0 1px transparentize(black, 0.9);
    }
  }

  @else if $t==hover {
    // hovered button
    -gtk-icon-effect: highlight;

    $_bg: null;

    @if $c==$headerbar_bg_color { $_bg: lighten($c, 15%); }
    @else if $c==$success_color or $destructive_color or $neutral_color or $purple { $_bg: lighten($c, 5%); }
    @else if $c==$button_bg_color {
      @if $variant=='light' { $_bg: lighten($c, 25%); }
      @else { $_bg: lighten($c, 1%); }
    }

    background-color: $_bg;
    color: $tc;

    @if $flat {
      border-color: $_bg;
      box-shadow: none;
    } @else {
      border-color: $_border;
      border-bottom-color: darken($_border, if($c == $headerbar_bg_color or $c == $button_bg_color, 15%, 12%));
      box-shadow: 0 1px transparentize(black, 0.85);
    }
  }

  @else if $t==active {
    $_bg: null;
    $_border_top_color: null;

    @if $c==$headerbar_bg_color {
      $_bg: lighten($c, 10%);
      $_border: darken($c, 3%);
      $_border_top_color: darken($_border, 20%);
    }
    @else if $c==$button_bg_color{
      @if $variant=='light' {
        $_bg: darken($c, 7%);
        $_border: $borders_color;
        $_border_top_color: darken($_border, 25%);
      }
      @else {
        $_bg: darken($button_bg_color,10%);
        $_border: $borders_color;
        $_border_top_color: darken($_border, 8%);
      }
    }
    @else if $c==$success_color or $destructive_color or $neutral_color or $purple {
      $_bg: darken($c, 10%);
      $_border: darken($c, 15%);
      $_border_top_color: darken($_border, 5%);
    }

    box-shadow: inset 0 1px 1px 0px rgba(0, 0, 0, if($c==$headerbar_bg_color, .15, 0.05));
    border-color: $_border;
    border-top-color: $_border_top_color;
    background-color: $_bg;
  }

  @else if $t==active-hover {
    $_bg: none;

    @if $c == $headerbar_bg_color {
      $_bg: lighten($c, 20%);
    } @else {
      @if $flat == true { $c: darken($c, 5%); }
      $_bg: if(lightness($c)<35%, lighten($c, 18%), darken($c, 7%));
      $_bg: transparentize($_bg, 0.4);
    }

    background-color: $_bg;
    @if $variant=='dark' and $c != $headerbar_bg_color { background-color: darken($button_bg_color,9%); }
  }

  @else if $t==insensitive {
    // insensitive button
    $_bg: null;
    @if $c == $button_bg_color {
        $_bg: $bg_color;
    } @else if $c == $headerbar_bg_color {
        $_bg: $c;
    } @else if $c == $red or $green or $yellow or $blue or $purple {
        $_bg: transparentize($c, .1);
    }
      @else {
        $_bg: darken($c, 20%);
    }

    background-color: $_bg;

    @if $flat {
      border-color: $_bg;
      box-shadow: none;
    } @else {
      border-color: if($c!=$button_bg_color, $c, $insensitive_borders_color);
      box-shadow: 0 1px transparent;
    }

    label, & {
      $_label_alpha: if($tc == $headerbar_fg_color, 0.25, 0);
      $_label_color: none;

      @if $c == $success_color {
        $_label_color: $porcelain;
        $_label_alpha: 0.45;
      } @else if $tc == $fg_color {
        $_label_color: $insensitive_fg_color;
        $_label_alpha: 0;
      } @else {
        $_label_color: mix($tc, $_bg, 50%);
        $_label_alpha: 0.25;
      }

      color: transparentize($_label_color, $_label_alpha);
    }
  }

  @else if $t==insensitive-active {
    // insensitive pushed button
    $_from: $c;
    $_to: if($c==$headerbar_bg_color, $headerbar_bg_color, $base_color);
    $_mix: mix($_from, $_to, 85%);

    $_bg: darken($_mix, 8%);
    background-color: $_bg;

    @if $flat {
      border-color: $_bg;
      box-shadow: none;
    } @else {
      border-color: $insensitive_borders_color;
      border-top-color: darken($insensitive_borders_color, 10%);
      box-shadow: inset 0 1px 1px 0px rgba(0, 0, 0, if($c==$headerbar_bg_color, .15, 0.05));
    }

    label, & { color: if($c != $button_bg_color, mix($tc, $_bg, 60%), $insensitive_fg_color); }
  }

  @else if $t == backdrop {
    // backdrop button
    $_bc: if($c != $button_bg_color, _backdrop_color(_border_color($c)), $backdrop_borders_color);

    $_bg: null;
    @if $c == $headerbar_bg_color {
      $_bg: $backdrop_headerbar_bg_color;
    } @else if $c == $button_bg_color {
      $_bg: $button_backdrop_bg_color;
    } @else {
      $_bg: _backdrop_color($c);
    }

    -gtk-icon-effect: dim;
    background-color: $_bg;
    border-color: if($flat==true, $_bg, $_bc);
    box-shadow: none;

    label, & { color: if($tc != $fg_color, mix($tc, $_bg, 60%), $backdrop_text_color); }
  }

  @else if $t==backdrop-hover {
    $_bg: null;
    @if $c==$headerbar_bg_color { $_bg: lighten($backdrop_headerbar_bg_color, 6%); }
    @else if $c==$success_color or $destructive_color or $neutral_color or $purple {
      $_c: _backdrop_color($c);
      $_bg: lighten($_c, 5%);
    } @else if $c==$button_bg_color {
      $_bg: if($light, lighten($button_backdrop_bg_color, 25%), lighten($button_backdrop_bg_color, 1%) );
    }

    color: $tc;

    @if $flat {
      background-color: $_bg;
      border-color: $_bg;
      box-shadow: none;
    } @else {
      border-color: $_border;
      border-bottom-color: darken($_border, if($c == $headerbar_bg_color or $c == $button_bg_color, 15%, 12%));
      box-shadow: 0 1px transparentize(black, 0.85);
    }
  }
  @else if $t==backdrop-active {
    // backdrop pushed button

    $_bg: null;
    $_bc: if($c != $button_bg_color, _backdrop_color(_border_color($c)), $backdrop_borders_color);

    @if $c==$headerbar_bg_color {
      $_bg: mix($c, $headerbar_bg_color, 85%);
    } @else if $c!=$headerbar_bg_color and $variant=='light'{
      $_bg: darken($c, 12%);
    }
    @else if $c!=$headerbar_bg_color and $variant=='dark'{
      $_bg: darken($c, 7%);
    }

    $_border_top_color: null;
    @if $c==$headerbar_bg_color { $_border_top_color: darken($_border,10%);}
    @else if $c==$button_bg_color {
      @if $variant=='light' { $_border_top_color: darken($_border,10%);}
      @else { $_border_top_color: darken($_border,2%);}
    }

    //box-shadow: none;
    background-color: $_bg;
    border-color: if($flat==true, $_bg, $_bc);
    border-top-color: $_border_top_color;//if($flat==true, $_bg, darken($_border, if($c == $headerbar_bg_color or $c == $button_bg_color, 10%, 6%)));
    box-shadow: none;

    label, & { color: if($tc != $fg_color, mix($tc, $_bg, 80%), $backdrop_fg_color); }
  }

  @else if $t==backdrop-insensitive {
    // backdrop insensitive button

    $_bc: if($c != $button_bg_color, _backdrop_color(_border_color($c)), $backdrop_borders_color);

    $_bg: null;
    @if $c == $button_bg_color {
        $_bg: $backdrop_bg_color;
    } @else if $c == $headerbar_bg_color {
        $_bg: transparent;
        background-image: none;
        text-shadow: none;
        -gtk-icon-shadow: none;
    }
    @else if $c == $red or $green or $yellow or $blue or $purple {
        $_bg: transparentize($c, .1);
    }
    @else {
        $_bg: darken($c, 20%);
    }

    background-color: $_bg;
    border-color: if($flat==true, $_bg, $_bc);
    box-shadow: none;

    label, & { color: if($c != $button_bg_color, mix($tc, $_bg, 35%), transparentize($backdrop_text_color, 0.3)); }
  }

  @else if $t==backdrop-insensitive-active {
    // backdrop insensitive pushed button
    $_bg: null;
    $_bc: if($c != $button_bg_color, _backdrop_color(_border_color($c)), $backdrop_borders_color);
    @if $c == $headerbar_bg_color {
      $_bg: mix($c, $headerbar_bg_color, 85%);
    }
    @else if $c!=$headerbar_bg_color and $variant=='light'{
      $_bg: darken($c, 15%);
    }
    @else if $c!=$headerbar_bg_color and $variant=='dark'{
      $_bg: darken($c, 5%);
    }

    //box-shadow: none;
    background-color: $_bg;
    border-color: if($flat==true, $_bg, $_bc);
    $_border_top_color: null;
    @if $c==$headerbar_bg_color { $_border_top_color: darken($_border,15%);}
    @else if $c==$button_bg_color {
      @if $variant=='light' { $_border_top_color: darken($_border,15%);}
      @else { $_border_top_color: darken($_border,1%);}
    }
    border-top-color: $_border_top_color;

    label { color: if($c != $button_bg_color, mix($tc, $_bg, 35%), transparentize($backdrop_text_color, 0.5)); }
  }

  @else if $t==osd {
  //
  // normal osd button
  //
    $_bg: if($c != $button_bg_color, transparentize($c, 0.5), $osd_button_bg_color);

    color: $osd_fg_color;
    border-color: _border_color($_bg);
    background-color: $_bg;
    background-clip: padding-box;
    box-shadow: inset 0 -1px 1px _button_hilight_color($_bg);
  }

  @else if $t==osd-hover {
  //
  // active osd button
  //
    $_bg: if($c != $button_bg_color, transparentize($c, 0.3), lighten($osd_button_bg_color, 12%));

    color: white;
    border-color: _border_color($_bg);
    background-color: $_bg;
    background-clip: padding-box;
    box-shadow: inset 0 -1px 1px _button_hilight_color($_bg);
  }

  @else if $t==osd-active {
  //
  // active osd button
  //
    $_bg: if($c != $button_bg_color, $c, $osd_button_bg_color);

    color: white;
    border-color: _border_color($_bg);
    background-color: $_bg;
    background-clip: padding-box;
    box-shadow: inset 0 2px 3px -1px $_pressed;
  }

  @else if $t==osd-insensitive {
  //
  // insensitive osd button
  //
    color: $osd_insensitive_fg_color;
    background-color: $osd_insensitive_bg_color;
    border-color: _border_color($osd_insensitive_bg_color);
    background-clip: padding-box;
    box-shadow: none;
  }

  @else if $t==osd-backdrop {
  //
  // backdrop osd button
  //
    $_bg: if($c != $button_bg_color, transparentize($c, 0.5), $osd_bg_color);

    color: $osd_fg_color;
    border-color: _border_color($_bg);
    background-color: $_bg;
    background-clip: padding-box;
    box-shadow: none;
  }

  @else if $t==undecorated {
  //
  // reset
  //
    border-color: transparent;
    background-color: transparent;
    background-image: none;
    box-shadow: none;
    text-shadow: none;
    -gtk-icon-shadow: none;
  }
}

@mixin check($t, $c:white, $tc:white) {
  // Check/Radio drawing function
  //
  // $t:    check/radio type,
  // $c:    base button color for colored* types
  // $tc:   optional text color for colored* types
  //
  // possible $t values:
  // normal, hover, active, insensitive, backdrop, backdrop-insensitive

  $_checked: if($c==$success_color, true, false);
  $_border_color: if($_checked, $c, if($light, $borders_color, white));
  $_dim_border_color: transparentize($_border_color, if($light, 0.3, 0.7));
  $_dim_background: if($light, $dark_fill, $slate);

  @if $t==normal  {
    background-color: $c;
    border-color: $_border_color;
    box-shadow: 0 1px transparentize(black, 0.95);
    color: $tc;
  }

  @if $t==hover {
    -gtk-icon-effect: highlight;
    background-color: if($c!=white, lighten($c, 7%), darken($c, 5%));
  }

  @if $t==active {
    box-shadow: inset 0 1px 1px 0px if($light, rgba(0, 0, 0, 0.2), black);
  }

  @if $t==insensitive {
    $_bg: if($_checked, $_dim_background , mix($c, $base_color, 50%));
    background-color: $_bg;
    border-color: if($_checked, $_bg, $_dim_border_color);
    box-shadow: none;
    color: transparentize($tc, 0.3);
  }

  @if $t==backdrop {
    -gtk-icon-effect: dim;

    background-color: if($_checked, _backdrop_color($c), $bg_color);
    border-color: $_dim_border_color;
    box-shadow: 0 1px transparentize(black, 0.95);
    color: $tc;
  }

  @if $t==backdrop-hover {
    -gtk-icon-effect: highlight;
    background-color: if($c!=white, lighten($c, 9%), darken($c, 7%));
  }

  @if $t==backdrop-insensitive {
    -gtk-icon-effect: dim;

    $_bg: if($_checked, $_dim_background, $bg_color);
    background-color: $_bg;
    border-color: if($_checked, $_bg, $_dim_border_color);
    box-shadow: none;
    color: transparentize($tc, 0.6);
  }
}

@mixin switch($bg:$dark_fill, $alt:$success_color) {
  background-color: $bg;
  border-radius: 5px;
  border-width: 1px;
  border-style: solid;
  border-color: darken($bg, 5%);
  border-top-color: darken($bg, 20%);
  box-shadow: inset 0 1px 1px 0 if($bg==$dark_fill, transparentize($bg, 0.2), rgba(0, 0, 0, 0.15));

  color: transparent;
  font-size: 0;
  outline-offset: 0;

  &:hover {
    -gtk-icon-effect: highlight;
    background-color: lighten($bg, 5%);
  }

  &:checked {
    background-color: $alt;
    border-color: darken($alt, 5%);
    border-top-color: darken($alt, 20%);
    box-shadow: inset 0 1px 1px 0 transparentize($alt, 0.2);

    &:hover {
      -gtk-icon-effect: highlight;
      background-color: lighten($alt, 5%);
    }
  }

  &:disabled {
    background-color: if($bg==$dark_fill, transparent, $ash);
    border: 1px solid $borders_edge;
    box-shadow: none;

    &:checked {
      background-color: transparentize($dark_fill, 0.7);
    }
  }

  &:backdrop {
    @if $bg!=$dark_fill {
      background-color: _backdrop_color(transparentize($bg, 0.3));
    }
    @else {
      @if $variant='light' {
        background-color: _backdrop_color($bg);
      }
      @else {
        background-color: lighten($bg,2%);
      }
    }

    border: 1px solid if($bg==$dark_fill, $borders_edge, transparent);
    border-top-color: if($variant=='light',darken($bg, 10%),darken($bg, 5%));
    transition: $backdrop_transition;

    &:hover {
      background-color: $bg;

      &:checked {
        background-color: $alt;
      }
    }

    &:checked {
      background-color: _backdrop_color($alt);
      border-top-color: darken($alt, 10%);
      box-shadow: none;
    }

    &:disabled {
      background-color: if($bg==$dark_fill, transparent, _backdrop_color($ash));
      //background-color: if($bg==$dark_fill, transparent, $ash);
      border: 1px solid if($bg==$dark_fill, $borders_edge, transparent);
      box-shadow: none;
    }
  }

  slider {
    background-color: if($bg==$dark_fill, white, $headerbar_fg_color);
    background-clip: if($variant == "light", border-box, padding-box);
    border-radius: $small_radius;
    border: 1px solid transparent;
    box-shadow: 0 1px 1px if($bg==$dark_fill, darken($bg, 7%), rgba(0, 0, 0, 0.15));
    margin: 2px;
    min-height: 16px;
    min-width: 16px;
    outline-color: $focus_color;
    outline-offset: -2px;
    transition: $button_transition;
    -gtk-outline-radius: $small_radius;
  }

  &:checked slider {
    box-shadow: 0 1px 1px darken($alt, 7%);
  }

  &:disabled slider {
    background-color: if($bg==$dark_fill, transparent, $ash);
    border: 1px solid if($bg==$dark_fill, $borders_edge, $slate);;
    box-shadow: none;
  }

  &:backdrop slider {
    transition: $backdrop_transition;
    @if $bg==$dark_fill {
      @if $variant=='light' {
        background-color: $backdrop_bg_color;
      }
      @else {
        background-color: lighten($backdrop_fg_color,20%);
      }
    }
    @else {
      background-color: $headerbar_fg_color;
    }
  }

  &:backdrop:disabled slider {
    transition: $backdrop_transition;
    background-color: if($bg==$dark_fill, transparent, _backdrop_color($ash));
  }
}

@mixin overshoot($p, $t:normal, $c:$fg_color) {
//
// overshoot
//
// $p: position
// $t: type
// $c: base color
//
// possible $p values:
// top, bottom, right, left
//
// possible $t values:
// normal, backdrop
//

  $_small_gradient_length: 5%;
  $_big_gradient_length: 100%;

  $_position: center top;
  $_small_gradient_size: 100% $_small_gradient_length;
  $_big_gradient_size: 100% $_big_gradient_length;

  @if $p==bottom {
    $_position: center bottom;
    $_linear_gradient_direction: to top;
  }

  @else if $p==right {
    $_position: right center;
    $_small_gradient_size: $_small_gradient_length 100%;
    $_big_gradient_size: $_big_gradient_length 100%;
  }

  @else if $p==left {
    $_position: left center;
    $_small_gradient_size: $_small_gradient_length 100%;
    $_big_gradient_size: $_big_gradient_length 100%;
  }

  $_small_gradient_color: $c;
  $_big_gradient_color: $c;

  @if $c==$fg_color {
    $_small_gradient_color: darken($borders_color, 10%);
    $_big_gradient_color: $fg_color;

    @if $t==backdrop { $_small_gradient_color: $backdrop_borders_color; }
  }

  $_small_gradient: -gtk-gradient(radial,
                                  $_position, 0,
                                  $_position, 0.5,
                                  to($_small_gradient_color),
                                  to(transparentize($_small_gradient_color, 1)));

  $_big_gradient: -gtk-gradient(radial,
                                $_position, 0,
                                $_position, 0.6,
                                from(transparentize($_big_gradient_color, 0.93)),
                                to(transparentize($_big_gradient_color, 1)));

  @if $t==normal {
    background-image: $_small_gradient, $_big_gradient;
    background-size: $_small_gradient_size, $_big_gradient_size;
  }

  @else if $t==backdrop {
    background-image: $_small_gradient;
    background-size: $_small_gradient_size;
  }

  background-repeat: no-repeat;
  background-position: $_position;

  background-color: transparent; // reset some properties to be sure to not inherit them somehow
  border: none;                  //
  box-shadow: none;              //
}

@mixin undershoot($p) {
//
// undershoot
//
// $p: position
//
// possible $p values:
// top, bottom, right, left
//

  $_undershoot_color_dark: transparentize(black, 0.8);
  $_undershoot_color_light: transparentize(white, 0.8);

  $_gradient_dir: left;
  $_dash_bg_size: 10px 1px;
  $_gradient_repeat: repeat-x;
  $_bg_pos: center $p;

  background-color: transparent; // shouldn't be needed, but better to be sure;

  @if ($p == left) or ($p == right) {
    $_gradient_dir: top;
    $_dash_bg_size: 1px 10px;
    $_gradient_repeat: repeat-y;
    $_bg_pos: $p center;
  }

  // background-image: linear-gradient(to $_gradient_dir, // this is the dashed line
  //                                   $_undershoot_color_light 50%,
  //                                   $_undershoot_color_dark 50%);

  padding-#{$p}: 1px;
  background-size: $_dash_bg_size;
  background-repeat: $_gradient_repeat;
  background-origin: content-box;
  background-position: $_bg_pos;
  border: none;

  //We don't like the dashed line so we go for a light shadow
  $us_shadow_color: $silk;
  $us_shadow_alpha: 0.8;
  @if $variant=='dark' {
    $us_shadow_color: $jet;
  }

  @if ($p == left) {
    box-shadow: inset 2px 0 0 transparentize($us_shadow_color,$us_shadow_alpha),
                inset 1px 0 0 transparentize(darken($us_shadow_color,20%),$us_shadow_alpha);
  }
  @else if ($p == right) {
    box-shadow: inset -2px 0 0 transparentize($us_shadow_color,$us_shadow_alpha),
                inset -1px 0 0 transparentize( darken($us_shadow_color,20%),$us_shadow_alpha);
  }
  @else if ($p == top) {
    box-shadow: inset 0 2px 0 0 transparentize($us_shadow_color,$us_shadow_alpha),
                inset 0 1px 0 0 transparentize(darken($us_shadow_color,20%),$us_shadow_alpha);
  }
  @else if ($p == bottom) {
      box-shadow: inset 0 -2px 0 0 transparentize($us_shadow_color,$us_shadow_alpha),
                  inset 0 -1px 0 0 transparentize(darken($us_shadow_color,20%),$us_shadow_alpha);
  }
}

@mixin draw_circle($c, $close:false, $size:24px) {
    $button_size: $size + 2px * 2;
    $circle_size: 20px / $button_size / 2;

    background-image: -gtk-gradient(radial,
                                    center center, 0,
                                    center center, $circle_size,
                                    to($c),
                                    to(transparent));

<<<<<<< HEAD
    &:hover {
        $_bg: if(lightness($c)<35%, lighten($c, 25%), lighten($c, 5%));
        background-image: -gtk-gradient(radial,
                                        center center, 0,
                                        center center, $circle_size,
                                        to($_bg),
                                        to(transparent));
        &:backdrop {
            $_bg: lighten($backdrop_headerbar_bg_color, 8%);
            background-image: -gtk-gradient(radial,
                                        center center, 0,
                                        center center, $circle_size,
                                        to($_bg),
                                        to(transparent));
        }
    }

    &:active {
        $_bg: if(lightness($c)<35%, lighten($c, 18%), darken($c, 7%));
        background-image: -gtk-gradient(radial,
                                        center center, 0,
                                        center center, $circle_size,
                                        to($_bg),
                                        to(transparent));
    }

    @if $close == true {
        &:backdrop {
            color: $backdrop_headerbar_fg_color;
        }
=======
@if $close == true {
  &:backdrop {
    color: $backdrop_headerbar_fg_color;
      &:hover {
        $_bg: lighten($headerbar_bg_color, 25%);
        background-image: -gtk-gradient(radial,
                                      center center, 0,
                                      center center, $circle_size,
                                      to($_bg),
                                      to(transparent));
      }
>>>>>>> 4c58d0b2
    }
}<|MERGE_RESOLUTION|>--- conflicted
+++ resolved
@@ -920,7 +920,6 @@
                                     to($c),
                                     to(transparent));
 
-<<<<<<< HEAD
     &:hover {
         $_bg: if(lightness($c)<35%, lighten($c, 25%), lighten($c, 5%));
         background-image: -gtk-gradient(radial,
@@ -951,18 +950,5 @@
         &:backdrop {
             color: $backdrop_headerbar_fg_color;
         }
-=======
-@if $close == true {
-  &:backdrop {
-    color: $backdrop_headerbar_fg_color;
-      &:hover {
-        $_bg: lighten($headerbar_bg_color, 25%);
-        background-image: -gtk-gradient(radial,
-                                      center center, 0,
-                                      center center, $circle_size,
-                                      to($_bg),
-                                      to(transparent));
-      }
->>>>>>> 4c58d0b2
     }
 }