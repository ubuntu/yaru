--- conflicted
+++ resolved
@@ -1779,13 +1779,8 @@
   .tiled-left &,
   .maximized &,
   .fullscreen & {
-<<<<<<< HEAD
-=======
-    box-shadow: inset 0 1px $inkstone, inset 1px 0 $inkstone;
-
     &.selection-mode { border: none; }
 
->>>>>>> a51bd41a
     &:backdrop, & {
       border-radius: 0;
     }
