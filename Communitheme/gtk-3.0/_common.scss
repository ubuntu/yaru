@function gtkalpha($c,$a) {
  @return unquote("alpha(#{$c},#{$a})");
}

$ease-out-quad: cubic-bezier(0.25, 0.46, 0.45, 0.94);
$asset_suffix: if($variant=='dark', '-dark', '');
$alpha-value: 0.00;
$small_radius: 4px;
$medium_radius: 6px;
$large_radius: 12px;
$backdrop_transition: 200ms ease-out;
$button_transition: all 200ms $ease-out-quad;

* {
  padding: 0;
  -GtkToolButton-icon-spacing: 4;
  -GtkTextView-error-underline-color: $error_color;

  // The size for scrollbars. The slider is 2px smaller, but we keep it
  // up so that the whole area is sensitive to button presses for the
  // slider. The stepper button is larger in both directions, the slider
  // only in the width

  -GtkScrolledWindow-scrollbar-spacing: 0;

  -GtkToolItemGroup-expander-size: 11;

  -GtkWidget-text-handle-width: 20;
  -GtkWidget-text-handle-height: 24;

  -GtkDialog-button-spacing: 4;
  -GtkDialog-action-area-border: 0;

  // We use the outline properties to signal the focus properties
  // to the adwaita engine: using real CSS properties is faster,
  // and we don't use any outlines for now.

  outline-color: $focus_color; // gtkalpha(currentColor, 0.3);
  outline-style: solid;
  outline-offset: -3px;
  outline-width: 1px;
  -gtk-outline-radius: 0px;
  -gtk-secondary-caret-color: $selected_bg_color
}


/***************
 * Base States *
 ***************/
.background {
  color: $fg_color;
  background-color: transparentize($bg_color, 0.001);

  &:backdrop {
    color: $backdrop_fg_color;
    background-color: $backdrop_bg_color;
  }
}

/*
   These wildcard seems unavoidable, need to investigate.
   Wildcards are bad and troublesome, use them with care,
   or better, just don't.
   Everytime a wildcard is used a kitten dies, painfully.
*/

*:disabled { -gtk-icon-effect: dim; }

.gtkstyle-fallback {
  color: $fg_color;
  background-color: $bg_color;

  &:hover {
    color: $fg_color;
    background-color: lighten($bg_color, 10%);
  }

  &:active {
    color: $fg_color;
    background-color: darken($bg_color, 10%);
  }

  &:disabled {
    color: $insensitive_fg_color;
    background-color: $insensitive_bg_color;
  }

  &:selected {
    color: $selected_fg_color;
    background-color: $selected_bg_color;
  }
}

.view,
%view {
  color: $text_color;
  background-color: $base_color;

  &:backdrop {
    color: $backdrop_text_color;
    background-color: $backdrop_base_color;
    &:disabled { color: $backdrop_insensitive_color; }
  }

  &:disabled {
    color: $insensitive_fg_color;
    background-color: $insensitive_bg_color;
  }

  &:selected {
    &:focus, & {
      @extend %selected_items;

      border-radius: 3px;
    }
  }
}

.view,
textview {
  text {
    @extend %view;

    selection { &:focus, & { @extend %selected_items; }}
  }
}

textview border { background-color: mix($bg_color, $base_color, 50%); }

iconview { @extend .view; }

.rubberband,
rubberband {
  border: 1px solid darken($selected_bg_color, 10%);
  background-color: transparentize(darken($selected_bg_color, 10%), 0.8);
}

flowbox {
  rubberband { @extend rubberband; }

  flowboxchild {
    padding: 3px;

    &:selected {
      @extend %selected_items;

      outline-offset: -2px;
    }
  }
}

.content-view .tile {
  margin: 2px;
  background-color: if($variant=='light', transparent, black);
  border-radius: 0;
  padding: 0;

  &:backdrop { background-color: if($variant=='light', transparent, darken($backdrop_base_color,5%)); }
  &:active, &:selected { background-color: if($variant=='light', transparent, $selected_bg_color); }
  &:disabled { background-color: if($variant=='light', transparent, $insensitive_bg_color); }
}

label {
  caret-color: currentColor; // this shouldn't be needed.

  &.separator {
    @extend .dim-label;

    color: $fg_color;

    &:backdrop { color: $backdrop_fg_color; }
  }

  row:selected &,
  &:selected { @extend %nobg_selected_items; }

  selection {
    background-color: $selected_bg_color;
    color: $selected_fg_color;
  }

  &:disabled {
    color: $insensitive_fg_color;

    selection { @extend %selected_items:disabled; }

    &:backdrop { color: $backdrop_insensitive_color; }
  }

  &:backdrop {
    color: $backdrop_fg_color;

    selection { @extend %selected_items:backdrop; }
  }
}

.dim-label {
  opacity: 0.55;
}

assistant {
  .sidebar {
    background-color: $sidebar_bg_color; // $base_color;
    border-top: 1px solid $borders_color;

    &:backdrop {
      background-color: $backdrop_sidebar_bg_color; // $backdrop_base_color;
      border-color: $backdrop_borders_color;
    }
  }

  &.csd .sidebar { border-top-style: none; }

  .sidebar label { padding: 6px 12px; }

  .sidebar label.highlight { background-color: mix($bg_color, $fg_color, 80%); }
}

%osd,
.osd {
  color: $osd_fg_color;
  border: none;
  box-shadow: inset 0 0 0 1px $osd_borders_color;
  background-color: $osd_bg_color;
  background-clip: padding-box;
}


/*********************
 * Spinner Animation *
 *********************/
@keyframes spin {
  to { -gtk-icon-transform: rotate(1turn); }
}

spinner {
  background: none;
  opacity: 0; // non spinning spinner makes no sense
  color: $blue;
  -gtk-icon-source: -gtk-icontheme('process-working-symbolic');

  &:checked {
    opacity: 1;
    animation: spin 1s linear infinite;

    &:disabled { opacity: 0.5; }
  }

  &:backdrop { color: _backdrop_color($blue); }
}


/****************
 * Text Entries *
 ****************/

%entry,
entry {
  %entry_basic, & {
    min-height: 24px;
    padding: 4px 8px;
    border: 1px solid;
    border-radius: $small_radius;
    transition: all 200ms $ease-out-quad;
    caret-color: currentColor;

    @include entry(normal);

    image { // icons inside the entry
      &.left { margin-right: 6px; }
      &.right { margin-left: 6px; }
    }

    undershoot {
      &.left { @include undershoot(left); }
      &.right { @include undershoot(right); }
    }

    &.flat {
      &:focus, & {
        min-height: 0;
        padding: 2px;
        background-color: transparent;
        border-color: transparent;
        border-radius: 0;
      }
    }

    &:focus { @include entry(focus); }

    &:disabled { @include entry(insensitive); }

    &:backdrop {
      @include entry(backdrop);

      transition: $backdrop_transition;
    }

    &:backdrop:disabled { @include entry(backdrop-insensitive); }

    selection { @extend %selected_items; }

    // entry error and warning style
    @each $e_type, $e_color in (error, $error_color),
                               (warning, $warning_color) {
      &.#{$e_type} {
        color: $e_color;
        border-color: entry_focus_border($e_color);

        &:focus { @include entry(focus, $e_color); }

        selection { background-color: $e_color; }
      }
    }

    image { // entry icons colors
      color: mix($fg_color, $base_color, 80%);

      &:hover { color: $fg_color; }

      &:active { color: $selected_bg_color; }

      &:backdrop { color: mix($backdrop_fg_color, $backdrop_base_color, 80%); }
    }

    &:drop(active) {
      &:focus, & {
        border-color: $drop_target_color;
        box-shadow: inset 0 0 0 1px $drop_target_color;
      }
    }

    .osd & {
      @include entry(osd);

      &:focus { @include entry(osd-focus); }

      &:backdrop { @include entry(osd-backdrop); }

      &:disabled { @include entry(osd-insensitive); }
    }
  }

  progress {
    margin: 2px -6px;
    background-color: transparent;
    background-image: none;
    border-radius: 0;
    border-width: 0 0 2px;
    border-color: $neutral_color;
    border-style: solid;
    box-shadow: none;

    &:backdrop { background-color: transparent; }
  }

   // linked entries
  .linked:not(.vertical) > & { @extend %linked; }
  .linked:not(.vertical) > &:focus + &,
  .linked:not(.vertical) > &:focus + button,
  .linked:not(.vertical) > &:focus + combobox > box > button.combo { border-left-color: $selected_bg_color; }

  .linked:not(.vertical) > &:drop(active) + &,
  .linked:not(.vertical) > &:drop(active) + button,
  .linked:not(.vertical) > &:drop(active) + combobox > box > button.combo { border-left-color: $drop_target_color; }

  // Vertically linked entries
  // FIXME: take care of "colored" entries
  .linked.vertical > & {
    @extend %linked_vertical;

    // brighter border between linked entries
    &:not(:disabled) + entry:not(:disabled),
    &:not(:disabled) + %entry:not(:disabled) {
      border-top-color: mix($borders_color, $base_color, 30%);

      &:backdrop { border-top-color: mix($backdrop_borders_color, $backdrop_base_color, 30%); }
    }

    // brighter border between linked insensitive entries
    &:disabled + %entry:disabled,
    &:disabled + entry:disabled { border-top-color: mix($borders_color, $base_color, 30%); }

    // color back the top border of a linked focused entry following another entry.
    // :not(:only-child) is a specificity bump hack.
    + %entry:focus:not(:only-child),
    + entry:focus:not(:only-child) { border-top-color: $selected_bg_color; }

    + %entry:drop(active):not(:only-child),
    + entry:drop(active):not(:only-child) { border-top-color: $drop_target_color; }

    // this takes care of coloring the top border of the focused entry subsequent widget.
    // :not(:only-child) is a specificity bump hack.
    &:focus:not(:only-child) {
      + %entry,
      + entry,
      + button,
      + combobox > box > button.combo { border-top-color: $selected_bg_color; }
    }

    &:drop(active):not(:only-child) {
      + %entry,
      + entry,
      + button,
      + combobox > box > button.combo { border-top-color: $drop_target_color; }
    }
  }

  ~ button {
    // buttons next to entry fields will have more defined border colors
    border-top-color: $borders_color;
    border-left-color: $borders_color;
    border-right-color: $borders_color;
  }
}

treeview entry {
  &:focus {
    &:dir(rtl), &:dir(ltr) { // specificity bump hack
      background-color: $base_color;
      transition-property: color, background;
    }
  }

  &.flat, & {
    border-radius: 0;
    background-image: none;
    background-color: $base_color;

    &:focus { border-color: $selected_bg_color; }
  }
}

.entry-tag {
  // sizing
  padding: 5px;

  margin-top: 2px;
  margin-bottom: 2px;

  // side margins: compensate the entry padding with a negative margin
  // then the negative margin itself
  :dir(ltr) & {
    margin-left: 8px;
    margin-right: -5px;
  }
  :dir(rtl) & {
    margin-left: -5px;
    margin-right: 8px;
  }

  border-style: none;

  $_entry_tag_color: if($variant=='light', $selected_fg_color, $base_color);
  color: $_entry_tag_color;

  $_entry_tag_bg: if($variant=='light', $selected_bg_color, mix($fg_color, $base_color, 50%));
  background-color: $_entry_tag_bg;

  &:hover {
    background-color: lighten($_entry_tag_bg, 10%);
  }

  :backdrop & {
    color: $backdrop_base_color;
    background-color: if($variant=='light', $selected_bg_color,
                                            mix($backdrop_fg_color, $backdrop_base_color, 50%));
  }

  &.button {
    background-color: transparent;
    color: transparentize($_entry_tag_color, 0.3);
  }

  :not(:backdrop) &.button {
    &:hover {
      border: 1px solid $_entry_tag_bg;
      color: $_entry_tag_color;
    }
    &:active {
      background-color: $_entry_tag_bg;
      color: transparentize($_entry_tag_color, 0.3);
    }
  }
}

/***********
 * Buttons *
 ***********/
// stuff for .needs-attention
$_dot_color: if($variant=='light', $selected_bg_color,
                                   lighten($selected_bg_color,15%));
@keyframes needs_attention {
  from {
    background-image: -gtk-gradient(radial,
                                    center center, 0,
                                    center center, 0.01,
                                    to($_dot_color),
                                    to(transparent));
  }

  to {
    background-image: -gtk-gradient(radial,
                                    center center, 0,
                                    center center, 0.5,
                                    to($selected_bg_color),
                                    to(transparent));
  }
}

%button,
button {
  @at-root %button_basic, & {
animation: shrink 1s linear infinite;
    min-height: 24px;
    min-width: 16px;
    padding: 4px 8px;
    border: 1px solid;
    border-radius: $small_radius;
    outline-color: $focus_color;
    outline-offset: -1px;
    -gtk-outline-radius: $small_radius;
    transition: $button_transition;

    @include button(normal);

    &.flat {
      @include button(undecorated);
      // to avoid adiacent buttons borders clashing when transitioning, the transition on the normal state is set
      // to none, while it's added back in the hover state, so the button decoration will fade in on hover, but
      // it won't fade out when the pointer leave the button allocation area. To make the transition more evident
      // in this case the duration is increased.
      transition: none;

      &:hover {
        transition: $button_transition;
        transition-duration: 250ms;

        &:active { transition: $button_transition; }
      }

      @each $state, $t in (":hover", "hover"),
      (":active, &:checked", "active"), (":disabled", "insensitive"),
      (":disabled:active, &:disabled:checked", "insensitive-active"), (":backdrop", "backdrop"),
      (":backdrop:active, &:backdrop:checked", 'backdrop-active'), (":backdrop:disabled", 'backdrop-insensitive'),
      (":backdrop:disabled:active, &:backdrop:disabled:checked", 'backdrop-insensitive-active') {
        &#{$state} { @include button($t, $flat:true); }
      }
    }

    &:hover {
      @include button(hover);
      -gtk-icon-effect: highlight;
    }

    &:active,
    &:checked {
      @include button(active);

      transition-duration: 50ms;
    }

    &:backdrop {
      &.flat, & {
        @include button(backdrop);

        transition: $backdrop_transition;
        outline-color: $focus_color;
        -gtk-icon-effect: none;

        &:active,
        &:checked { @include button(backdrop-active); }

        &:disabled {
          @include button(backdrop-insensitive);

          &:active,
          &:checked { @include button(backdrop-insensitive-active); }
        }
      }
    }

    &.flat { &:backdrop, &:disabled, &:backdrop:disabled { @include button(undecorated); }}

    &:disabled {
      @include button(insensitive);

      &:active,
      &:checked { @include button(insensitive-active); }
    }

    &.image-button {
      min-width: 24px;
      padding-left: 4px;
      padding-right: 4px;
    }

    &.text-button {
      padding-left: 16px;
      padding-right: 16px;
    }

    &.text-button.image-button {
      padding-left: 8px;
      padding-right: 8px;

      label {
        padding-left: 8px;
        padding-right: 8px;
      }
    }

    &:drop(active) {
      color: $drop_target_color;
      border-color: $drop_target_color;
      box-shadow: inset 0 0 0 1px $drop_target_color;
    }
  }

  @at-root %button_selected, & {
    row:selected & {
      @if $variant == 'light' { border-color: _border_color($selected_bg_color); }

      &.flat:not(:active):not(:checked):not(:hover):not(disabled) {
        color: $selected_fg_color;
        border-color: transparent;

        &:backdrop { color: if($variant=='light', $backdrop_base_color, $backdrop_fg_color); }
      }
    }
  }


  // big standalone buttons like in Documents pager
  &.osd {
    min-width: 24px;
    min-height: 32px;

    &.image-button { min-width: 32px; }

    color: $osd_fg_color;
    border-radius: $small_radius;

    @include button(osd);

    border: none;
    box-shadow: none;

    &:hover {
      @include button(osd-hover);

      border: none;
      box-shadow: none;
    }

    &:active,
    &:checked {
      @include button(osd-active);

      border: none;
      box-shadow: none;
    }

    &:disabled {
      &:backdrop, & {
        @include button(osd-insensitive);

        border: none;
      }
    }

    &:backdrop {
      @include button(osd-backdrop);

      border: none;
    }
  }

  //overlay / OSD style
  @at-root %osd_button,
  .osd & {
    @include button(osd);

    &:hover { @include button(osd-hover); }

    &:active,
    &:checked { &:backdrop, & { @include button(osd-active); }}

    &:disabled { &:backdrop, & { @include button(osd-insensitive); }}

    &:backdrop { @include button(osd-backdrop); }

    &.flat {
      @include button(undecorated);
      box-shadow: none; //FIXME respect no edge on the button mixin


      &:hover { @include button(osd-hover); }

      &:disabled {
        @include button(osd-insensitive);
        background-image: none;
        border-color: transparent;
        box-shadow: none;
      }

      &:backdrop { @include button(undecorated); }

      &:active,
      &:checked { @include button(osd-active); }
    }
  }

  // Suggested and Destructive Action buttons
  @each $b_type, $b_color in (suggested-action, /*$selected_bg_color*/ $success_color),
                             (destructive-action, $destructive_color) {
    &.#{$b_type} {
      @include button(normal, $b_color, white);

      &.flat {
        @include button(undecorated);

        color: $b_color; //FIXME: does it work on the dark variant?
      }

      &:hover { @include button(hover, $b_color, white); }

      &:active,
      &:checked { @include button(active, $b_color, white); }

      &:backdrop,
      &.flat:backdrop {
        @include button(backdrop, $b_color, white);

        &:active,
        &:checked { @include button(backdrop-active, $b_color, white); }

        &:disabled {
          @include button(backdrop-insensitive);

          &:active,
          &:checked { @include button(backdrop-insensitive-active, $b_color, white); }
        }
      }

      &.flat {
        &:backdrop, &:disabled, &:backdrop:disabled {
          @include button(undecorated);

          color: transparentize($b_color, 0.2);
        }
      }

      &:disabled {
        @include button(insensitive);

        &:active,
        &:checked { @include button(insensitive-active, $b_color, white); }
      }

      .osd & {
        @include button(osd, $b_color);

        &:hover { @include button(osd-hover, $b_color); }

        &:active,
        &:checked { &:backdrop, & { @include button(osd-active, $b_color); }}

        &:disabled { &:backdrop, & { @include button(osd-insensitive, $b_color); }}

        &:backdrop { @include button(osd-backdrop, $b_color); }
      }
    }
  }

  .stack-switcher > & {
    // to position the needs attention dot, padding is added to the button
    // child, a label needs just lateral padding while an icon needs vertical
    // padding added too.

    outline-offset: -3px; // needs to be set or it gets overriden by GtkRadioButton outline-offset

    > label {
      padding-left: 6px;  // label padding
      padding-right: 6px; //
    }

    > image {
      padding-left: 6px;   // image padding
      padding-right: 6px;  //
      padding-top: 3px;    //
      padding-bottom: 3px; //
    }

    &.text-button {
      // compensate text-button paddings
      padding-left: 10px;
      padding-right: 10px;
    }

    &.image-button {
      // we want image buttons to have a 1:1 aspect ratio, so compensation
      // of the padding added to the GtkImage is needed
      padding-left: 2px;
      padding-right: 2px;
    }

    &.needs-attention {
      > label,
      > image { @extend %needs_attention; }

      &:active,
      &:checked {
        > label,
        > image {
          animation: none;
          background-image: none;
        }
      }
    }
  }

  // hide separators
  &.font,
  &.file { separator { background-color: transparent; }}

  &.font { > box > box > label { font-weight: bold; }}

  // inline-toolbar buttons
  .inline-toolbar &, .inline-toolbar &:backdrop {
    border-radius: 2px;
    border-width: 1px;
    @extend %linked;
  }

  .primary-toolbar & { /* -gtk-icon-shadow: none; */ } // tango icons don't need shadows

  .linked > &,
  .linked > &:hover,
  .linked > &:active,
  .linked > &:checked,
  .linked > &:backdrop { @extend %linked; }

  .linked.vertical > &,
  .linked.vertical > &:hover,
  .linked.vertical > &:active,
  .linked.vertical > &:checked,
  .linked.vertical > &:backdrop { @extend %linked_vertical; }

  &.circular { // The Bloody Circul Button
    border-radius: 9999px;
    -gtk-outline-radius: 9999px;

    label { padding: 0; }

    // the followind code is needed since we use a darker bottom border on buttons, which looks pretty
    // bad with a 100% border radius (see https://bugzilla.gnome.org/show_bug.cgi?id=771205 for details),
    // so on relevant states we an additional background-image with a gradient clipped on the border-box,
    // so setting a transparent border would reveal it.
    // FIXME: take care of colored circular button.
    // $_border_bg: linear-gradient(to top, $alt-borders-color 25%, $borders-color 50%);

    &:not(.flat):not(:checked):not(:active):not(:disabled):not(:backdrop),
    &:hover:not(:checked):not(:active):not(:disabled):not(:backdrop),
    &:checked, &:active {
      border-color: $borders_color;
      box-shadow: none;
    }

    &:not(.flat):not(:checked):not(:active):not(:disabled):not(:backdrop) {
      @include button(normal);
    }

    &:hover:not(:checked):not(:active):not(:disabled):not(:backdrop) {
      @include button(hover);
    }

    background-origin: padding-box, border-box;
    background-clip: padding-box, border-box;
  }
}

%needs_attention {
  animation: needs_attention 150ms ease-in;
  $_dot_shadow: _text_shadow_color();
  $_dot_shadow_r: if($variant=='light',0.5,0.45);
  background-image: -gtk-gradient(radial,
                                  center center, 0,
                                  center center, 0.5,
                                  to($_dot_color),
                                  to(transparent)),
                    -gtk-gradient(radial,
                                  center center, 0,
                                  center center, $_dot_shadow_r,
                                  to($_dot_shadow),
                                  to(transparent));
  background-size: 6px 6px, 6px 6px;
  background-repeat: no-repeat;

  @if $variant == 'light' { background-position: right 3px, right 4px; }

  @else { background-position: right 3px, right 2px; }

  &:backdrop { background-size: 6px 6px, 0 0;}

  &:dir(rtl) {
    @if $variant == 'light' { background-position: left 3px, left 4px; }

    @else { background-position: left 3px, left 2px; }
  }
}


// all the following is for the +|- buttons on inline toolbars, that way
// should really be deprecated...
.inline-toolbar toolbutton > button { // redefining the button look is
                                      // needed since those are flat...
  @include button(normal);

  &:hover { @include button(hover); }

  &:active,
  &:checked{ @include button(active); }

  &:disabled {
    @include button(insensitive);

    &:active,
    &:checked { @include button(insensitive-active); }
  }

  &:backdrop {
    @include button(backdrop);

    &:active,
    &:checked { @include button(backdrop-active); }

    &:disabled {
      @include button(backdrop-insensitive);

      &:active,
      &:checked { @include button(backdrop-insensitive-active); }
    }
  }
}

// More inline toolbar buttons
toolbar.inline-toolbar toolbutton,
toolbar.inline-toolbar toolbutton:backdrop {
  > button.flat { @extend %linked_middle; }

  &:first-child > button.flat { @extend %linked:first-child; }

  &:not(:first-child) > button.flat {
    // linked buttons will have more defined border colors
    border-left-color: $borders_color;
    &:disabled { border-left-color: $insensitive_borders_color;}
  }

  &:last-child > button.flat { @extend %linked:last-child; }

  &:only-child > button.flat { @extend %linked:only-child; }
}

%linked_middle {
  border-radius: 0;
  border-right-style: none;
  -gtk-outline-radius: 0;
}

%linked {
  @extend %linked_middle;

  &:first-child {
    border-top-left-radius: $small_radius;
    border-bottom-left-radius: $small_radius;
    -gtk-outline-radius: $small_radius 0 0 $small_radius;

  }

  &:last-child {
    border-top-right-radius: $small_radius;
    border-bottom-right-radius: $small_radius;
    border-right-style: solid;
    -gtk-outline-radius: 0 $small_radius $small_radius 0;
  }

  &:only-child {
    border-radius: $small_radius;
    -gtk-outline-radius: $small_radius;
    border-style: solid;
  }
}

%linked_vertical_middle {
  border-style: solid solid none solid;
  border-radius: 0;
  -gtk-outline-radius: 0px;
}

%linked_vertical{
  @extend %linked_vertical_middle;

  &:not(:first-child) {
    // linked buttons will have more defined border colors
    border-top-color: $borders_color;
    &:disabled { border-top-color: $insensitive_borders_color;}
  }

  &:first-child {
    border-top-left-radius: $small_radius;
    border-top-right-radius: $small_radius;
    -gtk-outline-radius: $small_radius $small_radius 0 0;
  }

  &:last-child {
    border-bottom-left-radius: $small_radius;
    border-bottom-right-radius: $small_radius;
    -gtk-outline-radius: 0 0 $small_radius $small_radius;
    border-style: solid;
  }

  &:not(:last-child) {
    // only the last button will have the 3d effect
    box-shadow: none;
  }

  &:only-child {
    border-radius: $small_radius;
    -gtk-outline-radius: $small_radius;
    border-style: solid;
  }
}

%undecorated_button {
  &, &:backdrop {
    &, &:disabled {
      background-color: transparent;
      background-image: none;
      border-color: transparent;
      box-shadow: none;
      text-shadow: none;
      -gtk-icon-shadow: none;
    }
  }
}

/* menu buttons */
modelbutton.flat,
.menuitem.button.flat {
  min-height: 26px;
  padding-left: 5px;
  padding-right: 5px;
  border-radius: 3px;
  outline-offset: 0; // -2px;

  @extend %undecorated_button;

  &:hover { background-color: $base_hover_color; }
  &:active { background-color: $base_active_color; }

  &:selected { @extend %selected_items; }

  &:backdrop,
  &:backdrop:hover { @extend %undecorated_button; }
}

modelbutton.flat arrow {
  background: none;

  &:hover { background: none; }

  &.left { -gtk-icon-source: -gtk-icontheme("pan-start-symbolic"); }

  &.right { -gtk-icon-source: -gtk-icontheme("pan-end-symbolic"); }
}

button.color {
  padding: 4px;

  colorswatch:only-child {
    &, overlay { border-radius: 0; }

    @if $variant == 'light' {
      box-shadow: 0 1px _text_shadow_color();

      .osd & { box-shadow: none; }
    }
  }

  @if $variant == 'light' {
    .osd &, & {
      &:disabled,
      &:backdrop,
      &:active,
      &:checked { colorswatch:only-child { box-shadow: none; }}
    }
  }
}


/*********
 * Links *
 *********/

%link,
*:link {
  color: $link_color;

  &:visited {
    color: $link_visited_color;

    *:selected & { color: mix($selected_fg_color, $selected_bg_color, 60%); }
  }

  &:hover {
    color: lighten($link_color,10%);

    *:selected & { color: mix($selected_fg_color, $selected_bg_color, 90%); }
  }

  &:active {
    color: $link_color;

    *:selected & { color: mix($selected_fg_color, $selected_bg_color, 80%); }
  }

  &:backdrop { &:backdrop:hover, &:backdrop:hover:selected, & { color: _backdrop_color($link_color); }}

  @at-root %link_selected,
  &:selected,
  *:selected & { color: mix($selected_fg_color, $link_color, 80%); }
}

button:link,
button:visited {
  @extend %undecorated_button;
  @extend *:link;

  &:hover,
  &:active,
  &:checked {
    @extend %undecorated_button;
  }

  > label {
    @extend %link;
  }

  &:hover > label {
    text-decoration-line: underline;
  }

}


/*****************
 * GtkSpinButton *
 *****************/
spinbutton {
  &:not(.vertical) {
    // in this horizontal configuration, the whole spinbutton
    // behaves as the entry, so we extend the entry styling
    // and nuke the style on the internal entry
    @extend %entry;

    padding: 0;

    entry {
      min-width: 28px;
      // reset all the other props since the spinbutton node is styled here
      margin: 0;
      background: none;
      background-color: transparent;
      border: none;
      border-radius: 0;
      box-shadow: none;

      &:backdrop:disabled { background-color: transparent; }
    }

    button {
      min-height: 16px;
      margin: 0;
      padding-bottom: 0;
      padding-top: 0;
      color: mix($fg_color, $base_color, 90%);
      border-style: none none none solid;
      background-color: transparent;
      border-color: transparentize($borders_color, 0.7);
      border-radius: 0;
      box-shadow: none;

      &:dir(rtl) { border-style: none solid none none; }

      &:hover {
        color: $fg_color;
        background-color: $base_hover_color;
      }

      &:disabled {
        color: transparentize($insensitive_fg_color, 0.7);
        background-color: transparent;
      }

      &:active {
        background-color: transparentize(black, 0.9);
        box-shadow: inset 0 2px 3px -1px transparentize(black, 0.8);
      }

      &:backdrop {
        color: mix($backdrop_fg_color, $backdrop_base_color, 90%);
        background-color: transparent;
        border-color: transparentize($backdrop_borders_color, 0.7);
        transition: $backdrop_transition;
      }

      &:backdrop:disabled {
        color: transparentize($backdrop_insensitive_color,0.7);
        background-color: transparent;
        border-style: none none none solid; // It is needed or it gets overridden

        &:dir(rtl) { border-style: none solid none none; }
      }

      &:dir(ltr):last-child { border-radius: 0 $small_radius $small_radius 0; }

      &:dir(rtl):first-child { border-radius: $small_radius 0 0 $small_radius; }
    }
  }

  // OSD horizontal
  .osd &:not(.vertical) {
    button {
      @include button(undecorated);

      color: $osd_fg_color;
      border-style: none none none solid;
      border-color: transparentize($osd_borders_color, 0.3);
      border-radius: 0;
      box-shadow: none;

      &:dir(rtl) { border-style: none solid none none; }

      &:hover {
        @include button(undecorated);

        color: $osd_fg_color;
        border-color: transparentize(opacify($osd_borders_color, 1), 0.5);
        background-color: transparentize($osd_fg_color, 0.9);
        box-shadow: none;
      }

      &:backdrop {
        @include button(undecorated);

        color: $osd_fg_color;
        border-color: transparentize(opacify($osd_borders_color, 1), 0.5);
        box-shadow: none;
      }

      &:disabled {
        @include button(undecorated);

        color: $osd_insensitive_fg_color;
        border-color: transparentize(opacify($osd_borders_color, 1), 0.5);
        box-shadow: none;
      }

      &:dir(ltr):last-child { border-radius: 0 $small_radius $small_radius 0; }

      &:dir(rtl):first-child { border-radius: $small_radius 0 0 $small_radius; }
    }
  }

  // Vertical
  &.vertical {
    // in the vertical configuration, we treat the spinbutton
    // as a box, and tweak the style of the entry in the middle
    // so that it's linked

    // FIXME: this should not be set at all, but otherwise it gets the wrong
    // color
    &:disabled { color: $insensitive_fg_color; }

    &:backdrop:disabled { color: $backdrop_insensitive_color; }

    &:drop(active) {
      border-color: transparent;
      box-shadow: none;
    }

    entry {
      min-height: 32px;
      min-width: 32px;
      padding: 0;
      border-radius: 0;
    }

    button {
      min-height: 32px;
      min-width: 32px;
      padding: 0;

      &.up { @extend %top_button; }

      &.down { @extend %bottom_button; }
    }

    %top_button {
      border-radius: $small_radius $small_radius 0 0;
      border-style: solid solid none solid;
    }

    %bottom_button {
      border-radius: 0 0 $small_radius $small_radius;
      border-style: none solid solid solid;
    }
  }

  // OSD vertical
  .osd &.vertical button:first-child {
    @include button(osd);

    &:hover { @include button(osd-hover);}

    &:active { @include button(osd-active); }

    &:disabled { @include button(osd-insensitive); }

    &:backdrop { @include button(osd-backdrop); }
  }

  // Misc
  treeview &:not(.vertical) {
    min-height: 0;
    border-style: none;
    border-radius: 0;

    entry {
      min-height: 0;
      padding: 1px 2px;
    }
  }
}


/**************
 * ComboBoxes *
 **************/
combobox {
  arrow {
    -gtk-icon-source: -gtk-icontheme('pan-down-symbolic');
    min-height: 16px;
    min-width: 16px;
  }

  &.linked {
    button:nth-child(2) {
      &:dir(ltr) { @extend %linked:last-child; }
      &:dir(rtl) { @extend %linked:first-child; }
    }
  }

  &:drop(active) { // FIXME: untested
    box-shadow: none;

    button.combo { @extend %button_basic:drop(active); }
  }
}

.linked > combobox > box > button.combo {
  // the combo is a composite widget so the way we do button linking doesn't
  // work, special case needed. See
  // https://bugzilla.gnome.org/show_bug.cgi?id=733979
  &:dir(ltr),
  &:dir(rtl) { @extend %linked_middle; } // specificity bump
}

.linked:not(.vertical) > combobox:first-child > box > button.combo { @extend %linked:first-child; }
.linked:not(.vertical) > combobox:last-child > box > button.combo { @extend %linked:last-child; }
.linked:not(.vertical) > combobox:only-child > box > button.combo { @extend %linked:only-child; }
.linked:not(.vertical) > combobox:not(:first-child) > box > button.combo {
  // linked buttons will have more defined border colors
  border-left-color: $borders_color;
  &:disabled { border-left-color: $insensitive_borders_color; }
}

.linked.vertical > combobox > box > button.combo { @extend %linked_vertical_middle; }
.linked.vertical > combobox:first-child > box > button.combo { @extend %linked_vertical:first-child;}
.linked.vertical > combobox:last-child > box > button.combo { @extend %linked_vertical:last-child; }
.linked.vertical > combobox:only-child > box > button.combo { @extend %linked_vertical:only-child; }
.linked.vertical > combobox:not(:first-child) > box > button.combo {
  // linked buttons will have more defined border colors
  border-top-color: $borders_color;
  &:disabled { border-top-color: $insensitive_borders_color; }
}


/************
 * Toolbars *
 ************/
%toolbar {
  -GtkWidget-window-dragging: true;
  padding: 4px;
  background-color: $bg_color;
}

toolbar {
  @extend %toolbar;

  padding: 4px 3px 3px 4px;

  button {
    @each $state, $t in ("", "normal"), (":hover", "hover"),
    (":active, &:checked", "active"), (":disabled", "insensitive"),
    (":disabled:active, &:disabled:checked", "insensitive-active"), (":backdrop", "backdrop"),
    (":backdrop:active, &:backdrop:checked", 'backdrop-active'), (":backdrop:disabled", 'backdrop-insensitive'),
    (":backdrop:disabled:active, &:backdrop:disabled:checked", 'backdrop-insensitive-active') {
      &#{$state} { @include button($t, $flat:true); }
    }

    &, &:backdrop { &, &:disabled { background-color: transparent; border-color: transparent; } }
  }

  // on OSD
  .osd & { background-color: transparent; }

  // stand-alone OSD toolbars
  &.osd {
    padding: 13px;
    border-radius: $small_radius;
    border: none;
    background-color: $osd_bg_color;

    &.left,
    &.right,
    &.top,
    &.bottom { border-radius: 0; } // positional classes for `attached` osd toolbars

    &.left { box-shadow: inset -1px 0 $osd_borders_color; }
    &.right { box-shadow: inset 1px 0 $osd_borders_color; }
    &.top { box-shadow: inset 0 -1px $osd_borders_color; }
    &.bottom { box-shadow: inset 0 1px $osd_borders_color; }
  }

  // toolbar separators
  &.horizontal separator { margin: 0 7px 1px 6px; }
  &.vertical separator { margin: 6px 1px 7px 0; }

  &:not(.inline-toolbar):not(.osd) {
    switch,
    scale,
    entry,
    spinbutton,
    button {
      margin-right: 1px;
      margin-bottom: 1px;
    }
  }
}

//searchbar, location-bar & inline-toolbar
.inline-toolbar {
  @extend %toolbar;

  @extend %darkbar;

  padding: 3px;
  border-width: 0 1px 1px;
  border-radius: 0  0 5px 5px;
}

searchbar,
.location-bar {
  @extend %toolbar;

  @extend %darkbar;

  border-width: 0 0 1px;
  padding: 3px;
}

%darkbar {
  border-style: solid;
  border-color: $borders_color;
  $_bg: mix($bg_color, $borders_color, 70%);
  background-color: $sidebar_bg_color;

  &:backdrop {
    border-color: $backdrop_borders_color;
    background-color: $backdrop_sidebar_bg_color;
    box-shadow: none;
    transition: $backdrop_transition;
  }
}


/***************
 * Header bars *
 ***************/
%titlebar,
headerbar {
  padding: 0 6px;
  // min-height: 46px;
  border-width: 0 0 1px;
  border-style: solid;
  border-color: _border_color($headerbar_bg_color);
  border-radius: 0;
  background-color: transparentize($headerbar_bg_color, $alpha-value);
  color: $headerbar_fg_color;

  &:backdrop {
    background-color: $backdrop_headerbar_bg_color;
    transition: $backdrop_transition;
  }

  .title {
    padding-left: 12px;
    padding-right: 12px;
  }

  .subtitle {
    font-size: smaller;
    padding-left: 12px;
    padding-right: 12px;

    @extend .dim-label;
  }

  ~ separator, separator { background-image: image($inkstone); }

  & {
    // style headerbar buttons and entries using the appropriate headerbar colors
    $c: $headerbar_bg_color;
    $tc: $headerbar_fg_color;

    entry, %dark_entry {
      image { color: $tc; }
      @include entry(normal, $c: $c, $tc: $tc);
      &:disabled { @include entry(insensitive, $c: $c, $tc: $tc); }

      &:backdrop {
        @include entry(backdrop, $c: $c, $tc: $tc);
        transition: $backdrop_transition;

        &:disabled { @include entry(backdrop-insensitive, $c: $c, $tc: $tc); }
      }
    }

    button, .linked button {
      @each $state, $t in ("", "normal"), (":hover", "hover"),
      (":active, &:checked", "active"), (":disabled", "insensitive"),
      (":disabled:active, &:disabled:checked", "insensitive-active"), (":backdrop", "backdrop"),
      (":backdrop:active, &:backdrop:checked", 'backdrop-active'), (":backdrop:disabled", 'backdrop-insensitive'),
      (":backdrop:disabled:active, &:backdrop:disabled:checked", 'backdrop-insensitive-active') {
        &#{$state} { @include button($t, $c, $tc, $flat:true); }
      }

      &, &:backdrop {
        &, &:disabled {
          // headerbar buttons should be undecorated when not being directly interacted with
          @include button(undecorated);
        }
      }

      @each $b_type, $b_color in (suggested-action, $success_color),
                                  (destructive-action, $destructive_color) {
        &.#{$b_type} {
          // special buttons show their color when not interacted with
          @each $state, $t in ("", "normal"), (":hover", "hover"),
          (":active, &:checked", "active"), (":disabled", "insensitive"),
          (":disabled:active, &:disabled:checked", "insensitive-active"), (":backdrop", "backdrop"),
          (":backdrop:active, &:backdrop:checked", 'backdrop-active'), (":backdrop:disabled", 'backdrop-insensitive'),
          (":backdrop:disabled:active, &:backdrop:disabled:checked", 'backdrop-insensitive-active') {
            &#{$state} { @include button($t, $b_color, $tc, $flat:true); }
          }
        }
      }
    }

    .horizontal.linked button, .horizontal.linked button.image-button, .horizontal.linked entry {
      // linked buttons are not flat
      // @each $state, $t in ("", "normal"), (":hover:not(:backdrop)", "hover"),
      // (":active, &:checked", "active"), (":disabled", "insensitive"),
      // (":disabled:active, &:disabled:checked", "insensitive-active"), (":backdrop", "backdrop"),
      // (":backdrop:active, &:backdrop:checked", 'backdrop-active'), (":backdrop:disabled", 'backdrop-insensitive'),
      // (":backdrop:disabled:active, &:backdrop:disabled:checked", 'backdrop-insensitive-active') {
      //   &#{$state} { @include button($t, $c, $tc, $bc: none, $flat:true); }
      // }

      // force linked buttons and entries to be separate
      // this needs a lot of testing
      border-width: 1px;
      border-style: solid;
      -gtk-outline-radius: $small_radius;
      border-top-left-radius: $small_radius;
      border-top-right-radius: $small_radius;
      border-bottom-left-radius: $small_radius;
      border-bottom-right-radius: $small_radius;
      &:not(:only-child):not(:first-child) { margin-left: 2px; }
      &:not(:only-child):not(:last-child) { margin-right: 2px; }
    }

    %underline_focus_headerbar {
      // underline_focus using the appropriate headerbar colors
      // this is used for the stackswitcher and pathbar as there are pathbars NOT in the headerbar
      @extend %underline_focus_effect;
      &:not(:checked) {
        color: $headerbar_insensitive_color;
        &:hover { color: $headerbar_fg_color; }
        &:backdrop { color: $backdrop_headerbar_insensitive_color; }
      }

      &:hover {  box-shadow: inset 0 -2px $headerbar_insensitive_color; }
      &:checked:not(:indeterminate) { color: $selected_fg_color; &:backdrop { color: $backdrop_headerbar_fg_color; }}
    }

    %basic_underline_styling {
      // makes the widget flat
      // uses the underline effect
      // gets rid of the radius
      @extend %underline_focus_headerbar;
      @extend %undecorated_button;
      border-radius: 0;
      -gtk-outline-radius: 0;
    }

    .horizontal.linked.stack-switcher button.text-button {
      // style the stackswitcher
      @extend %basic_underline_styling;
      border: none;
      min-width: 100px;
      margin-left: 4px;
      margin-right: 4px;
    }

    .linked.path-bar button {
        &.image-button.text-button.toggle, &.text-button, &.toggle.image-button {
          // style the headerbar pathbar
          @extend %basic_underline_styling;
          @extend %underline_focus_headerbar;
        }

        &.image-button.text-button.toggle, &.text-button, &.toggle.image-button, &.slider-button {
          // lighten($c, 5%) spits out the same bg-color as include button(normal, $headerbar_bg_color)
          // not using include button, since we don't need all the other styling
          $c: lighten($c, 5%);
          border: none;
          &, &:disabled { background-color: $c; }
          &:backdrop { background-color: mix($c, $headerbar_bg_color, 50%); }
        }
      }
    }

    &:backdrop {
      background-color: opacify($backdrop_headerbar_bg_color, 1);
      transition: $backdrop_transition;
    }

  &.selection-mode {
    $c: $neutral_color;
    color: $selected_fg_color;
    border-color: _border_color($c);
    background-color: $c;

    ~ separator, separator {
      background-image: image(_border_color($c));
    }

    &:backdrop {
      $c: _backdrop_color($c);
      border-color: _border_color($c);
      background-color: $c;

      ~ separator, separator {
        background-image: image(_border_color($c));
      }
    }

    .subtitle:link { @extend *:link:selected;  }

    button {
        @each $state, $t in (":hover", "hover"),
        (":active, &:checked", "active"), (":disabled", "insensitive"),
        (":disabled:active, &:disabled:checked", "insensitive-active"),
        (":backdrop:active, &:backdrop:checked", 'backdrop-active'), (":backdrop:disabled", 'backdrop-insensitive'),
        (":backdrop:disabled:active, &:backdrop:disabled:checked", 'backdrop-insensitive-active') {
          $c: darken($neutral_color, 10%); // like the infobar
          $tc: white;
          &, &.selection-menu { &#{$state} { @include button($t, $c, $tc, $flat:true); } }
        }

      &.flat, &.selection-menu {
        &, &:backdrop {
          &, &:disabled { @include button(undecorated); }
        }
      }

      &.suggested-action {
        @each $state, $t in ("", "normal"), (":hover", "hover"),
        (":active", "active"), (":disabled", "insensitive"),
        (":backdrop", "backdrop"), (":backdrop:disabled", 'backdrop-insensitive') {
          $c: white;
          $tc: $success_color;
          &#{$state} { @include button($t, $c, $tc); } }
      }

      &.selection-menu {
        &:backdrop, & {
          padding-left: 10px;
          padding-right: 10px;

          arrow { -GtkArrow-arrow-scaling: 1; }

          .arrow {
            -gtk-icon-source: -gtk-icontheme('pan-down-symbolic');
            // -gtk-icon-shadow: none;
          }
        }
      }
    }
  }

  // squared corners when the window is maximized, tiled, or fullscreen
  .tiled &,
  .tiled-top &,
  .tiled-right &,
  .tiled-bottom &,
  .tiled-left &,
  .maximized &,
  .fullscreen & {
<<<<<<< HEAD
=======
    box-shadow: inset 0 1px $inkstone;
>>>>>>> 4a9dd783

    &:backdrop, & {
      border-radius: 0;
    }
  }

  &.default-decoration {
    min-height: 26px;
    padding: 4px 6px;

    button.titlebutton,  {
      min-width: 26px;
      min-height: 26px;
      margin: 0;
      padding: 0;
    }
  }

  .solid-csd & {
    &:backdrop, & {
      &:dir(rtl), &:dir(ltr) { // specificity bump
        margin-left: -1px;
        margin-right: -1px;
        margin-top: -1px;
        border-radius: 0;
        box-shadow: none;
      }
    }
  }
}

headerbar {
  // add vertical margins to common widget on the headerbar to avoid them spanning the whole height
  entry,
  spinbutton,
  // separator,
  button {
    margin-top: 4px;
    margin-bottom: 4px;
  }
  switch, separator {
    margin-top: 8px;
    margin-bottom: 8px;
  }
}

.background .titlebar {
  &:backdrop, & {
    border-top-left-radius: 7px;
    border-top-right-radius: 7px;
  }
}

.background.tiled .titlebar,
.background.tiled-top .titlebar,
.background.tiled-right .titlebar,
.background.tiled-bottom .titlebar,
.background.tiled-left .titlebar,
.background.maximized .titlebar,
.background.solid-csd .titlebar {
  &:backdrop, & {
    border-top-left-radius: 0;
    border-top-right-radius: 0;
  }
}

headerbar { // headerbar border rounding

  window separator:first-child + &,
  window &:first-child { &:backdrop, & { border-top-left-radius: 7px; }}
  window &:last-child { &:backdrop, & { border-top-right-radius: 7px; }}

  window stack & { // tackles the stacked headerbars case
    &:first-child, &:last-child {
      &:backdrop, & {
        border-top-left-radius: 7px;
        border-top-right-radius: 7px;
      }
    }
  }

  window.tiled &,
  window.tiled-top &,
  window.tiled-right &,
  window.tiled-bottom &,
  window.tiled-left &,
  window.maximized &,
  window.fullscreen &,
  window.solid-csd & {
    &, &:backdrop {
      &,
      &:first-child,
      &:last-child,
      &:only-child {
        border-top-left-radius: 0;
        border-top-right-radius: 0;
      }
    }
  }
}

.titlebar:not(headerbar) {
  window.csd > & {
    // in csd we assume every titlebar is a headerbar so reset anything, this is needed for split toolbars cases
    padding: 0;
    background-color: transparent;
    background-image: none;
    border-style: none;
    border-color: transparent;
    box-shadow: none;
  }

  > separator { background-color: $borders_color; }  // FIXME: use darker border?

  @extend %titlebar;
}


/************
 * Pathbars *
 ************/
%underline_focus_effect {
  // indeterminate is there to lazily force the style
  transition: 300ms ease;
  transition-property: box-shadow, color;

  &:not(:checked) {
    color: $insensitive_fg_color;
    &:hover { color: $insensitive_fg_color; box-shadow: inset 0 -2px $insensitive_fg_color; }
    &:backdrop { color: $backdrop_insensitive_color; }
  }

  &:active { box-shadow: inset 0 -2px $selected_bg_color; }

  &:checked, &:checked:not(:indeterminate) {
<<<<<<< HEAD
    color: $fg_color;
=======
>>>>>>> 4a9dd783
    box-shadow: inset 0 -2px $selected_bg_color;
    &:backdrop:not(:indeterminate) { box-shadow: inset 0 -2px _backdrop_color($selected_bg_color) }
    &:hover { box-shadow: inset 0 -2px mix($selected_fg_color, $selected_bg_color, 10%) }
  }
}

.path-bar button {
  &.text-button, &.image-button, & {
    padding-left: 4px;
    padding-right: 4px;
  }

  &.text-button.image-button label {
    padding-left: 0;
    padding-right: 0;
  }

  &.text-button.image-button, & {
    label:last-child { padding-right: 8px; }
    label:first-child { padding-left: 8px; }
  }

  &.text-button, &.toggle, &.toggle.image-button {
    @extend %underline_focus_effect;
    background-color: $button_bg_color;
  }

  &.text-button, &.toggle, &.toggle.image-button, &.slider-button {
    &, &:disabled {
      border-color: $borders_color;
      &:backdrop { border-color: $backdrop_borders_color; }
    }
  }

  &.text-button, &.toggle, &.toggle.image-button {
    border-left-style: none;
    border-right-style: none;
  }

  image {
    padding-left: 4px;
    padding-right: 4px;
  }

  &.slider-button {
    padding-left: 0;
    padding-right: 0;

    &:hover, &:active, &:disabled { background-color: $button_bg_color; }
    &:first-child { border-right-style: none; }
    &:last-child { border-left-style: none; }

    &:hover { color: $selected_bg_color; }
    &:disabled image {
      // make disabled arrows less prominent
      @extend .dim-label;
    }
  }
}

/**************
 * Tree Views *
 **************/
treeview.view {
  @at-root * {
    -GtkTreeView-horizontal-separator: 4;
    -GtkTreeView-grid-line-width: 1;
    -GtkTreeView-grid-line-pattern: '';
    -GtkTreeView-tree-line-width: 1;
    -GtkTreeView-tree-line-pattern: '';
    -GtkTreeView-expander-size: 16;
   }

  border-left-color: mix($fg_color, $base_color, 50%); // this is actually the tree lines color,
  border-top-color: $bg_color;                         // while this is the grid lines color, better then nothing

  rubberband { @extend rubberband; } // to avoid borders being overridden by the previously set props

  &:selected {
    &:focus, & {
      border-radius: 0;

      @extend %selected_items;
    }

    &:backdrop, & {
      border-left-color: mix($selected_fg_color, $selected_bg_color, 50%);
      border-top-color: transparentize($fg_color, 0.9); // doesn't work unfortunatelly
    }
  }

  &:disabled {
    color: $insensitive_fg_color;

    &:selected {
      color: mix($selected_fg_color, $selected_bg_color, 40%);
      &:backdrop { color: mix($backdrop_selected_fg_color, $selected_bg_color, 30%); }
    }

    &:backdrop { color: $backdrop_insensitive_color; }
  }

  &.separator {
    min-height: 2px;
    color: $bg_color;

    &:backdrop { color: transparentize($bg_color, 0.9); }
  }

  &:backdrop {
    border-left-color: mix($backdrop_fg_color, $backdrop_bg_color, 50%);
    border-top: $backdrop_bg_color;
  }
  &:drop(active) {
    border-style: solid none;
    border-width: 1px;
    border-color: _border_color($selected_bg_color);

    &.after { border-top-style: none; }

    &.before { border-bottom-style: none; }
  }

  &.expander {
    -gtk-icon-source: -gtk-icontheme('pan-end-symbolic');

    &:dir(rtl) { -gtk-icon-source: -gtk-icontheme('pan-end-symbolic-rtl'); }

    color: mix($text_color, $base_color, 70%);

    &:hover { color: $text_color; }

    &:selected {
      color: mix($selected_fg_color, $selected_bg_color, 70%);

      &:hover { color: $selected_fg_color; }

      &:backdrop { color: mix($backdrop_selected_fg_color, $selected_bg_color, 70%); }
    }

    &:checked { -gtk-icon-source: -gtk-icontheme('pan-down-symbolic'); }

    &:backdrop { color: mix($backdrop_fg_color, $backdrop_base_color, 70%); }
  }

  &.progressbar { // progress bar in treeviews
    @if $variant == light { color: $base_color; }
    $c: $neutral_color;
    border-radius: 3px;
    background-color: $c;

    &:selected {
      &:focus, & {
        border-radius: 3px;
        color: $c;
        background-color: $base_color;

        &:backdrop {
            color: $c;
            background-color: $backdrop_base_color;
          }
        }
      }

    &:backdrop {
      @if $variant == 'light' { color: $backdrop_base_color; }
    }
  }

  &.trough { // progress bar trough in treeviews
    background-color: $dark_fill; // transparentize($fg_color,0.9);
    border-radius: 3px;

    &:selected {
      &:focus, & {
        background-color: if($variant == 'light',
                             transparentize($selected_fg_color, 0.7),
                             darken($success_color, 5%));
        border-radius: 3px;
      }
    }
  }

  header {
    button {
      @extend %column_header_button;
      font-weight: bold;
      box-shadow: none;

      &:hover {
        @extend %column_header_button;
        transition: none;
      }

      &:active {
        @extend %column_header_button;
        transition: none;
      }
    }
  }

  button.dnd,
  header.button.dnd { // for treeview-like derive widgets
    &:active, &:selected, &:hover, & {
      padding: 0 6px;
      color: $selected_fg_color; // $base_color;
      background-image: none;
      background-color: $selected_bg_color;
      border-style: none;
      border-radius: 0;
      box-shadow: inset 0 0 0 1px $borders_color; // $base_color;
      transition: none;
    }
  }

  acceleditor > label { background-color: $selected_bg_color; } // see tests/testaccel to test
}

%column_header_button {
  padding: 0 6px;
  background-image: none;
  border-style: none solid solid none;
  border-color: $borders_color; // don't darken the bottom border color
  border-radius: 0;

  &:backdrop {
    border-style: none solid solid none;
  }

  &:last-child { &:backdrop, & { border-right-style: none; }}
}


/*********
 * Menus *
 *********/
menubar,
.menubar {
  -GtkWidget-window-dragging: true;
  background-color: $menubar_bg_color;
  box-shadow: inset 0 -1px _border_color($menubar_bg_color);
  color: $headerbar_text_color;
  padding: 0px;

  &:backdrop { background-color: $backdrop_menubar_bg_color; color: $backdrop_headerbar_text_color; }

  > menuitem {
    transition: 100ms ease;
    transition-property: box-shadow, color;
    min-height: 16px;
    padding: 4px 8px;

    &:hover { //Seems like it :hover even with keyboard focus
      box-shadow: inset 0 -3px $selected_bg_color;
      color: $headerbar_fg_color;
    }

    &:disabled {
      color: $headerbar_insensitive_color;
      box-shadow: none;
    }
  }
}

menu,
.menu,
.context-menu {
  margin: 4px; // see https://bugzilla.gnome.org/show_bug.cgi?id=591258
  // padding: 2px;
  box-shadow: 0 2px 5px transparentize(black, 0.75);
  background-color: $menu_color;
  color: $text_color;
  border: 1px solid $borders_color; // adds borders in a non composited env

  .csd & { border: none; }  // axes borders in a composited env

  &:backdrop { background-color: $backdrop_menu_color;  color: $backdrop_text_color; }

  menuitem {
    transition: all 100ms $ease-out-quad;
    min-height: 16px;
    min-width: 36px;
    padding: 5px 6px;
    // text-shadow: none;

    &:hover {
      // color: $selected_fg_color;
      background-color: $base_hover_color;
    }

    &:disabled {
      color: $insensitive_fg_color;
      &:backdrop { color: $backdrop_insensitive_color; }
    }

    &:backdrop,
    &:backdrop:hover {
      color: $backdrop_fg_color;
      background-color: transparent;
    }

    // submenu indicators
    arrow {
      min-height: 16px;
      min-width: 16px;

      &:dir(ltr) {
        -gtk-icon-source: -gtk-icontheme('pan-end-symbolic');
        margin-left: 10px;
        margin-right: 10px;
      }

      &:dir(rtl) {
        -gtk-icon-source: -gtk-icontheme('pan-end-symbolic-rtl');
        margin-right: 10px;
        margin-left: 10px;
      }
    }

    // avoids labels color being overridden, see
    // https://bugzilla.gnome.org/show_bug.cgi?id=767058
    label { &:dir(rtl), &:dir(ltr) { color: inherit; }}
  }

  // overflow arrows
  > arrow {
    @include button(undecorated);

    min-height: 16px;
    min-width: 16px;
    padding: 4px;
    background-color: $menu_color;
    border-radius: 0;

    &.top {
      margin-top: -6px;
      border-bottom: 1px solid mix($fg_color, $base_color, 10%);
      -gtk-icon-source: -gtk-icontheme('pan-end-symbolic');
    }

    &.bottom {
      margin-bottom: -6px;
      border-top: 1px solid mix($fg_color, $base_color, 10%);
      -gtk-icon-source: -gtk-icontheme('pan-end-symbolic-rtl');
    }

    &:hover { background-color: mix($fg_color, $base_color, 10%); }

    &:backdrop { background-color: $backdrop_menu_color; }

    &:disabled {
      color: transparent;
      background-color: transparent;
      border-color: transparent ;
    }
  }
}

menuitem {
  accelerator { color: gtkalpha(currentColor,0.55); }

  check,
  radio {
    &:dir(ltr) { margin-right: 7px; }
    &:dir(rtl) { margin-left: 7px; }
  }
}

/***************
 * Popovers   *
 ***************/

popover.background {
  padding: 2px;
  color: $text_color;
  border-radius: $medium_radius;
  background-color: $menu_color; // $popover_bg_color;

  .csd &, & { border: 1px solid $borders_color; }

  box-shadow: 0 2px 5px transparentize(black, 0.75);

  &:backdrop {
    background-color: $backdrop_bg_color;
    color: $backdrop_text_color;
    box-shadow: none;
  }

  > list,
  > .view,
  > toolbar {
    border-style: none;
    background-color: transparent;
  }

  .csd &, & {
    &.touch-selection,
    &.magnifier {
      @extend %osd;

      border: 1px solid transparentize(white, 0.9);

      button { @extend %osd_button };
    }

    &.osd { @extend %osd; }
  }

  modelbutton {
    min-height: 16px;
    min-width: 36px;
    padding: 5px 6px;
  }

  separator { margin: 3px; }

  list separator { margin: 0px; }
}

/*************
 * Notebooks *
 *************/
notebook {
  > header {
    // TODO: what radius should tabs have?
    padding: 1px;
    border-color: $borders_color;
    border-width: 1px;
    background-color: $sidebar_bg_color; // $dark_fill;

    &:backdrop {
      border-color: $backdrop_borders_color;
      background-color: $backdrop_sidebar_bg_color; // $backdrop_dark_fill;
    }

    &.top {
      border-bottom-style: solid;
      > tabs {
        padding-top: 4px;
        margin-bottom: -2px;
        box-shadow: inset 0 -1px $borders_color;

        > tab {
          border-radius: 4px 4px 0 0;
          -gtk-outline-radius: 4px 4px 0 0;
          &:checked { border-bottom-color: transparent; }
        }
      }
    }

    &.bottom {
      border-top-style: solid;
      > tabs {
        padding-bottom: 4px;
        margin-top: -2px;
        box-shadow: inset 0 1px $borders_color;

        > tab {
          border-radius: 0 0 4px 4px;
          -gtk-outline-radius: 0 0 4px 4px;
          &:checked { border-top-color: transparent; }
        }
      }
    }

    &.left {
      border-right-style: solid;
      > tabs {
        padding-left: 4px;
        margin-right: -2px;
        box-shadow: inset -1px 0 $borders_color;

        > tab {
          border-radius: 4px 0 0 4px;
          -gtk-outline-radius: 4px 0 0 4px;
          &:checked { border-right-color: transparent; }
        }
      }
    }

    &.right {
      border-left-style: solid;
      > tabs {
        padding-right: 4px;
        margin-left: -2px;
        box-shadow: inset 1px 0 $borders_color;

        > tab {
          border-radius: 0 4px 4px 0;
          -gtk-outline-radius: 0 4px 4px 0;
          &:checked { border-left-color: transparent; }
        }
      }
    }

    &.top > tabs > arrow {
      @extend %notebook_vert_arrows;

      border-top-style: none;
    }

    &.bottom > tabs > arrow {
      @extend %notebook_vert_arrows;

      border-bottom-style: none;
    }

    @at-root %notebook_vert_arrows {
      margin-left: -5px;
      margin-right: -5px;
      padding-left: 4px;
      padding-right: 4px;

      &.down { -gtk-icon-source: -gtk-icontheme('pan-start-symbolic'); }

      &.up { -gtk-icon-source: -gtk-icontheme('pan-end-symbolic'); }
    }

    &.left > tabs > arrow {
      @extend %notebook_horz_arrows;

      border-left-style: none;
    }

    &.right > tabs > arrow {
      @extend %notebook_horz_arrows;

      border-right-style: none;
    }

    @at-root %notebook_horz_arrows {
      margin-top: -5px;
      margin-bottom: -5px;
      padding-top: 4px;
      padding-bottom: 4px;

      &.down { -gtk-icon-source: -gtk-icontheme('pan-up-symbolic'); }

      &.up { -gtk-icon-source: -gtk-icontheme('pan-down-symbolic'); }
    }

    > tabs > arrow {
      @extend %button_basic;

      @extend %button_basic.flat;

      min-height: 16px;
      min-width: 16px;
      border-radius: 0;

      &:hover:not(:active):not(:backdrop) {
        background-clip: padding-box;
        background-image: none;
        background-color: transparentize(white, 0.7);
        border-color: transparent;
        box-shadow: none;
      }

      &:disabled { @include button(undecorated); }
    }

    tab {
      min-height: 30px;
      min-width: 30px;
      padding: 3px 12px;
      outline-offset: -1px; // -5px;
      color: $insensitive_fg_color;
      border: 1px solid transparent;

      &:hover {
        background-color: mix($insensitive_bg_color, $base_color, 25%);
        border-color: mix($borders_color, $base_color, 60%);
      }

      &:backdrop {
        color: mix($backdrop_fg_color, $backdrop_bg_color, 60%);

        // &.reorderable-page {
        //   border-color: transparent;
        //   background-color: transparent;
        // }
      }

      &:checked {
        color: $fg_color;
        font-weight: bold;
        background-color: $base_color;
        border-color: $borders_color;
        // &.reorderable-page {
        //   border-color: transparentize($borders_color, 0.5);
        //   background-color: transparentize($bg_color, 0.5);
        //
        //   &:hover { background-color: transparentize($bg_color, 0.3); }
        // }
      }

      &:backdrop:checked {
        background-color: $backdrop_base_color;
        border-color: $backdrop_borders_color;
        color: $backdrop_fg_color;

        // &.reorderable-page {
        //   border-color: $backdrop_borders_color;
        //   background-color: $backdrop_bg_color;
        // }
      }

      // colors the button like the label, overridden otherwise
      button.flat {
        &:hover { color: currentColor; }

        &, &:backdrop { color: gtkalpha(currentColor, 0.3); }

        padding: 0;
        margin-top: 4px;
        margin-bottom: 4px;
        // FIXME: generalize .small-button?
        min-width: 20px;
        min-height: 20px;

        &:last-child {
          margin-left: 4px;
          margin-right: -4px;
        }

        &:first-child {
          margin-left: -4px;
          margin-right: 4px;
        }
      }
    }

    &.top,
    &.bottom {
      tabs {
        padding-left: 4px;
        padding-right: 4px;

        &:not(:only-child) {
          margin-left: 3px;
          margin-right: 3px;
        }

        tab {
          margin-left: 4px;
          margin-right: 4px;

          // &.reorderable-page { border-style: none solid; }
          &:last-child { margin-right: 4px; }
        }
      }
    }

    &.left,
    &.right {
      tabs {
        padding-top: 4px;
        padding-bottom: 4px;

        &:not(:only-child) {
          margin-top: 3px;
          margin-bottom: 3px;

          // &:first-child { margin-top: -1px; }
          // &:last-child { margin-bottom: -1px; }
        }

        tab {
          margin-top: 4px;
          margin-bottom: 4px;
          //
          // &.reorderable-page { border-style: solid none; }
          &:last-child { margin-bottom: 4px; }
        }
      }
    }

    &.top tab { padding-bottom: 4px; }
    &.bottom tab { padding-top: 4px; }
  }

  > stack:not(:only-child) { // the :not(:only-child) is for "hidden" notebooks
    background-color: $base_color;

    &:backdrop { background-color: $backdrop_base_color; }
  }

  > stack grid:not(.nautilus-list-view) {
        padding-top: 15px;
  }
}


/**************
 * Scrollbars *
 **************/
scrollbar {
  $_slider_min_length: 40px;

  // disable steppers
  @at-root * {
    -GtkScrollbar-has-backward-stepper: false;
    -GtkScrollbar-has-forward-stepper: false;
  }

  background-color: $scrollbar_bg_color;
  transition: 300ms $ease-out-quad;

  // scrollbar border
  &.top { border-bottom: 1px solid $borders_color; }
  &.bottom { border-top: 1px solid $borders_color; }
  &.left { border-right: 1px solid $borders_color; }
  &.right { border-left: 1px solid $borders_color; }

  &:backdrop {
    background-color: $backdrop_scrollbar_bg_color;
    border-color: $backdrop_borders_color;
    transition: $backdrop_transition;
  }

  // slider
  slider {
    min-width: 6px;
    min-height: 6px;
    margin: -1px;
    border: 4px solid transparent;
    border-radius: 8px;
    background-clip: padding-box;
    background-color: $scrollbar_slider_color;
    transition: 150ms linear;

    &:hover { background-color: $scrollbar_slider_hover_color; }

    &:hover:active { background-color: $scrollbar_slider_active_color; }

    &:backdrop { background-color: $backdrop_scrollbar_slider_color; }

    &:disabled { background-color: transparent; }
  }

  &.fine-tune {
    slider {
      min-width: 3px;
      min-height: 3px;
    }

    &.horizontal slider { border-width: 5px 4px; }
    &.vertical slider { border-width: 4px 5px; }
  }

  &.overlay-indicator {
    &:not(.dragging):not(.hovering) {
      border-color: transparent;
      opacity: 0.8;
      background-color: transparent;

      slider {
        margin: 0;
        min-width: 3px;
        min-height: 3px;
        background-color: $fg_color;
        border: 1px solid if($variant == 'light', white, black);
      }

      button {
        min-width: 5px;
        min-height: 5px;
        background-color: $fg_color;
        background-clip: padding-box;
        border-radius: 100%;
        border: 1px solid if($variant == 'light', white, black);
        -gtk-icon-source: none;
      }

      &.horizontal {
        slider {
          margin: 0 2px;
          min-width: $_slider_min_length;
        }

        button {
          margin: 1px 2px;
          min-width: 5px;
        }
      }

      &.vertical {
        slider {
          margin: 2px 0;
          min-height: $_slider_min_length;
        }

        button {
          margin: 2px 1px;
          min-height: 5px;
        }
      }
    }

    &.dragging,
    &.hovering { opacity: 0.8; }
  }

  &.horizontal slider { min-width: $_slider_min_length; }

  &.vertical slider { min-height: $_slider_min_length; }

  // button styling
  button {
    padding: 0;
    min-width: 12px;
    min-height: 12px;
    border-style: none;
    border-radius: 0;
    transition-property: min-height, min-width, color;

    @include button(undecorated);

    color: $scrollbar_slider_color;

    &:hover {
      @include button(undecorated);

      color: $scrollbar_slider_hover_color;
    }
    &:active, &:checked {
      @include button(undecorated);

      color: $scrollbar_slider_active_color;
    }
    &:disabled {
      @include button(undecorated);

      color: transparentize($scrollbar_slider_color, 0.8);
    }
    &:backdrop {
      @include button(undecorated);

      color: $backdrop_scrollbar_slider_color;

      &:disabled {
        @include button(undecorated);

        color: transparentize($backdrop_scrollbar_slider_color, 0.8);
      }
    }
  }

  // button icons
  &.vertical {
    button {
      &.down { -gtk-icon-source: -gtk-icontheme('pan-down-symbolic'); }

      &.up { -gtk-icon-source: -gtk-icontheme('pan-up-symbolic'); }
    }
  }

  &.horizontal {
    button {
      &.down { -gtk-icon-source: -gtk-icontheme('pan-end-symbolic'); }

      &.up { -gtk-icon-source: -gtk-icontheme('pan-start-symbolic'); }
    }
  }
}

treeview ~ scrollbar.vertical {
  border-top: 1px solid $borders_color;
  margin-top: -1px;
}

/**********
 * Switch *
 **********/
switch {
  $c: $success_color;
  font-weight: bold;
  font-size: smaller;
  outline-offset: 0; // -4px;
  box-shadow: inset 0 1px 0 0 _border_color($dark_fill), inset 0 1px 0 0 $borders_edge;
  border-radius: 5px;
  color: transparent;
  background-color: $dark_fill;

  &:checked {
    color: transparent;
    box-shadow: inset 0 1px 0 0 _border_color($c), inset 0 1px 0 0 $borders_edge;
    background-color: $c;
  }

  &:disabled {
    color: transparent;
    box-shadow: inset 0 0 0 1px $insensitive_borders_color;
    background-color: $insensitive_dark_fill;
  }

  &:backdrop {
    color: transparent;
    background-color: $backdrop_dark_fill;
    box-shadow: inset 0 0 0 1px _border_color($backdrop_dark_fill);
    transition: $backdrop_transition;

    &:checked {
      box-shadow: none;
      background-color: _backdrop_color($c);
    }

    &:disabled {
      color: transparent; // $backdrop_insensitive_color;
      box-shadow: inset 0 0 0 1px $backdrop_borders_color;
      background-color: $backdrop_insensitive_dark_fill;
    }
  }

  slider {
    $c: $success_color;
    min-width: 22px;
    min-height: 22px;
    margin: 2px;
    outline-offset: -1px;
    -gtk-outline-radius: $small_radius;
    outline-color: $focus_color;
    border-radius: $small_radius;
    background-clip: if($variant == "light", border-box, padding-box);
    transition: $button_transition;

    @include button(normal, white, $flat:true);
  }

  &:hover slider { /* ?? */ }

  &:disabled slider {
    @include button(insensitive, if($variant == "light", white, darken(white, 20%)), $flat:true);
  }

  &:backdrop {
    slider {
      transition: $backdrop_transition;

      @include button(backdrop, white, $flat:true);
    }

    &:disabled slider { @include button(backdrop-insensitive, if($variant == "light", white, darken(white, 20%)), $flat:true); }
  }

  // row:selected & { TODO: this should theortically look fine but it should still be tested
    // @if $variant == 'light' {
      // box-shadow: none;
      // border-color: _border_color($c);

      // &:backdrop { border-color: _backdrop_color($c); }

      // slider:dir(rtl) { border-left-color: $borders_color; }
      // slider:dir(ltr) { border-right-color: $borders_color; }

      // slider { &:checked, & { border-color: _border_color($c); } }
    // }
  // }
}


/*************************
 * Check and Radio items *
 *************************/
// draw regular check and radio items using our PNG assets
// all assets are rendered from assets.svg. never add pngs directly


//selection-mode
@each $s,$as in ('','-selectionmode'),
                  (':hover', '-hover-selectionmode'),
                  (':active', '-active-selectionmode'),
                  (':backdrop', '-backdrop-selectionmode'),
                  (':checked', '-checked-selectionmode'),
                  (':checked:hover', '-checked-hover-selectionmode'),
                  (':checked:active', '-checked-active-selectionmode'),
                  (':backdrop:checked', '-checked-backdrop-selectionmode') {
  .view.content-view.check#{$s}:not(list),
  .content-view .tile check#{$s}:not(list) {
    -gtk-icon-source: -gtk-scaled(url("assets/checkbox#{$as}.png"), url("assets/checkbox#{$as}@2.png"));
    background-color: transparent;
    min-width: 40px;
    min-height: 40px;
    background-image: none;
    transition: none;
    box-shadow: none;
    border-width: 0;
  }
}

checkbutton.text-button, radiobutton.text-button {
  // this is for a nice focus on check and radios text
  padding: 2px 0;
  outline-offset: 0;

  label:not(:only-child) {
    &:first-child { margin-left: 4px; }
    &:last-child { margin-right: 4px; }
  }
}

check,
radio {
  margin: 0 4px;

  &:only-child { margin: 0; }

  popover & { // when in a popover add more space between the label and the check, reset the other side margin.
              // See https://bugzilla.gnome.org/show_bug.cgi?id=779570 for details.
    &.left:dir(rtl) {
      margin-left: 0;
      margin-right: 12px;
    }

    &.right:dir(ltr) {
      margin-left: 12px;
      margin-right: 0;
    }
  }

  min-height: 14px;
  min-width: 14px;
  padding: 2px;
  -gtk-icon-source: none;

  &:backdrop { transition: $backdrop_transition; }

  // .osd & {
  //   @include button(osd);
  //
  //   &:hover { @include button(osd); }
  //   &:active { @include button(osd-active); }
  //   &:backdrop { @include button(osd-backdrop); }
  //   &:disabled { @include button(osd-insensitive); }
  // }

  menu menuitem &, popover & {
    margin: 0; // this is a workaround for a menu check/radio size allocation issue
  }
}

%check, %radio, check, radio {
  & {
    // for unchecked
    @each $state, $t in ("", "normal"), (":hover", "hover"), (":active", "active"),
      (":disabled", "insensitive"), (":backdrop", "backdrop"), (":backdrop:disabled", 'backdrop-insensitive') {
      &#{$state} { @include button($t, $dark_fill, $flat:true); }
    }
  }

  & {
    // for checked
    @each $t, $c in (':checked:not(:indeterminate)', $success_color),
                    (':indeterminate', $success_color) {
      &#{$t} {
        @each $state, $t in ("", "normal-alt"), (":hover", "hover-alt"), (":active", "active"),
        (":disabled", "insensitive"), (":backdrop", "backdrop"), (":backdrop:disabled", 'backdrop-insensitive') {
          &#{$state} { @include button($t, $c, $selected_fg_color, $flat:true); }
        }
      }
    }
  }
}

%check,
check {
  border-radius: 3px;

  &:checked { -gtk-icon-source: -gtk-recolor(url("assets/check-symbolic.symbolic.png")); }

  &:indeterminate { -gtk-icon-source: -gtk-recolor(url("assets/dash-symbolic.symbolic.png")); }
}

%radio,
radio {
  border-radius: 100%;

  &:checked { -gtk-icon-source: -gtk-recolor(url("assets/bullet-symbolic.symbolic.png")); }

  &:indeterminate { -gtk-icon-source: -gtk-recolor(url("assets/dash-symbolic.symbolic.png")); }
}



// ANIMATION:
// this is made with those pretty convoluted transitions, since checks and radios have to animate only on state changes,
// the transformation is set on the active state and it get reset on the checked state.
radio:not(:indeterminate):not(:checked):active:not(:backdrop) { -gtk-icon-transform: scale(0); }

check:not(:indeterminate):not(:checked):active:not(:backdrop) { -gtk-icon-transform: translate(6px, -3px) rotate(-45deg) scaleY(0.2) rotate(45deg) scaleX(0); }

radio,
check {
  &:active { -gtk-icon-transform: scale(0, 1); } // should tackle the indeterminate state, untested

  &:checked:not(:backdrop), &:indeterminate:not(:backdrop) {
    -gtk-icon-transform: unset;
    transition: 400ms;
  }
}

treeview.view {
  // make borders with box shadow so as to not add border width to size
  // too big checks and radios seem to be cropped
  check, radio {
    background-color: $dark_fill;
    box-shadow: inset 0 0 0 1px $borders_color;
  }
}

menu menuitem, popover, treeview.view {
  // make menuitem, popover and treeview checks and radios smaller
  check, radio {
    padding: 1px;
  }
}

menu menuitem, popover {
  // menu and popover checks and radios should be hollow
  radio, check {
    &, &:backdrop, &:hover, &:disabled, &:backdrop:disabled { background-color: transparent; box-shadow: none; }
    &, &:hover { border: 1px solid if($variant == "light", $borders_color, $graphite); }
    &:disabled { border-color: inherit; color: inherit; }
    &:checked:not(:indeterminate), &:indeterminate {
      transition: none;
      &, &:backdrop, &:hover, &:disabled, &:backdrop:disabled { background-color: transparent; box-shadow: none; }
      &:disabled { border-color: inherit; color: inherit; }
    }

    @each $t, $c in (':checked:not(:indeterminate)', $success_color),
                    (':indeterminate', $success_color) {
        &#{$t} {
        &, &:hover { border-color: $c; color: $c; }
        &:backdrop { color: _backdrop_color($c); }
      }
    }
  }
}

treeview.view check,
treeview.view radio {
  &:selected {
    &:focus, & {
      color: $fg_color;
    }

    &:disabled {
      color: $insensitive_fg_color;

      &:backdrop { color: $backdrop_insensitive_color; }
    }
  }

  &:backdrop { &:selected, & { color: $backdrop_fg_color; }}
}

treeview.view radio, treeview.view check {
  // selected treeview elements
  &, &:checked:hover, &:backdrop {
    &:selected { &:focus, & { border-color: white; color: white; background-color: transparent; box-shadow: inset 0 0 0 1px white; }}
  }
}


/************
 * GtkScale *
 ************/
%scale_trough {
  border-radius: 3px;
  background-color: $dark_fill;
  min-width: 3px;
  min-height: 3px;

  &:disabled { background-color: $insensitive_dark_fill; }

  &:backdrop {
    background-color: $backdrop_dark_fill;
    transition: $backdrop_transition;

    &:disabled { background-color: $backdrop_insensitive_dark_fill; }
  }

  // ...on selected list rows
  row:selected & { &:disabled, & { border-color: $neutral_color; }} // TODO: what program uses this so it can be tested out?

  // OSD
  .osd & {
    // border-color: $osd_borders_color;
    // background-color: transparentize($osd_borders_color, 0.2);
    //
    // &:disabled { background-color: $osd_insensitive_bg_color; }
  }
}

%scale_highlight {
  $c: $neutral_color;
  border-radius: 3px;
  background-color: $c;

  &:disabled {
    background-color: transparent;
  }

  &:backdrop {
    background-color: _backdrop_color($c);
    &:disabled {
      background-color: transparent;
    }
  }

  // ...on selected list rows
  row:selected & { &:disabled, & { border-color: $c; }}

  // OSD
  .osd & {
    // should resemble regular
    // border-color: $osd_borders_color;

    // &:disabled { border-color: transparent; }
  }
}

scale {
  // sizing
  $_marks_lenght: 6px;
  $_marks_distance: 6px;

  min-height: 10px;
  min-width: 10px;
  padding: 12px;

  // those are inside the trough node, I need them to show their own border over the trough one, so negative margin
  // fill,
  // highlight { margin: -1px; }

  // the slider is inside the trough, so to have make it bigger there's a negative margin

  slider {
    min-height: 18px;
    min-width: 18px;
    margin: -9px;
  }

  // click-and-hold the slider to activate
  &.fine-tune {
    &.horizontal {
      padding-top: 9px;
      padding-bottom: 9px;
      min-height: 16px;
    }

    &.vertical {
      padding-left: 9px;
      padding-right: 9px;
      min-width: 16px;
    }

    // to make the trough grow in fine-tune mode
    slider { margin: -6px; }

    fill,
    highlight,
    trough {
      border-radius: 5px;
      -gtk-outline-radius: 7px;
    }
  }

  // the backing bit
  trough {
    @extend %scale_trough;

    outline-offset: 3px;
    -gtk-outline-radius: 5px;
  }

  // the colored part of the backing bit
  highlight { @extend %scale_highlight; }

  // this is another differently styled part of the backing bit, the most relevant use case is for example
  // in media player to indicate how much video stream as been cached
  fill {
    @extend %scale_trough;

    &:backdrop, & { background-color: $borders_color; }

    &:disabled {
      &:backdrop, & {
        border-color: transparent;
        background-color: transparent;
      }
    }

    // OSD
    .osd & {
      // background-color: mix($osd_fg_color, $osd_borders_color, 25%);
      //
      // &:disabled {
      //   &:backdrop, & {
      //     border-color: transparent;
      //     background-color: transparent;
      //   }
      // }
    }
  }

  slider {
    $c: $neutral_color;
    @include button(normal, white);

    border: 1px solid _border_color($dark_fill);
    border-radius: 6px;
    background-clip: if($variant == "light", border-box, padding-box);
    transition: $button_transition;
    transition-property: background, border, box-shadow;

    &:hover { border-color: mix($c, $borders_color); } // TODO: what should the focused slider look like?

    &:active { border-color: _border_color($c); }

    &:disabled { @include button(insensitive, if($variant == "light", white, darken(white, 20%))); }

    &:backdrop {
      transition: $backdrop_transition;
      @include button(backdrop, white);
      &:disabled { @include button(backdrop-insensitive, if($variant == "light", white, darken(white, 20%))); }
      &, &:disabled { border: 1px solid $backdrop_dark_fill; }
    }

    // ...on selected list rows
    row:selected & { &:disabled, & { border-color: $c; } }

    // OSD
    .osd & {
      // @include button(osd);
      // border-color: darken($osd_borders_color, 3%);
      // background-color: opacify($osd_bg_color, 1); // solid background needed here
      //
      // &:hover {
      //   @include button(osd-hover);
      //   background-color: opacify($osd_bg_color, 1); // solid background needed here
      // }
      //
      // &:active {
      //   @include button(osd-active);
      //   background-color: opacify($osd_bg_color, 1); // solid background needed here
      // }
      //
      // &:disabled {
      //   @include button(osd-insensitive);
      //   background-color: opacify($osd_bg_color, 1); // solid background needed here
      // }
      //
      // &:backdrop {
      //   @include button(osd-backdrop);
      //   background-color: opacify($osd_bg_color, 1); // solid background needed here
      //
      //   &:disabled {
      //     @include button(osd-backdrop-insensitive);
      //     background-color: opacify($osd_bg_color, 1); // solid background needed here
      //   }
      // }
    }
  }

  value { color: gtkalpha(currentColor, 0.55); }

  marks {
    color: gtkalpha(currentColor, 0.55);

    @each $marks_class, $marks_pos, $marks_margin in (top, top, bottom),
                                                     (bottom, bottom, top),
                                                     (top, left, right),
                                                     (bottom, right, left) {
      &.#{$marks_class} {
        margin-#{$marks_margin}: $_marks_distance;
        margin-#{$marks_pos}: -($_marks_distance + $_marks_lenght);
      }
    }
  }

  &.fine-tune marks {
    @each $marks_class, $marks_pos, $marks_margin in (top, top, bottom),
                                                     (bottom, bottom, top),
                                                     (top, left, right),
                                                     (bottom, right, left) {
      &.#{$marks_class} {
        margin-#{$marks_margin}: $_marks_distance;
        margin-#{$marks_pos}: -($_marks_distance + $_marks_lenght - 3px);
      }
    }
  }

  &.horizontal {
    indicator {
      min-height: $_marks_lenght;
      min-width: 1px;
    }

    &.fine-tune indicator { min-height: ($_marks_lenght - 3px); }
  }

  &.vertical {
    indicator {
      min-height: 1px;
      min-width: $_marks_lenght;
    }

    &.fine-tune indicator { min-width: ($_marks_lenght - 3px); }
  }

  // *WARNING* scale with marks madness following

  // FIXME: OSD and selected list rows missing, I don't feel like adding the other 144 assets needed for those...
  @each $dir_class, $dir_infix in ('horizontal', 'horz'),
                                  ('vertical', 'vert') {
    @each $marks_infix, $marks_class in ('scale-has-marks-above', 'marks-before:not(.marks-after)'),
                                        ('scale-has-marks-below', 'marks-after:not(.marks-before)') {
      @each $state, $state_infix in ('', ''),
                                    (':hover', '-hover'),
                                    (':active', '-active'),
                                    (':disabled', '-insensitive'),
                                    (':backdrop', '-backdrop'),
                                    (':backdrop:disabled', '-backdrop-insensitive') {
        &.#{$dir_class}.#{$marks_class} {

          slider {
            &#{$state} {
              // an asymmetric slider asset is used here, so the margins are uneven, the smaller
              // margin is set on the point side.
              margin: -10px;
              $_scale_asset: 'assets/slider-#{$dir_infix}-#{$marks_infix}#{$state_infix}';
              border-style: none;
              border-radius: 0;
              background-size: 14px;
              background-color: transparent;
              background-image: -gtk-scaled(url('#{$_scale_asset}.png'), url('#{$_scale_asset}@2.png'));

              $_scale_slider_bg_pos: bottom;

              @if $dir_class == 'horizontal' {
                min-height: 26px;
                min-width: 22px;

                @if $marks_infix == 'scale-has-marks-above' {
                  margin-top: -14px;

                  $_scale_slider_bg_pos: top;
                }

                @else { margin-bottom: -14px; }
              }

              @else {
                min-height: 22px;
                min-width: 26px;

                @if $marks_infix == 'scale-has-marks-above' {
                  margin-left: -14px;

                  $_scale_slider_bg_pos: left bottom;
                }

                @else {
                  margin-right: -14px;

                  $_scale_slider_bg_pos: right bottom;
                }
              }

              background-position: $_scale_slider_bg_pos;
              background-repeat: no-repeat;
              box-shadow: none;
            }
          }

          &.fine-tune slider {
            // bigger negative margins to make the trough grow here as well
            margin: -7px;

            @if $dir_class == 'horizontal' {
              @if $marks_infix == 'scale-has-marks-above' { margin-top: -11px; }

              @else { margin-bottom: -11px; }
            }

            @else {
              @if $marks_infix == 'scale-has-marks-above' { margin-left: -11px; }

              @else { margin-right: -11px; }
            }
          }
        }
      }
    }
  }

  &.color {
    min-height: 0;
    min-width: 0;

    trough {
      background-image: image($borders_color);
      background-repeat: no-repeat;
    }

    &.horizontal {
      padding: 0 0 15px 0;

      trough {
        padding-bottom: 4px;
        background-position: 0 -3px;
        border-top-left-radius: 0;
        border-top-right-radius: 0;
      }

      slider {
        &:dir(ltr), &:dir(rtl) { // specificity bumb
          &:hover, &:backdrop, &:disabled, &:backdrop:disabled, & {
            margin-bottom: -15px;
            margin-top: 6px;
          }
        }
      }
    }

    &.vertical {
      &:dir(ltr) {
        padding: 0 0 0 15px;

        trough {
          padding-left: 4px;
          background-position: 3px 0;
          border-bottom-right-radius: 0;
          border-top-right-radius: 0;
        }

        slider {
          &:hover, &:backdrop, &:disabled, &:backdrop:disabled, & {
            margin-left: -15px;
            margin-right: 6px;
          }
        }
      }

      &:dir(rtl) {
        padding: 0 15px 0 0;

        trough {
          padding-right: 4px;
          background-position: -3px 0;
          border-bottom-left-radius: 0;
          border-top-left-radius: 0;
        }

        slider {
          &:hover, &:backdrop, &:disabled, &:backdrop:disabled, & {
            margin-right: -15px;
            margin-left: 6px;
          }
        }
      }
    }

    &.fine-tune {
      &.horizontal {
        &:dir(ltr), &:dir(rtl) { // specificity bump
          padding: 0 0 12px 0;

          trough {
            padding-bottom: 7px;
            background-position: 0 -6px;
          }

          slider {
            margin-bottom: -15px;
            margin-top: 6px;
          }
        }
      }

      &.vertical {
        &:dir(ltr) {
          padding: 0 0 0 12px;

          trough {
            padding-left: 7px;
            background-position: 6px 0;
          }

          slider {
            margin-left: -15px;
            margin-right: 6px;
          }
        }

        &:dir(rtl) {
          padding: 0 12px 0 0;

          trough {
            padding-right: 7px;
            background-position: -6px 0;
          }

          slider {
            margin-right: -15px;
            margin-left: 6px;
          }
        }
      }
    }
  }
}


/*****************
 * Progress bars *
 *****************/
progressbar {
  // sizing
  &.horizontal {
    trough,
    progress { min-height: 3px; }
  }

  &.vertical {
    trough,
    progress { min-width: 3px; }
  }

  // &.horizontal progress { margin: 0 -1px; } // the progress node is positioned after the trough border
  // &.vertical progress { margin: -1px 0; }   // this moves it over it.


  // FIXME: insensitive state missing and some other state should be set probably
  font-size: smaller;
  color: transparentize($fg_color, 0.6);

  &:backdrop {
    box-shadow: none;
    transition: $backdrop_transition;
  }

  trough { @extend %scale_trough; }

  &:backdrop trough { @extend %scale_trough:backdrop; } // looks like states are not passed to the trough component here

  %progressbar_highlight {
    $c: $neutral_color;
    border-radius: 3px;
    background-color: $c;

    &:disabled {
      background-color: transparent;
    }

    &:backdrop {
      background-color: _backdrop_color($c);

      &:disabled {
        background-color: transparent;
      }
    }

    // ...on selected list rows
    row:selected & { &:disabled, & { border-color: $c; }} // TODO: what program uses this so it can be tested out?

    // OSD
    .osd & {
      // border-color: $osd_borders_color;

      // &:disabled { border-color: transparent; }
    }
  }
// TODO: maybe we can experiment with &:not(.full)
// so prgoress bars won't be rounded at the opposite end until they're full?
  progress {
    @extend %progressbar_highlight;

    border-radius: 1.5px;

    &.left {
      border-top-left-radius: 3px;
      border-bottom-left-radius: 3px;
    }

    &.right {
      border-top-right-radius: 3px;
      border-bottom-right-radius: 3px;
    }

    &.top {
      border-top-right-radius: 3px;
      border-top-left-radius: 3px;
    }

    &.bottom {
      border-bottom-right-radius: 3px;
      border-bottom-left-radius: 3px;
    }
  }

  &:backdrop progress { @extend %progressbar_highlight:backdrop; } // states not passed here as well

  &.osd { // progressbar.osd used for epiphany page loading progress
    min-width: 3px;
    min-height: 3px;
    box-shadow: none;
    background-color: transparent;

    trough {
      border-style: none;
      border-radius: 0;
      background-color: transparent;
      box-shadow: none;
    }

    progress {
      border-style: none;
      border-radius: 0;
    }
  }

  trough.empty progress { all: unset; } // makes the progress indicator disappear, when the fraction is 0
}


/*************
 * Level Bar *
 *************/
levelbar {
  &.horizontal {
    block {
      min-height: 3px;
    }

    &.discrete block {
      margin: 0 1px;
      min-width: 32px;
    }
  }

  &.vertical {
    block {
      min-width: 3px;
    }

    &.discrete block {
      margin: 1px 0;
      min-height: 32px;
    }
  }

  &:backdrop { transition: $backdrop_transition; }

  trough {
    padding: 3px;
    border-radius: 3px;
    border: none;
    @include entry(normal, $c: $base_color);

    &:backdrop { @include entry(backdrop, $c: $base_color); }
    box-shadow: inset 0 0 0 1px $borders_color;
  }

  block {
    border-radius: 3px;

    @mixin block_highlight($c) {
      background-color: $c;

      &:backdrop { background-color: _backdrop_color($c); };
    }

    &.low {
      @include block_highlight($warning_color);
    }

    &.high,
    &:not(.empty) {
      @include block_highlight($neutral_color);
    }

    &.full {
      @include block_highlight($neutral_color);
    }

    &.empty {
      // TODO: this looks kind of ugly
      $_bg: if($variant == "light", $dark_fill, transparentize($dark_fill, .7));
      background-color: $_bg;

      &:backdrop { background-color: transparent; }
    }
  }
}


/****************
 * Print dialog *
*****************/
printdialog {
  paper {
    color: $fg_color;
    border: 1px solid $borders_color;
    background: white;
    padding: 0;

    &:backdrop {
      color: $backdrop_fg_color;
      border-color: $backdrop_borders_color;
    }
  }

  .dialog-action-box { margin: 12px; }
}


/**********
 * Frames *
 **********/
frame > border,
.frame {
  box-shadow: none;
  margin: 0;
  padding: 0;
  border-radius: 0;
  border: 1px solid $borders_color;

  &.flat { border-style: none; }

  &:backdrop { border-color: $backdrop_borders_color; }
}

actionbar > revealer >  box {
  padding: 6px;
  border-top: 1px solid $borders_color;

  &:backdrop { border-color: $backdrop_borders_color; }
}

scrolledwindow {
  viewport.frame { // avoid double borders when viewport inside scrolled window
    border-style: none;
  }

  // This is used when content is touch-dragged past boundaries.
  // draws a box on top of the content, the size changes programmatically.
  overshoot {
    &.top {
      @include overshoot(top);

      &:backdrop { @include overshoot(top, backdrop); }
    }

    &.bottom {
      @include overshoot(bottom);

      &:backdrop { @include overshoot(bottom, backdrop); }
    }

    &.left {
      @include overshoot(left);

      &:backdrop { @include overshoot(left, backdrop); }
    }

    &.right {
      @include overshoot(right);

      &:backdrop { @include overshoot(right, backdrop); }
    }
  }

  // Overflow indication, works similarly to the overshoot, the size if fixed tho.
  undershoot {
    &.top { @include undershoot(top); }

    &.bottom { @include undershoot(bottom); }

    &.left { @include undershoot(left); }

    &.right { @include undershoot(right); }
  }

  junction { // the small square between two scrollbars
    border-color: transparent;
    // the border image is used to add the missing dot between the borders, details, details, details...
    border-image: linear-gradient(to bottom, $borders_color 1px, transparent 1px) 0 0 0 1 / 0 1px stretch;
    background-color: $scrollbar_bg_color;

    &:dir(rtl) { border-image-slice: 0 1 0 0; }

    &:backdrop {
      border-image-source: linear-gradient(to bottom, $backdrop_borders_color 1px, transparent 1px);
      background-color: $backdrop_scrollbar_bg_color;
      transition: $backdrop_transition;
    }
  }
}

//vbox and hbox separators
separator {
  background: transparentize(black, 0.9);
  min-width: 1px;
  min-height: 1px;
}


/*********
 * Lists *
 *********/
list {
  color: $text_color;
  background-color: $base_color; // $sidebar_bg_color;
  border-color: $borders_color;

  &:backdrop {
    background-color: $backdrop_base_color; // $backdrop_sidebar_bg_color;
    border-color: $backdrop_borders_color;
  }

  row { padding: 2px; }
}

row {
  outline-offset: 0;
  transition: all 150ms $ease-out-quad;

  &:hover { background-color: $base_hover_color; }
  &:active { background-color: $base_active_color; }

  &:backdrop { transition: $backdrop_transition; }

  &.activatable:not(:backdrop) {
    &.has-open-popup, // this is for indicathing which row generated a popover see https://bugzilla.gnome.org/show_bug.cgi?id=754411

    &:active { box-shadow: inset 0 2px 2px -2px transparentize(black, 0.8); }

    // &:backdrop:hover { background-color: transparent; }

    &:not(:backdrop):selected {
      &:active { box-shadow: inset 0 2px 3px -1px transparentize(black, 0.5); }

      &.has-open-popup,
      &:hover { background-color: mix($fg_color, $selected_bg_color, 10%); }

      // &:backdrop { background-color: $selected_bg_color; }
    }
  }

  &:selected { @extend %selected_items; }
}


/*********************
 * App Notifications *
 *********************/
.app-notification,
.app-notification.frame {
  @extend %osd;

  padding: 10px;
  border-radius: 0 0 5px 5px;
  background-color: transparentize($jet, 0.1);
  // background-image: linear-gradient(to bottom, transparentize(black, 0.8),
  //                                             transparent 2px);
  background-clip: padding-box;

  &:backdrop {
    // background-image: none;
    background-color: transparentize($backdrop_headerbar_bg_color, 0.1);
    transition: $backdrop_transition;
  }

  button { @extend %osd_button; }

  border { border: none; }
}


/*************
 * Expanders *
 *************/
expander {
  arrow {
    min-width: 16px;
    min-height: 16px;
    -gtk-icon-source: -gtk-icontheme('pan-end-symbolic');

    &:dir(rtl) { -gtk-icon-source: -gtk-icontheme('pan-end-symbolic-rtl'); }

    &:hover { color: lighten($fg_color,30%); } //only lightens the arrow

    &:checked { -gtk-icon-source: -gtk-icontheme('pan-down-symbolic'); }
  }
}


/************
 * Calendar *
 ***********/
calendar {
  color: $text_color;
  border: 1px solid $borders_color;

  &:selected {
    @extend %selected_items;

    border-radius: $small_radius;
  }

  &.header {
    border-bottom-color: transparentize(black, 0.9);

    &:backdrop { border-bottom-color: transparentize(black, 0.9); }
  }

  &.button {
    @extend %undecorated_button;

    color: transparentize($fg_color, 0.55);

    &:hover { color: $fg_color; }

    &:backdrop { color: transparentize($backdrop_fg_color,0.55); }

    &:disabled { color:  transparentize($insensitive_fg_color,0.55); }
  }

  &.highlight {
    color: $insensitive_fg_color;

    &:backdrop { color: $backdrop_insensitive_color; }
  }

  &:backdrop {
    color: $backdrop_text_color;
    border-color: $backdrop_borders_color;
  }

  &:indeterminate { color: gtkalpha(currentColor, 0.1); }
}


/***********
 * Dialogs *
 ***********/
messagedialog { // Message Dialog styling
  .titlebar {
    min-height: 20px;
    background-image: none;
    background-color: $bg_color;
    border-style: none;
    border-top-left-radius: $large_radius;
    border-top-right-radius: $large_radius;

    &:backdrop { background-color: $backdrop_bg_color; }
  }

  &.csd { // rounded bottom border styling for csd version
    &.background {
      // bigger radius for better antialiasing
      border-bottom-left-radius: ($large_radius + 2px);
      border-bottom-right-radius: ($large_radius + 2px);
    }

    .dialog-action-area button {
      padding: 10px 14px; // labels are not vertically centered on message dialog, this is a workaround
      border-radius: 0;
      border-top-style: solid;
      border-left-style: solid;
      border-right-style: none;
      border-bottom-style: none;

      &:not(:last-child) {
        // linked buttons will have more defined border colors
        border-right-color: $borders_color;
        &:disabled { border-right-color: $insensitive_borders_color;}
      }

      &:first-child {
        border-left-style: none;
        border-bottom-left-radius: $large_radius;
        -gtk-outline-bottom-left-radius: $large_radius;
      }

      &:last-child {
        border-bottom-right-radius: $large_radius;
        -gtk-outline-bottom-right-radius: $large_radius;
      }
    }
  }
}

filechooser {
  .dialog-action-box {
    border-top: 1px solid $borders_color;

    &:backdrop { border-top-color: $backdrop_borders_color; }
  }

  #pathbarbox { border-bottom: 1px solid $bg_color; }
}

filechooserbutton:drop(active) {
  box-shadow: none;
  border-color: transparent;
}


/***********
 * Sidebar *
 ***********/
.sidebar {
  border-style: none;
  background-color: $sidebar_bg_color;

  @at-root %sidebar_left,
  &:dir(ltr),
  &.left,
  &.left:dir(rtl) {
    border-right: 1px solid $borders_color;
    border-left-style: none;
  }

  @at-root %sidebar_right
  &:dir(rtl),
  &.right {
    border-left: 1px solid $borders_color;
    border-right-style: none;
  }

  &:backdrop {
    background-color: $backdrop_sidebar_bg_color;
    border-color: $backdrop_borders_color;
    transition: $backdrop_transition;
  }

  list { background-color: transparent; }

  paned & { &.left, &.right, &.left:dir(rtl), &:dir(rtl), &:dir(ltr), & { border-style: none; }}
}

stacksidebar {
  &.sidebar {
    &:dir(ltr),
    &.left,
    &.left:dir(rtl) { list { @extend %sidebar_left; }}

    &:dir(rtl),
    &.right { list { @extend %sidebar_right; }}
  }

  row {
    padding: 10px 4px;

    > label {
      padding-left: 6px;
      padding-right: 6px;
    }

    &.needs-attention > label {
      @extend %needs_attention;

      background-size: 6px 6px, 0 0;
    }
  }
}


/****************
 * File chooser *
 ****************/
$_placesidebar_icons_opacity: 0.7;

row image.sidebar-icon { opacity: $_placesidebar_icons_opacity; } // dim the sidebar icons
                                                                  // see bug #786613 for details
                                                                  // on this oddity

placessidebar {
  > viewport.frame { border-style: none; }

  > viewport > list { margin-top: -3px; }

  row {
    // Needs overriding of the GtkListBoxRow padding
    margin: -1px 0;
    min-height: 36px;
    padding: 0px;

    // Using margins/padding directly in the SidebarRow
    // will make the animation of the new bookmark row jump
    > revealer { padding: 0 14px; }

    &:selected { color: $selected_fg_color; }

    &:disabled { color: $insensitive_fg_color; }

    &:backdrop {
      color: $backdrop_fg_color;

      &:selected { color: $backdrop_selected_fg_color; }

      &:disabled { color: $backdrop_insensitive_color; }
    }

    image.sidebar-icon {
      &:dir(ltr) { padding-right: 8px; }
      &:dir(rtl) { padding-left: 8px; }
    }

    label.sidebar-label {
      &:dir(ltr) { padding-right: 2px; }
      &:dir(rtl) { padding-left: 2px; }
    }

    @at-root button.sidebar-button {
      @extend %button_basic.flat;

      @extend %button_selected.flat;

      min-height: 26px;
      min-width: 26px;
      margin-top: 3px;
      margin-bottom: 3px;
      padding: 0;
      border-radius: 100%;
      -gtk-outline-radius: 100%;

      &:not(:hover):not(:active),
      &:backdrop { > image { opacity: $_placesidebar_icons_opacity; }}
    }

    // in the sidebar case it makes no sense to click the selected row
    &:selected:active { box-shadow: none; }

    &.sidebar-placeholder-row {
      padding: 0 8px;
      min-height: 2px;
      background-image: image($drop_target_color);
      background-clip: content-box;
    }

    &.sidebar-new-bookmark-row { color: $selected_bg_color; }

    &:drop(active):not(:disabled) {
      color: $drop_target_color;
      box-shadow: inset 0 1px $drop_target_color,
                  inset 0 -1px $drop_target_color;

      &:selected {
        color: $selected_fg_color;
        background-color: $drop_target_color;
      }
    }
  }
}

placesview {
  .server-list-button > image {
    transition: 200ms $ease-out-quad;
    -gtk-icon-transform: rotate(0turn);
  }

  .server-list-button:checked > image {
    transition: 200ms $ease-out-quad;
    -gtk-icon-transform: rotate(-0.5turn);
  }

  row.activatable:hover { background-color: transparent; }

  // this selects the "connect to server" label
  > actionbar > revealer > box > label {
    padding-left: 8px;
    padding-right: 8px;
  }
}


/*********
 * Paned *
 *********/
paned {
  > separator {
    min-width: 1px;
    min-height: 1px;
    -gtk-icon-source: none; // defeats the ugly default handle decoration
    border-style: none; // just to be sure
    background-color: transparent;
    // workaround, using background istead of a border since the border will get rendered twice (?)
    background-image: image($borders_color);
    background-size: 1px 1px;

    &:selected { background-image: image($selected_bg_color); } // FIXME is this needed?

    &:backdrop { background-image: image($backdrop_borders_color); }

    &.wide {
      min-width: 5px;
      min-height: 5px;
      background-color: $bg_color;
      background-image: image($borders_color), image($borders_color);
      background-size: 1px 1px, 1px 1px;

      &:backdrop {
        background-color: $backdrop_bg_color;
        background-image: image($backdrop_borders_color),
                          image($backdrop_borders_color);
      }
    }
  }

  &.horizontal > separator {
    background-repeat: repeat-y;

    &:dir(ltr) {
      margin: 0 -8px 0 0;
      padding: 0 8px 0 0;
      background-position: left;
    }
    &:dir(rtl) {
      margin: 0 0 0 -8px;
      padding: 0 0 0 8px;
      background-position: right;
    }

    &.wide {
      margin: 0;
      padding: 0;
      background-repeat: repeat-y, repeat-y;
      background-position: left, right;
    }
  }

  &.vertical > separator {
    margin: 0 0 -8px 0;
    padding: 0 0 8px 0;
    background-repeat: repeat-x;
    background-position: top;

    &.wide {
      margin: 0;
      padding: 0;
      background-repeat: repeat-x, repeat-x;
      background-position: bottom, top;
    }
  }
}


/**************
 * GtkInfoBar *
 **************/

infobar {
  @each $t, $c in ("", $purple),
                  (".info", $purple),
                  (".question", $purple),
                  (".warning", $warning_color),
                  ('.error', $error_color) {
    &#{$t} {
      background-color: $c;
      border-bottom: 1px solid;
      selection { background-color: darken($c, 10%); }

      &:backdrop, & {
        label, & { color: $selected_fg_color; }
        border-color: _border_color($c);
      }

      &:backdrop {
        background-color: _backdrop_color($c);
        border-color: _backdrop_color(_border_color($c));
      }

      button {
        $c: darken($c, 10%);
        $tc: white;
          @each $state, $t in ("", "normal"), (":hover", "hover"),
            (":active, &:checked", "active"), (":disabled", "insensitive"),
            (":backdrop", "backdrop"), (":backdrop:active, &:backdrop:checked", 'backdrop-active'),
            (":backdrop:disabled", 'backdrop-insensitive') {
              &#{$state} { @include button($t, $c, $tc, $flat:true); }
          }
        }
      }
    }
  *:link { @extend %link_selected; }
}

/************
 * Tooltips *
 ************/
tooltip {
  &.background {
    // background-color needs to be set this way otherwise it gets drawn twice
    // see https://bugzilla.gnome.org/show_bug.cgi?id=736155 for details.
    background-color: transparentize($jet, 0.1);
    background-clip: padding-box;
    border: 1px solid $osd_borders_color;     // this suble border is meant to
                                              // not make the tooltip melt with
                                              // very dark backgrounds
  }

  padding: 4px; /* not working */
  border-radius: 5px;
  box-shadow: none; // otherwise it gets inherited by windowframe.csd

  // FIXME: we need a border or tooltips vanish on black background.
  decoration { background-color: transparent; }

  * { // Yeah this is ugly
    padding: 4px;
    background-color: transparent;
    color: $porcelain;
  }
}


/*****************
 * Color Chooser *
 *****************/
colorswatch {
  // This widget is made of two boxes one on top of the other, the lower box is colorswatch {} the other one
  // is colorswatch overlay {}, colorswatch has the programmatically set background, so most of the style is
  // applied to the overlay box.

  &:drop(active), & { border-style: none; } // FIXME: implement a proper drop(active) state

  $_colorswatch_radius: 5px;
  outline-offset: -2px;
  -gtk-outline-radius: $_colorswatch_radius;


  // base color corners rounding
  // to avoid the artifacts caused by rounded corner anti-aliasing the base color
  // sports a bigger radius.
  // nth-child is needed by the custom color strip.

  &.top {
    border-top-left-radius: $_colorswatch_radius + 0.5px;
    border-top-right-radius: $_colorswatch_radius + 0.5px;

    overlay {
      border-top-left-radius: $_colorswatch_radius;
      border-top-right-radius: $_colorswatch_radius;
    }
  }

  &.bottom {
    border-bottom-left-radius: $_colorswatch_radius + 0.5px;
    border-bottom-right-radius: $_colorswatch_radius + 0.5px;

    overlay {
      border-bottom-left-radius: $_colorswatch_radius;
      border-bottom-right-radius: $_colorswatch_radius;
    }
  }

  &.left,
  &:first-child:not(.top) {
    border-top-left-radius: $_colorswatch_radius + 0.5px;
    border-bottom-left-radius: $_colorswatch_radius + 0.5px;

    overlay {
      border-top-left-radius: $_colorswatch_radius;
      border-bottom-left-radius: $_colorswatch_radius;
    }
  }

  &.right,
  &:last-child:not(.bottom) {
    border-top-right-radius: $_colorswatch_radius + 0.5px;
    border-bottom-right-radius: $_colorswatch_radius + 0.5px;

    overlay {
      border-top-right-radius: $_colorswatch_radius;
      border-bottom-right-radius: $_colorswatch_radius;
    }
  }

  &.dark {
    outline-color: transparentize(white, 0.4);

    overlay {
      color: white;

      &:hover { border-color: if($variant == 'light', transparentize(black, 0.2), $borders_color); }

      &:backdrop { color: transparentize(white, 0.5); }
    }
  }

  &.light {
    outline-color: transparentize(black, 0.4);

    overlay {
      color: black;

      &:hover { border-color: if($variant == 'light', transparentize(black, 0.5), $borders_color); }

      &:backdrop { color: transparentize(black, 0.5); }
    }
  }

  &:drop(active) {
    box-shadow: none;

    &.light overlay {
      border-color: $drop_target_color;
      box-shadow: inset 0 0 0 2px if($variant == 'light', darken($drop_target_color, 7%), $borders_color),
                  inset 0 0 0 1px $drop_target_color;
    }

    &.dark overlay {
      border-color: $drop_target_color;
      box-shadow: inset 0 0 0 2px if($variant == 'light', transparentize(black, 0.7), $borders_color),
                  inset 0 0 0 1px $drop_target_color;
    }
  }

  overlay {
    border: 1px solid if($variant == 'light', transparentize(black, 0.7), $borders_color);

    &:hover {
      box-shadow: inset 0 1px transparentize(white, 0.6),
                  inset 0 -1px transparentize(black, 0.8);
    }

    &:backdrop, &:backdrop:hover {
      border-color: if($variant == 'light', transparentize(black, 0.7), $borders_color);
      box-shadow: none;
    }
  }

  &#add-color-button {
    border-radius: $_colorswatch_radius $_colorswatch_radius 0 0;

    &:only-child { border-radius: $_colorswatch_radius; }

    overlay {
      @include button(normal);

      &:hover { @include button(hover); }

      &:backdrop { @include button(backdrop); }
    }
  }

  &:disabled {
    opacity: 0.5;

    overlay {
      border-color: transparentize(black, 0.4);
      box-shadow: none;
    }
  }

  row:selected & { box-shadow: 0 0 0 2px $selected_fg_color; }

  &#editor-color-sample {
    border-radius: 4px;

    overlay { border-radius: 4.5px; }
  }
}

// colorscale popup
colorchooser .popover.osd { border-radius: 5px; }

/********
 * Misc *
 ********/
//content view (grid/list)
.content-view {
  background-color: darken($bg_color,7%);

  &:hover { -gtk-icon-effect: highlight; }

  &:backdrop { background-color: darken($bg_color,7%); }

  rubberband, .rubberband { @extend rubberband; }
}

.scale-popup {
  .osd & { @extend %osd; }

  .osd & button.flat {  //FIXME: quick hack, redo properly
    border-style: none;
    border-radius: 5px;
  }

  button { // +/- buttons on GtkVolumeButton popup
    &:hover {
      @extend %undecorated_button;
      background-color: transparentize($fg_color,0.9);
      border-radius: $small_radius;
    }

    &:backdrop { &:hover, &:disabled, & { @extend %undecorated_button; }}
  }
}


/**********************
 * Window Decorations *
 *********************/
decoration {
  border-radius: 7px 7px 0 0;
  // lamefun trick to get rounded borders regardless of CSD use
  border-width: 0px;

  // this needs to be transparent
  // see bug #722563
  $_wm_border: if($variant=='light', transparentize(black, 0.77), transparentize($borders_color, 0.1));
  $_wm_border_backdrop: if($variant=='light', transparentize(black, 0.82), transparentize($borders_color, 0.1));

  box-shadow: 0 3px 9px 1px transparentize(black, 0.5),
              0 0 0 1px $_wm_border; //doing borders with box-shadow

  // FIXME rationalize shadows

  // this is used for the resize cursor area
  margin: 10px;

  &:backdrop {
    // the transparent shadow here is to enforce that the shadow extents don't
    // change when we go to backdrop, to prevent jumping windows.
    // The biggest shadow should be in the same order then in the active state
    // or the jumping will happen during the transition.
    box-shadow: 0 3px 9px 1px transparent,
                0 2px 6px 2px transparentize(black, 0.8),
                0 0 0 1px $_wm_border_backdrop;
    transition: $backdrop_transition;
  }

  .maximized &,
  .fullscreen &,
  .tiled &,
  .tiled-top &,
  .tiled-right &,
  .tiled-bottom &,
  .tiled-left & { border-radius: 0; }

  .popup & { box-shadow: none; }

  // server-side decorations as used by mutter
  .ssd & { box-shadow: 0 0 0 1px $_wm_border; } //just doing borders, wm draws actual shadows

  .csd.popup & {
    border-radius: 0;
    box-shadow: 0 1px 2px transparentize(black, 0.8),
                0 0 0 1px transparentize($_wm_border, 0.1);
  }

  tooltip.csd & {
    border-radius: 5px;
    box-shadow: none;
  }

  messagedialog.csd & {
    border-radius: $large_radius;
    box-shadow: 0 1px 2px transparentize(black, 0.8),
                0 0 0 1px transparentize($_wm_border, 0.1);
  }

  .solid-csd & {
    margin: 0;
    padding: 4px;
    background-color: $borders_color;
    border: solid 1px $borders_color;
    border-radius: 0;
    box-shadow: inset 0 0 0 3px $headerbar_bg_color; //, inset 0 1px $top_hilight;

    &:backdrop { box-shadow: inset 0 0 0 3px $backdrop_headerbar_bg_color; /*, inset 0 1px $top_hilight;*/ }
  }
}

// Window Close button
button.titlebutton {
  $c: $headerbar_bg_color;
  $tc: $headerbar_fg_color;
  transition: $button_transition;
  border-radius: 5px;
  min-height: 24px;
  min-width: 24px;
  padding-left: 4px;
  padding-right: 4px;

  @each $state, $t in ("", "normal"), (":hover, &:backdrop:hover", "hover"),
  (":active", "active"), (":backdrop", "backdrop"), (":backdrop:active", 'backdrop-active') {
    &#{$state} { @include button($t, $c, $tc, $flat: true); }
  }

  &, &:backdrop {
    // headerbar buttons should be undecorated when not being directly interacted with
    @include button(undecorated);
  }

  &.close {
    background-position: center;
    background-repeat: no-repeat;
    background-size: 20px;

    @each $state, $t in ("", ""), (":hover", "-hover"), (":active", "-active"), (":backdrop", "-backdrop") {
      &#{$state} { background-image: -gtk-scaled(url("assets/close-button#{$t}.png"), url("assets/close-button#{$t}@2.png")); }
    }
  }
}


// catch all extend :)

%selected_items {
  background-color: $selected_bg_color;

  &:backdrop { background-color: _backdrop_color($selected_bg_color); }

  @at-root %nobg_selected_items, & {
    color: $selected_fg_color;

    &:disabled { color: mix($selected_fg_color, $selected_bg_color, 50%); }

    &:backdrop {
      color: $backdrop_selected_fg_color;

      &:disabled { color: mix($backdrop_selected_fg_color, $selected_bg_color, 30%); }
    }
  }
}

.monospace { font-family: monospace; }


/**********************
 * Touch Copy & Paste *
 *********************/
//touch selection handlebars for the Popover.osd above
cursor-handle {
  background-color: transparent;
  background-image: none;
  box-shadow: none;
  border-style: none;

  @each $s,$as in ('',''),
                  (':hover','-hover'),
                  (':active','-active') { //no need for insensitive and backdrop
    &.top#{$s}:dir(ltr), &.bottom#{$s}:dir(rtl) {
      $_url: 'assets/text-select-start#{$as}#{$asset_suffix}';
      -gtk-icon-source: -gtk-scaled(url('#{$_url}.png'),
                                    url('#{$_url}@2.png'));
      padding-left: 10px;
    }

    &.bottom#{$s}:dir(ltr), &.top#{$s}:dir(rtl) {
      $_url: 'assets/text-select-end#{$as}#{$asset_suffix}';
      -gtk-icon-source: -gtk-scaled(url('#{$_url}.png'),
                                    url('#{$_url}@2.png'));
      padding-right: 10px;
    }

    &.insertion-cursor#{$s}:dir(ltr), &.insertion-cursor#{$s}:dir(rtl) {
      $_url: 'assets/slider-horz-scale-has-marks-above#{$as}#{$asset_suffix}';
      -gtk-icon-source: -gtk-scaled(url('#{$_url}.png'),
                                    url('#{$_url}@2.png'));
    }
  }
}

.context-menu { font: initial; } // Decouple the font of context menus from their entry/textview

// shortcut window keys
.keycap {
  min-width: 20px;
  min-height: 25px;
  margin-top: 2px;
  padding-bottom: 3px;
  padding-left: 6px;
  padding-right: 6px;

  color: $fg_color;
  background-color: $base_color;
  border: 1px solid;
  border-color: if($variant == 'light', mix($borders_color, $bg_color, 50%), $borders_color);
  border-radius: $small_radius;
  box-shadow: if($variant == 'light', inset 0 -3px mix($base_color, $bg_color, 20%), inset 0 -3px mix($borders_color, $base_color, 60%));
  font-size: smaller;

  &:backdrop {
    background-color: $backdrop_base_color;
    color: $backdrop_fg_color;
    transition: $backdrop_transition;
  }
}

:not(decoration):not(window):drop(active):focus,
:not(decoration):not(window):drop(active) { // FIXME needs to be done widget by widget, this wildcard should really die
  border-color: $drop_target_color;
  box-shadow: inset 0 0 0 1px $drop_target_color;
  caret-color: $drop_target_color;
}

stackswitcher button.text-button { min-width: 100px; } // FIXME aggregate with buttons

stackswitcher button.circular,
stackswitcher button.text-button.circular { // FIXME aggregate with buttons
  min-width: 32px;
  min-height: 32px;
  padding: 0;
}


/*********
 * Emoji *
 ********/

popover.emoji-picker { padding-left: 0; padding-right: 0; }

button.emoji-section {
  border-color: transparent;
  border-width: 3px;
  border-style: none none solid;
  border-radius: 0;

  margin: 2px 4px 2px 4px;
  padding: 3px 0 0;
  min-width: 32px;
  min-height: 28px;

  /* reset props inherited from the button style */
  background: none;
  box-shadow: none;

  outline-offset: -5px;

  &:backdrop:not(:checked) { border-color: transparent; }
  &:hover { border-color: $borders_color; }
  &:checked { border-color: $selected_bg_color; }

  label {
    padding: 0;

    opacity: 0.55;
  }

  &:hover label { opacity: 0.775; }
  &:checked label { opacity: 1; }
}

.emoji {
  font-size: x-large;
  padding: 6px;
  border-radius: 6px;

  :hover {
    background: $selected_bg_color;
  }
}<|MERGE_RESOLUTION|>--- conflicted
+++ resolved
@@ -1730,11 +1730,8 @@
   .tiled-left &,
   .maximized &,
   .fullscreen & {
-<<<<<<< HEAD
-=======
     box-shadow: inset 0 1px $inkstone;
->>>>>>> 4a9dd783
-
+    
     &:backdrop, & {
       border-radius: 0;
     }
@@ -1869,10 +1866,7 @@
   &:active { box-shadow: inset 0 -2px $selected_bg_color; }
 
   &:checked, &:checked:not(:indeterminate) {
-<<<<<<< HEAD
     color: $fg_color;
-=======
->>>>>>> 4a9dd783
     box-shadow: inset 0 -2px $selected_bg_color;
     &:backdrop:not(:indeterminate) { box-shadow: inset 0 -2px _backdrop_color($selected_bg_color) }
     &:hover { box-shadow: inset 0 -2px mix($selected_fg_color, $selected_bg_color, 10%) }
