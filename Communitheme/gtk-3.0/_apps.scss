/***********
 * Tweak Tool *
 ***********/
list.tweak-categories separator {
  // hide sidebar separators
  // make the sidebar look like a normal sidebar
  background: transparent;
}

/***********
 * Nautilus *
 ***********/
.nautilus-window {
  // keep details box visible
  // details box looks ugly when many items are selected and it floats above the orange
  *scrolledwindow:backdrop { opacity: 0.9; }
   // Makes icons less bright in backdrop
  paned box.floating-bar {
    background: $bg_color;
    border: 1px solid $borders_color;
  }

  .searchbar-container searchbar {
    // get rid of a 1px white line shown at the top of the window
    // applies to the desktop too
    background: transparent;
    border-color: transparent;
  }

  scrolledwindow widget.view:selected {
    // reduces orangeness of selected folder icons
    background-color: rgba(255, 255, 255, 0.1); // folder icon is tinted based on this
                                                // near transparent white results in no tint
                                                // completely transparent tints the icon black
    background-image: image($selected_bg_color); // label background becomes this
  }

  .nautilus-list-view .view {
    border-bottom: 1px solid transparentize(black, 0.9);

    // Hide superfluous treeview drop target indication
    &.dnd { border-style: none; }
  }

  notebook > header > tabs > tab {
    margin-right: 9px;
  }

  menu menuitem:first-child:hover {
    // context menu in nautilus has its last-child labeled as its first child lol
    // using :hover for specificity bump
    border-radius: 0 0 $small_radius $small_radius;
  }

  separator, separator:backdrop { background-image: image(rgba(0, 0, 0, 0.05)); }
}

.nautilus-desktop-window {
  .nautilus-desktop.view {
    // use white text for desktop icons
    // otherwise it uses the variant dependent grey or white text color
    color: $selected_fg_color;
    text-shadow: 0px 1px 2px rgba(0, 0, 0, 0.6);
  }
}


/***********
 * Terminal *
 ***********/
terminal-window {
  // use unity 8 colors
  // only colors, let everything else be inherited
  .terminal-screen {
    // inherits from .background
    background-color: $terminal_bg_color;
    color: $terminal_fg_color;

    &:backdrop {
      background-color: _backdrop_color($terminal_bg_color);
      color: $backdrop_selected_fg_color;
    }
  }

  notebook > header.top > tabs > tab {
    &:checked {
      color: $terminal_fg_color;
      border-color: $inkstone;
      border-bottom: 2px solid darken($orange, 10%);
    }
  }

  notebook {
    // inherits from notebook header
    > header {
      border-color: $inkstone;
      background-color: $headerbar_bg_color;

      button.flat {
        color: $terminal_fg_color;
        @each $state, $t in (':hover', 'hover'),
                            (':active, &:checked', 'active'),
                            (':backdrop', 'backdrop'),
                            (':backdrop:disabled', 'backdrop-insensitive'),
                            (':disabled', 'insensitive') {
            &#{$state} {
              @include button($t, $headerbar_bg_color, $headerbar_bg_color, $flat:true);
              color: white;
            }
        }

        &:backdrop { color: $backdrop_headerbar_fg_color; }
        &, &:backdrop {
          &, &:disabled {
            background-color: transparent;
            border-color: transparent;
          }
        }
      }

      &:backdrop {
        border-color: _backdrop_color($terminal_borders_color);
        background-color: _backdrop_color($backdrop_headerbar_bg_color);
      }

      tab {
        $_border_color: transparentize(_border_color($menubar_bg_color), 0.8);

        color: $ash;

        &:hover:not(:active):not(:backdrop):not(:checked) {
          background-color: $headerbar_bg_color;
          background-color: lighten($headerbar_bg_color, 4%);
          border-color: $_border_color;
          border-color: $inkstone;
        }

        &:hover:not(:active):not(:backdrop) {
          background-color: $headerbar_bg_color;
          border-color: $_border_color;
        }

        &:hover:checked:not(:backdrop) {
          background-color: lighten($headerbar_bg_color, 6%);
          border-color: $inkstone;
          border-bottom: 2px solid $orange;
        }

        &:backdrop {
          &, label { color: $ash; }
        }

        &:checked {
          color: $terminal_fg_color;
          background-color: lighten($headerbar_bg_color, 4%);
          border-color: $_border_color;

          &:backdrop {
            background-color: $backdrop_headerbar_bg_color;
            border-color: _backdrop_color($_border_color);
            border-bottom-color: transparent;
            color: _backdrop_color($terminal_fg_color);
          }
        }
      }
    }

    scrollbar {
      // inherits from scrollbar
      $_scrollbar_bg: darken($headerbar_bg_color, 5%);
      $_scrollbar_bc: darken($terminal_borders_color, 5%);
      background-color: $_scrollbar_bg;
      border-color: $_scrollbar_bc;

      &:backdrop {
        background-color: _backdrop_color($_scrollbar_bg);
        border-color: _backdrop_color($_scrollbar_bc);
      }

      slider {
        // avoids scrollbar protruding from the terminal window on wayland session
        // workaround for https://bugs.launchpad.net/ubuntu/+source/gnome-terminal/+bug/1720651
        margin: 0;
        border-width: 3px;

        $c: $terminal_fg_color;
        background-color: transparentize($c, 0.6);

        &:hover {
          background-color: transparentize($c, 0.4);
        }

        &:hover:active {
          background-color: transparentize($c, 0.2);
        }

        &:backdrop {
          background-color: transparentize($c, 0.8);
        }

        &:disabled {
          background-color: transparent;
        }
      }

      &.dragging,
      &.hovering {
        background-color: darken($_scrollbar_bg, 10%);
      }
    }
  }
}

/***********
 * GNOME Software *
 ***********/
.review-row {
  margin-bottom: 10px;
  padding: 6px 12px;
  box-shadow: 0 1px 2.5px transparentize(black, 0.75);
  // border-radius: $medium_radius;
  outline-offset: -1px;
  // -gtk-outline-radius: $medium_radius;

  &,
  &:not(:selected):not(:backdrop):hover,
  &:not(:selected):not(:backdrop):active { background-color: $base_color; }

  &:backdrop { background-color: $backdrop_base_color; }

  &:last-child { margin-bottom: 0; }

  > grid { margin-top: -24px; }
}

/***********
 * Gedit *
 ***********/

.gedit-bottom-panel-paned ~ statusbar {
  // give gedit's bottom panel a border
  border-top: 1px solid $borders_color;

    &:backdrop { border-color: $backdrop_borders_color; }
}

.gedit-search-slider {
  // gives gedit search entry some padding and a border
  // otherwise it's right under the headerbar
  background: $bg_color;
  border: 1px solid $borders_color;
  border-top-style: none;
  padding: 4px 8px;
  border-radius: 0 0 5px 5px; // same radius as tooltips

  &:backdrop {
    background-color: $backdrop_bg_color;
    border-color: $backdrop_borders_color;
  }
}

/***********
 * GNOME Disks *
 ***********/

headerbar button image ~ window decoration ~ menu separator {
  // gnome disks headerbar menu seems to inherit the headerbar separator bg color
  // no unique class names or id used here so this rule is as specific as it can be
  background: $borders_color;
}

/***********
<<<<<<< HEAD
 * GNOME ToDo *
 ***********/

taskrow.activatable.new-task-row button.popup.toggle {
  border-radius: 0px;
  border: none;
  border-left: 1px solid $borders-color;
  padding-left: 10px; padding-right: 10px;
  -gtk-outline-radius: 0;

}

viewport.view, listbox.transparent {
  background-color: $sidebar_bg_color;
  &:backdrop { background-color: $backdrop_sidebar_bg_color;}
=======
 * Nemo *
 ***********/

 .nemo-window {
  .sidebar  {
    scrolledwindow.frame.nemo-places-sidebar {
      // get rid of double border in sidebar
      border: none;
    }

    treeview {
      // use sidebar bg color
      background-image: image($sidebar_bg_color);
      &:backdrop { background-image: image($backdrop_sidebar_bg_color); }
    }
  }

 toolbar.horizontal.primary-toolbar {
   // add border under toolbar
    border-bottom: 1px solid $borders_color;

    widget.linked.raised button {
    // use proper icons for next and left in stackswitcher-like pathbar
    &:first-child widget {-gtk-icon-source: -gtk-icontheme('go-previous-symbolic'); }
    &:last-child widget {-gtk-icon-source: -gtk-icontheme('go-next-symbolic'); }
  }

  toolitem box widget * {
    // reset toolbar button dimensions
    min-height: 0; 
    min-width: 0;
  }

  .linked button { 
    // link linked buttons
    margin-right: 0; 
  }

    button {
      // return non-flat buttons
      @each $state, $t in ("", "normal"),
                          (":hover", "hover"),
                          (":active, &:checked", "active"),
                          (":disabled", "insensitive"),
                          (":disabled:active, &:disabled:checked", "insensitive-active"),
                          (":backdrop", "backdrop"),
                          (":backdrop:active, &:backdrop:checked", 'backdrop-active'),
                          (":backdrop:disabled", 'backdrop-insensitive'),
                          (":backdrop:disabled:active, &:backdrop:disabled:checked", 'backdrop-insensitive-active') {
                            &#{$state} { @include button($t) }
      }
    }
  }
>>>>>>> c018f322
}<|MERGE_RESOLUTION|>--- conflicted
+++ resolved
@@ -270,23 +270,6 @@
 }
 
 /***********
-<<<<<<< HEAD
- * GNOME ToDo *
- ***********/
-
-taskrow.activatable.new-task-row button.popup.toggle {
-  border-radius: 0px;
-  border: none;
-  border-left: 1px solid $borders-color;
-  padding-left: 10px; padding-right: 10px;
-  -gtk-outline-radius: 0;
-
-}
-
-viewport.view, listbox.transparent {
-  background-color: $sidebar_bg_color;
-  &:backdrop { background-color: $backdrop_sidebar_bg_color;}
-=======
  * Nemo *
  ***********/
 
@@ -340,5 +323,4 @@
       }
     }
   }
->>>>>>> c018f322
 }