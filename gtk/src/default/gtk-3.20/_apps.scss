@import "ubuntu-colors";

/* set $ambiance to null, unless already defined */
$ambiance: null !default;

/***********
 * Tweak Tool *
 ***********/
 list.tweak-categories separator {
    // hide sidebar separators
    // make the sidebar look like a normal sidebar
    background: transparent;
  }

  /***********
   * Nautilus *
   ***********/
  .nautilus-window {
    // keep details box visible
    // details box looks ugly when many items are selected and it floats above the orange
    background-image: none;
    background-color: if($variant=='light', white, $base_color);
    &:backdrop { background-color: $backdrop_base_color }

    // Makes icons less bright in backdrop
    @at-root %dim_icons_in_backdrop,
    & *scrolledwindow:backdrop { opacity: 0.9; }

<<<<<<< HEAD
    paned box.floating-bar {  
      background-color: $bg_color;
=======
    paned box.floating-bar {
      background-color: mix($bg_color, $base_color, 50%);
>>>>>>> f08f2111
      border-style: solid;
      border-color: if($variant=='light', lighten($borders_color, 8.3%), darken($borders_color, 1%));
      border-width: 1px 0 0 1px;
      border-radius: $button_radius 0 0 0;
    }

    .searchbar-container searchbar {
      // get rid of a 1px white line shown at the top of the window
      // applies to the desktop too
      background: transparent;
      border-color: transparent;
    }

    treeview:drop(active):focus {
      // drop target green bottom border was missing
      border-bottom: 1px solid $drop_target_color;
    }

    treeview.view header button {
      background-color: if($variant=='light', $base_color, $base_color);
      background-image: none;
      border-color: transparentize($borders_color, 0.6);
      border-left: 1px;

      &:hover {background-color: $bg_color;}
      &:backdrop { background-color: if($variant=='light', #EEEFF0, $backdrop_base_color);} // It should be _backdrop_color(white); but that does not work.
    }

    .nautilus-list-view .view {
      border-bottom: 1px solid transparentize($borders_color, 0.8);

      // Hide superfluous treeview drop target indication
      &.dnd { border-style: none; }
    }

    notebook > header {
      background: $bg_color;
    }

    paned > separator {
      // separator between sidebar and main window view
      background-image: image(if($variant=='light', transparentize($borders_color, 0.6), darken($borders_color, 1%)));
      &:backdrop { background-image: image(transparentize($borders_color, 0.7)); }
    }

    .nautilus-canvas-item.dim-label,
    .nautilus-list-dim-label {
        color: if($variant==light, lighten($text_color, 30%), darken($text_color, 25%));
        &:selected { color: transparentize($selected_fg_color, 0.3); }
    }

    .nautilus-canvas-item {
      -gtk-outline-radius: $button_radius;
      outline-offset: -2px;
      &:selected {
        outline-color: white;
      }
    }

    // custom code from nautilus Adwaita.css for entries and the pathbar
    entry.search > * {
      margin: 5px;
    }

    .nautilus-path-bar button { /* undecorate the buttons */
      margin: 0px;
    }

    .path-bar-box {
      transition: border 200ms;
      transition: background-color 200ms;
      border-radius: $button_radius;
    }

    .path-bar-box.width-maximized {
      @if $ambiance {
        $_bg: if($variant=='light', lighten($headerbar_bg_color, 3%),
                                    lighten($headerbar_bg_color, 1%));
        border: 1px solid black;
        background-color: $_bg;
      } @else {
        border: 1px solid $borders_color;
        background-color: $bg_color;
      }
    }

    .path-bar-box.width-maximized button:first-child {
        border-radius: $button_radius 0px 0px $button_radius;
        border-width: 0px 1px 0px 0px;
    }

    .path-bar-box.width-maximized button:not(:first-child) {
        border-width: 0px 1px 0px 1px;
        border-radius: 0px 0px 0px 0px;
    }
  }

/************
 * Terminal *
 ************/

$_terminal_bg_color: #300A24;
$_terminal_fg_color: white;

terminal-window {

    // use unity 8 colors
    // only colors, let everything else be inherited
    .terminal-screen {
        // inherits from .background
        background-color: $_terminal_bg_color;
        color: $_terminal_fg_color;

        &:backdrop {
            background-color: lighten($_terminal_bg_color, 2%);
            color: $backdrop_selected_fg_color;
        }
    }

    notebook {
        scrollbar {
            // inherits from scrollbar
            background-color: transparent;
            border-color: transparent;

            &:backdrop {
                background-color: transparent;
                border-color: transparent
            }

            slider {
                // avoids scrollbar protruding from the terminal window on wayland session
                // workaround for https://bugs.launchpad.net/ubuntu/+source/gnome-terminal/+bug/1720651
                margin: 0;
                border-width: 3px;

                &:backdrop {
                  background-color: gtkalpha(currentColor, 0.1);
                }

                &:disabled {
                    background-color: transparent;
                }
            }

            &.dragging,
            &.hovering {
                background-color: transparent;
            }
        }
    }
}

  /******************
   * GNOME Software *
   ******************/
  .review-row {
    margin-bottom: 10px;
    padding: 6px 12px;
    box-shadow: 0 1px 2.5px transparentize(black, 0.75);
    outline-offset: -1px;

    &,
    &:not(:selected):not(:backdrop):hover,
    &:not(:selected):not(:backdrop):active { background-color: $base_color; }

    &:backdrop { background-color: $backdrop_base_color; }

    &:last-child { margin-bottom: 0; }

    > grid { margin-top: -24px; }
  }

  .app-listbox-header { background: $dark_fill; }

  .list-box-app-row {
    border-radius: 0;
    border-color: $borders_color;
    border-style: none solid solid solid;
    border-width: 0 1px 1px 1px;
    margin: -1px 0 0 0;

    & ~ separator {
      background-color: $bg_color;
      border: none;
      min-height: 0px;
    }
  }

  // Avoid double border when list in included in a box (e.g. Updates view)
  box > list row.list-box-app-row {
      border: none;
  }

  //Used as update count in GNOME software
  .counter-label {
    margin-top: 2px;
    margin-bottom: 2px;
    border-width: 0px;
    padding-left: 2px;
    padding-right: 2px;
    box-shadow: inset 0 0 10px 10px $success_color;
  }

  /*********
   * Gedit *
   *********/
  .gedit-bottom-panel-paned notebook > header {
      background: if($variant==light, $porcelain, $bg_color);
  }

  .gedit-bottom-panel-paned ~ statusbar {
    // give gedit's bottom panel a border
    border-top: 1px solid $borders_color;

    &:backdrop { border-color: $backdrop_borders_color; }
  }

  .gedit-search-slider {
    // gives gedit search entry some padding and a border
    // otherwise it's right under the headerbar
    background: $bg_color;
    border: 1px solid $borders_color;
    border-top-style: none;
    padding: 4px 8px;
    border-radius: 0 0 5px 5px; // same radius as tooltips

    &:backdrop {
      background-color: $backdrop_bg_color;
      border-color: $backdrop_borders_color;
    }
  }

  .gedit-search-entry-occurrences-tag {
      color: transparentize($fg_color, 0.65);
      border: none; // Removed ugly tag border
      box-shadow: none; // Removed button inset shadow
      margin: 2px;
      padding: 2px;
  }

  .gedit-document-panel { // 'documents' pane

      background-color: $bg_color;
      row.activatable { padding: 6px; }

      row button { // 'close' button
          min-width: 22px;
          min-height: 22px;
          padding: 0;
          margin: 0;
          border: none;
      }

      row:hover button {
          &:hover {
              background-color: rgba($fg_color, 0.15);
          }
          &:active {
              background-color: rgba($fg_color, 0.25);
          }
      }

      row:hover:selected button:hover {
          color: $selected_fg_color;
      }
  }

  /***************
   * GNOME Disks *
   ***************/

  headerbar button image ~ window decoration ~ menu separator {
    // gnome disks headerbar menu seems to inherit the headerbar separator bg color
    // no unique class names or id used here so this rule is as specific as it can be
    background: $borders_color;
  }

  /********
   * Nemo *
   ********/
  .nemo-properties-dialog {
    .dialog-action-box .dialog-action-area {
      // add margin to preferences buttons
      margin: 2px 6px 4px;
    }

    toolbar stackswitcher.linked button {
      margin-right: 0;
      &:backdrop {
        color: $backdrop_fg_color;
        background-color: $backdrop_bg_color;
      }
    }
  }

  .nemo-window {
    .sidebar  {
      scrolledwindow.frame.nemo-places-sidebar {
        // get rid of double border in sidebar
        border: none;
      }

      viewport.frame box.vertical treeview.view.places-treeview {
        // use sidebar bg color
        background-image: image($sidebar_bg_color);
        border-radius: 0; // get rid of weird radius on selected rows
        &:backdrop { background-image: image($backdrop_sidebar_bg_color); }
        &:selected { background: $selected_bg_color; }
        &:not(:selected) {
          &:not(:backdrop):hover { background-image: image($base_hover_color); }
        }
      }
    }

    .view {
      // imports nautilus tweaks
      // dim icons in backdrop
      &:backdrop { @extend %dim_icons_in_backdrop; }
    }

    toolbar.horizontal.primary-toolbar {
      // add border under toolbar
      border-bottom: 1px solid $borders_color;

      widget.linked.raised button {
        // use proper icons for next and left in stackswitcher-like pathbar
        &:first-child widget {-gtk-icon-source: -gtk-icontheme('go-previous-symbolic'); }
        &:last-child widget {-gtk-icon-source: -gtk-icontheme('go-next-symbolic'); }
      }

      toolitem box widget * {
        // reset toolbar button dimensions
        min-height: 0;
        min-width: 0;
      }

      .linked button {
        // link linked buttons
        margin-right: 0;
      }

      button {
        // return non-flat buttons
        @each $state, $t in ("", "normal"),
        (":hover", "hover"),
        (":active, &:checked", "active"),
        (":disabled", "insensitive"),
        (":disabled:active, &:disabled:checked", "insensitive-active"),
        (":backdrop", "backdrop"),
        (":backdrop:active, &:backdrop:checked", 'backdrop-active'),
        (":backdrop:disabled", 'backdrop-insensitive'),
        (":backdrop:disabled:active, &:backdrop:disabled:checked", 'backdrop-insensitive-active') {
          &#{$state} { @include button($t) }
        }
      }
    }
  }

  /*************
  * GNOME ToDo *
  **************/

  .org-gnome-Todo {
    taskrow.activatable.new-task-row button.popup.toggle {
     border-radius: 0px;
     border: none;
     border-left: 1px solid $borders-color;
     padding-left: 10px; padding-right: 10px;
     -gtk-outline-radius: 0px;

    }

    viewport.view, listbox.transparent {
     background-color: darken($base_color,5%);
     &:backdrop { background-color: $backdrop_base_color}
    }
  }

  /****************
   * GNOME Photos *
   ****************/
  //removes the black background for picture tiles
  .documents-scrolledwin.frame.frame widget flowboxchild.tile { background-color: transparent; }

  /***********
   * Firefox *
   ***********/
  #MozillaGtkWidget.background  {
    // REMOVE THIS when firefox supports rounded menus
    menu, .menu,.context-menu { border-radius: 0; }

    @if $ambiance {
      menubar,
      .menubar,
      menubar > menuitem:hover {
        background-color: $headerbar_bg_color;
        color:$headerbar_fg_color;
      }
    }

    // Adapt scrollbars a bit more to the GTK Scrollbar styling
    scrollbar {
      background-color: transparent;
      border-color: transparent;

      slider  {
        background-color: darken($scrollbar_slider_color, 10%);
        &:hover { background-color: darken($scrollbar_slider_hover_color, 10%); }
        &:hover:active { background-color: $scrollbar_slider_active_color; }
        &:backdrop { background-color: $backdrop_scrollbar_slider_color; }
        &:disabled { background-color: transparent; }
      }

      trough {
        background-color: transparentize($bg_color, 0.8);
      }
    }
  }

  /*********************
   * Chrome / Chromium *
   *********************/
   window.background.chromium {
    @if $variant=='dark' {
     menu { border: 1px solid lighten($inkstone,1%); }
    }
  }

  normal-button {
    @include button(normal);

    &:hover {
      @include button(hover);
    }
    &:active { @include button(active)}

    &:disabled {@include button(insensitive);}
  }

  /***********
   * Ubiquity *
   ***********/

  #live_installer {
    #dot_grid progressbar	{
      border-radius: 100%;
      padding: 1px;
      background-color: white;
      border: 1px solid $progress_bg_color;

      .empty {
        border-radius: 100%;
        background-color: white;
        padding: 0px;
      }

      .full progress {
        border-radius: 100%;
        padding: 1px;
      }
    }
  }
  #dialog-action_area1 { padding-bottom: 5px; padding-right: 5px }

  /***********
   * Geary *
   ***********/

  .geary-expanded headerbar { border: none; }

  /***********
   * usb-creator-gtk *
   ***********/

   #dialog-action_area3 { margin: 5px; }

   /***********
   * Evolution *
   ***********/

   assistant.background scrolledwindow .vertical checkbutton {
     // checkbox is clipped but this is undetectable till it gets keyboard focus
     // so we're pushing it to the right to have the focus ring be displayed properly
     margin-left: 1px
  }

/***********
* Unity7 *
***********/

$panel_bg_color: $headerbar_bg_color; //lighten($jet, 2%);
$panel_fg_color: $porcelain;
$wm_border_unfocused: none;
$wm_border_focused: if($variant=='light', transparentize(black, 0.9), transparentize($borders_color, 0.1));
$titlebar_bg_color: $headerbar_bg_color;
$titlebar_fg_color: $headerbar_fg_color;

UnityDecoration {
  -UnityDecoration-extents: 32px 0px 0px 0px;
  -UnityDecoration-input-extents: 10px;

  -UnityDecoration-shadow-offset-x: 1px;
  -UnityDecoration-shadow-offset-y: 1px;
  -UnityDecoration-active-shadow-color: transparentize(black, 0.5);
  -UnityDecoration-active-shadow-radius: 10px;
  -UnityDecoration-inactive-shadow-color: transparentize(black, 0.999);
  -UnityDecoration-inactive-shadow-radius: 0px;

  -UnityDecoration-glow-size: 0px;
  -UnityDecoration-glow-color: $selected_bg_color;

  -UnityDecoration-title-indent: 0px;
  -UnityDecoration-title-fade: 0px;
  -UnityDecoration-title-alignment: 0.5;

  // Unity "titlebars"
  .top {
    border: none;
    border-radius: $window_radius $window_radius 0 0;
    // padding used for the min/max/close titlebuttons
    padding: 1px (4px + 3px) 0 (4px + 3px);
    background-color: $titlebar_bg_color;
    color: $titlebar_fg_color;
    text-shadow: none;
    box-shadow: inset 0 1px $headerbar_border_color;

    &:hover {
      // nothing changes here
    }

    &:backdrop {
      border: none;
      background-color: $backdrop_headerbar_bg_color;
      color: $backdrop_headerbar_fg_color;
      box-shadow: inset 0 1px transparentize($headerbar_border_color, 0.4);
    }
  }

  // this is the window border outside of the titlebar!
  .left, .right, .bottom {
    border: none;
    background-color: transparent;
    &:backdrop { background-color: transparent; }
  }
}

// unity 7 top panel - equivalent to the gnome panel
UnityPanelWidget, .unity-panel {
  background-color: $panel_bg_color;
  color: $panel_fg_color;
  border: 0;
}

.unity-panel {
  &.menuitem, .menuitem {
    border-width: 0 1px;
    color: $panel_fg_color;
    background-color: transparent;

    &:hover, *:hover {
      box-shadow: inset 0 -2px 0 0 $selected_bg_color;
      background-color: transparent;
      color: $panel_fg_color;
    }
  }
}

SheetStyleDialog.unity-force-quit { background-color: $bg_color; }<|MERGE_RESOLUTION|>--- conflicted
+++ resolved
@@ -26,13 +26,9 @@
     @at-root %dim_icons_in_backdrop,
     & *scrolledwindow:backdrop { opacity: 0.9; }
 
-<<<<<<< HEAD
     paned box.floating-bar {  
       background-color: $bg_color;
-=======
-    paned box.floating-bar {
-      background-color: mix($bg_color, $base_color, 50%);
->>>>>>> f08f2111
+
       border-style: solid;
       border-color: if($variant=='light', lighten($borders_color, 8.3%), darken($borders_color, 1%));
       border-width: 1px 0 0 1px;
