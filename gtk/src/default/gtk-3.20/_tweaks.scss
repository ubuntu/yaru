--- conflicted
+++ resolved
@@ -723,18 +723,15 @@
   }
 }
 
-<<<<<<< HEAD
 .sidebar {
   background-color: $bg_color;
 }
-=======
 
 /************
  * Treeview *
  ************/
 
 treeview:hover { background: $popover_hover_color; }
->>>>>>> f08f2111
 
 // Fix for slimed down circular buttons, could need a change upstream since this happens for
 // Some of the circular buttons too there
