/***********
 * Tweak Tool *
 ***********/
list.tweak-categories separator {
  // hide sidebar separators
  // make the sidebar look like a normal sidebar
  background: transparent;
}

/***********
 * Nautilus *
 ***********/
.nautilus-window {
  // keep details box visible
  // details box looks ugly when many items are selected and it floats above the orange
  background-image: none;
  background-color: if($variant==light,white,$base_color);
  &:backdrop { background-color: $backdrop_base_color }

  // Makes icons less bright in backdrop
  @at-root %dim_icons_in_backdrop,
  *scrolledwindow:backdrop { opacity: 0.9; }

  paned box.floating-bar {
    background: transparentize($jet,0.1);
    color: $porcelain;
    border: none;
    border-radius: $small_radius 0 0 0;

    &:backdrop {
      @if $variant=='light' {
        background: transparentize(darken($backdrop_bg_color,10%),0.1);
      }
      @else {
        background: transparentize(lighten($jet,10%),0.1);
      }
    }
  }

  .searchbar-container searchbar {
    // get rid of a 1px white line shown at the top of the window
    // applies to the desktop too
    background: transparent;
    border-color: transparent;
  }

  treeview.view header button {
    background-color: if($variant==light,white,$base_color);
    background-image: none;
    border-color: transparentize($borders_color, 0.6);
    border-left: 1px;

    &:hover {background-color: $bg_color;}
    &:backdrop { background-color: if($variant==light,#EEEFF0,$backdrop_base_color);} // It should be _backdrop_color(white); but that does not work.
  }

  @at-root %remove_folder_icon_tint,
  scrolledwindow widget.view:selected {
    // reduces orangeness of selected folder icons
    background-color: rgba(255, 255, 255, 0.1); // folder icon is tinted based on this
                                                // near transparent white results in no tint
                                                // completely transparent tints the icon black
    background-image: image($selected_bg_color); // label background becomes this
    border-radius: $small_radius;
  }

  .nautilus-list-view .view {
    border-bottom: 1px solid transparentize($borders_color, 0.8);

    // Hide superfluous treeview drop target indication
    &.dnd { border-style: none; }
  }

  notebook > header > tabs {
    background: if($variant==light,$porcelain,$base_color);
    &:backdrop { background-color: $backdrop_bg_color; }

    & > tab {
      border-bottom: 1px solid transparentize($borders_color, 0.5);
      margin: 0px;

      &:checked {
        border-color: transparentize($borders_color, 0.5);
        border-bottom: none;

        &:backdrop { background-color: if($variant==light,#EEEFF0,$backdrop_base_color); }  // It should be _backdrop_color(white); but that does not work.
      }

      &:not(:checked) {
        & label { color: transparentize($text_color, 0.5); }
      }

      > box{ padding: 0 8px };
      & > box:drop(active):focus,
      & > box:drop(active) {
        border-radius: $small_radius;
      }
    }
  }

  paned > separator {
    // separator between sidebar and main window view
    &, &:backdrop {
      background-image: image(rgba(0, 0, 0, 0.06));
    }
  }

  .nautilus-canvas-item.dim-label,
  .nautilus-list-dim-label {
      color: if($variant==light, lighten($text_color,30%), darken($text_color,25%));
      &:selected { color: $silk }
  }

}

.nautilus-desktop-window {
  .nautilus-desktop.view {
    color: $selected_fg_color;
    text-shadow: 0px 1px 2px rgba(0, 0, 0, 0.5);
  }
}


/***********
 * Terminal *
 ***********/
terminal-window {
  // use unity 8 colors
  // only colors, let everything else be inherited
  .terminal-screen {
    // inherits from .background
    background-color: $terminal_bg_color;
    color: $terminal_fg_color;

    &:backdrop {
      background-color: lighten($terminal_bg_color, 2%);
      color: $backdrop_selected_fg_color;
    }
  }

  notebook > header.top > tabs > tab {
    &:checked {
      color: $terminal_fg_color;
      border-color: $inkstone;
      border-bottom: 2px solid darken($orange, 10%);
    }
  }

  notebook {
    // inherits from notebook header
    > header {
      border-color: $inkstone;
      background-color: $headerbar_bg_color;

      button.flat {
        &, &:backdrop {
          color: $terminal_fg_color;
          @each $state, $t in (':hover', 'hover'),
          (':active, &:checked', 'active'),
          (':backdrop', 'backdrop'),
          (':backdrop:hover', 'backdrop-hover'),
          (':backdrop:checked:hover', 'backdrop-active'),
          (':backdrop:disabled', 'backdrop-insensitive'),
          (':disabled', 'insensitive') {
            &#{$state} {
              @include button($t, $headerbar_bg_color, $headerbar_bg_color, $flat:true);
              color: white;
            }
          }

          &, &:backdrop {
            color: $backdrop_headerbar_fg_color;
            &, &:disabled {
              background-color: transparent;
              border-color: transparent;
            }
          }
          &:backdrop:hover { border-color: $inkstone; }
        }
      }

      &:backdrop {
        border-color: $inkstone;
        background-color: _backdrop_color($backdrop_headerbar_bg_color);
      }

      tab {
        $_border_color: transparentize(_border_color($menubar_bg_color), 0.8);

        color: $ash;

        &:hover:backdrop {
          border-color: lighten($headerbar_bg_color, 4%);
        }

        &:hover:not(:active):not(:backdrop):not(:checked) {
          background-color: lighten($headerbar_bg_color, 4%);
          border-color: $inkstone;
        }

        &:hover:not(:active):not(:backdrop) {
          background-color: $headerbar_bg_color;
          border-color: $_border_color;
        }

        &:hover:checked:not(:backdrop) {
          background-color: lighten($headerbar_bg_color, 6%);
          border-color: $inkstone;
          border-bottom: 2px solid $orange;
        }

        &:backdrop {
          &, label { color: $ash; }
        }

        &:checked {
          color: $terminal_fg_color;
          background-color: lighten($headerbar_bg_color, 4%);
          border-color: $_border_color;

          &:backdrop {
            background-color: $backdrop_headerbar_bg_color;
            border-color: _backdrop_color($_border_color);
            border-bottom-color: transparent;
            color: _backdrop_color($terminal_fg_color);
          }
        }
      }
    }

    scrollbar {
      // inherits from scrollbar
      $_scrollbar_bg: darken($headerbar_bg_color, 5%);
      $_scrollbar_bc: darken($terminal_borders_color, 5%);
      background-color: $_scrollbar_bg;
      border-color: $_scrollbar_bc;

      &:backdrop {
        background-color: _backdrop_color($_scrollbar_bg);
        border-color: _backdrop_color($_scrollbar_bc);
      }

      slider {
        // avoids scrollbar protruding from the terminal window on wayland session
        // workaround for https://bugs.launchpad.net/ubuntu/+source/gnome-terminal/+bug/1720651
        margin: 0;
        border-width: 3px;

        $c: $terminal_fg_color;
        background-color: transparentize($c, 0.6);

        &:hover {
          background-color: transparentize($c, 0.4);
        }

        &:hover:active {
          background-color: transparentize($c, 0.2);
        }

        &:backdrop {
          background-color: transparentize($c, 0.8);
        }

        &:disabled {
          background-color: transparent;
        }
      }

      &.dragging,
      &.hovering {
        background-color: darken($_scrollbar_bg, 10%);
      }
    }
  }
}

/******************
 * GNOME Software *
 ******************/
.review-row {
  margin-bottom: 10px;
  padding: 6px 12px;
  box-shadow: 0 1px 2.5px transparentize(black, 0.75);
  outline-offset: -1px;

  &,
  &:not(:selected):not(:backdrop):hover,
  &:not(:selected):not(:backdrop):active { background-color: $base_color; }

  &:backdrop { background-color: $backdrop_base_color; }

  &:last-child { margin-bottom: 0; }

  > grid { margin-top: -24px; }
}

.list-box-app-row {
  border-radius: 0px;
  border-left: 1px solid $borders_color;
  border-right: 1px solid $borders_color;
  margin: -1px 0;
}

// Star color can not be set, so this gives the stars a background in the dark theme
.star{
  @if $variant=='dark'{
    border-radius: $small_radius;
    box-shadow: inset 0 0 10px 10px #fdfdfd;
  }
}
// Background color can not be set, so use a inset-box-shadow
.application-details-infobar {
  box-shadow: inset 0 0 100px 100px $base_color;
}
.category_page_header_filter_box  {
    box-shadow: inset 0 0 100px 100px $base_color;
}

/*********
 * Gedit *
 *********/

.gedit-bottom-panel-paned ~ statusbar {
  // give gedit's bottom panel a border
  border-top: 1px solid $borders_color;

    &:backdrop { border-color: $backdrop_borders_color; }
}

.gedit-search-slider {
  // gives gedit search entry some padding and a border
  // otherwise it's right under the headerbar
  background: $bg_color;
  border: 1px solid $borders_color;
  border-top-style: none;
  padding: 4px 8px;
  border-radius: 0 0 5px 5px; // same radius as tooltips

  &:backdrop {
    background-color: $backdrop_bg_color;
    border-color: $backdrop_borders_color;
  }
}

.gedit-search-entry-occurrences-tag {
    color: transparentize($fg_color, 0.65);
    border: none; // Removed ugly tag border
    box-shadow: none; // Removed button inset shadow
    margin: 2px;
    padding: 2px;
}

.gedit-document-panel { // 'documents' pane

    row.activatable { padding: 6px; }

    row button { // 'close' button
        min-width: 22px;
        min-height: 22px;
        padding: 0;
        margin: 0;
        border: none;
    }

    row:hover button {
        &:hover {
            background-color: rgba($fg_color, 0.15);
        }
        &:active {
            background-color: rgba($fg_color, 0.25);
        }
    }

    row:hover:selected button:hover {
        color: $selected_fg_color;
    }
}

/***************
 * GNOME Disks *
 ***************/

headerbar button image ~ window decoration ~ menu separator {
  // gnome disks headerbar menu seems to inherit the headerbar separator bg color
  // no unique class names or id used here so this rule is as specific as it can be
  background: $borders_color;
}

/********
 * Nemo *
 ********/
.nemo-properties-dialog {
  .dialog-action-box .dialog-action-area {
    // add margin to preferences buttons
    margin: 2px 6px 4px;
  }

  toolbar stackswitcher.linked button {
    margin-right: 0;
    &:backdrop {
      color: $backdrop_fg_color;
      background-color: $backdrop_bg_color;
    }
  }
}

.nemo-window {
  .sidebar  {
    scrolledwindow.frame.nemo-places-sidebar {
      // get rid of double border in sidebar
      border: none;
    }

    viewport.frame box.vertical treeview.view.places-treeview {
      // use sidebar bg color
      background-image: image($sidebar_bg_color);
      border-radius: 0; // get rid of weird radius on selected rows
      &:backdrop { background-image: image($backdrop_sidebar_bg_color); }
      &:selected { background: $selected_bg_color; }
      &:not(:selected) {
        &:not(:backdrop):hover { background-image: image($base_hover_color); }
      }
    }
  }

  .view {
    // imports nautilus tweaks
    // dim icons in backdrop and have only labels be colored when selected
    &:selected { @extend %remove_folder_icon_tint; }
    &:backdrop { @extend %dim_icons_in_backdrop; }
  }

  toolbar.horizontal.primary-toolbar {
    // add border under toolbar
    border-bottom: 1px solid $borders_color;

    widget.linked.raised button {
      // use proper icons for next and left in stackswitcher-like pathbar
      &:first-child widget {-gtk-icon-source: -gtk-icontheme('go-previous-symbolic'); }
      &:last-child widget {-gtk-icon-source: -gtk-icontheme('go-next-symbolic'); }
    }

    toolitem box widget * {
      // reset toolbar button dimensions
      min-height: 0;
      min-width: 0;
    }

    .linked button {
      // link linked buttons
      margin-right: 0;
    }

    button {
      // return non-flat buttons
      @each $state, $t in ("", "normal"),
      (":hover", "hover"),
      (":active, &:checked", "active"),
      (":disabled", "insensitive"),
      (":disabled:active, &:disabled:checked", "insensitive-active"),
      (":backdrop", "backdrop"),
      (":backdrop:active, &:backdrop:checked", 'backdrop-active'),
      (":backdrop:disabled", 'backdrop-insensitive'),
      (":backdrop:disabled:active, &:backdrop:disabled:checked", 'backdrop-insensitive-active') {
        &#{$state} { @include button($t) }
      }
    }
  }
}

/*************
* GNOME ToDo *
**************/

.org-gnome-Todo {
  taskrow.activatable.new-task-row button.popup.toggle {
   border-radius: 0px;
   border: none;
   border-left: 1px solid $borders-color;
   padding-left: 10px; padding-right: 10px;
   -gtk-outline-radius: 0px;

  }

  viewport.view, listbox.transparent {
   background-color: darken($base_color,5%);
   &:backdrop { background-color: $backdrop_base_color}
  }
}

/*********************
 * Chrome / Chromium *
 *********************/
window.background.chromium {
  button.titlebutton {
    padding: 0;

    &:not(.appmenu){
      &:hover { @include draw_circle($headerbar_bg_color, $size:16px) ; }
    }
    &.close:not(:backdrop) {
      @include draw_circle($selected_bg_color, $close:true, $size:16px);
    }
  }
  menuitem { border-radius: 0; }
}

/****************
 * GNOME Photos *
 ****************/
//removes the black background for picture tiles
.documents-scrolledwin.frame.frame widget flowboxchild.tile { background-color: transparent; }

/***********
 * Firefox *
 ***********/
#MozillaGtkWidget.background  {
  > widget {
    > scrolledwindow > textview {
      text {
        &:selected { @extend %selected_text; border-color: $selected_bg_color;}
      }
    }
  }

  headerbar.titlebar {
    //Remove the round corners until firefox fixed the white border bleed at the top edges
    border-radius: 0;
  }

  > menu, .menu { border: none; } // Removed ugly menu borders
  > menu > menuitem { border-radius: 0; } // Removed rounded menu corners
}

normal-button {
  @include button(normal);

  &:hover {
    @include button(hover);
  }
  &:active { @include button(active)}

  &:disabled {@include button(insensitive);}
}
<<<<<<< HEAD

/***********
 * Ubiquity *
 ***********/

#live_installer {
  #title_eventbox {
    border-left-color: $bg_color;
    border-right-color: $bg_color;
    background-color: $bg_color;
    box-shadow: none;
    &:backdrop {
     background-color: $backdrop_bg_color;
     border-left-color: $backdrop_bg_color;
     border-right-color: $backdrop_bg_color;
    }
   }
   #progress_mode {
     background-color: $headerbar_bg_color;
     &:backdrop { background-color: $backdrop_headerbar_bg_color; }
   }
  #dot_grid {
    .empty { background-color: transparentize($blue, 0.6); }
  }
  #page_title { color: $purple; }
  #warning_dialog.background { border: 1px solid $borders_color; }
  #dialog-action_area1 { padding-bottom: 5px; padding-right: 5px }
}
=======
>>>>>>> 024cb92d
<|MERGE_RESOLUTION|>--- conflicted
+++ resolved
@@ -542,7 +542,6 @@
 
   &:disabled {@include button(insensitive);}
 }
-<<<<<<< HEAD
 
 /***********
  * Ubiquity *
@@ -570,6 +569,4 @@
   #page_title { color: $purple; }
   #warning_dialog.background { border: 1px solid $borders_color; }
   #dialog-action_area1 { padding-bottom: 5px; padding-right: 5px }
-}
-=======
->>>>>>> 024cb92d
+}