--- conflicted
+++ resolved
@@ -2,10 +2,8 @@
 $_base_active_color: transparentize($fg_color, 0.75);
 $_titlebutton_height: 24px;
 
-<<<<<<< HEAD
-=======
+
 // Helper mixin for the titlebuttons
->>>>>>> 638d259f
 @mixin draw_circle($c, $size:$_titlebutton_height) {
   $button_size: $size + 2px * 2;
   $circle_size: 20px / $button_size / 2;
@@ -48,11 +46,7 @@
   }
 }
 
-<<<<<<< HEAD
-// titlebutton
-=======
 // yaru titlebuttons, optimized for the compact headerbar
->>>>>>> 638d259f
 button.titlebutton:not(.appmenu) {
 
   &,
@@ -84,7 +78,6 @@
 
       &, &:backdrop {
         &:hover {
-<<<<<<< HEAD
           @include draw_circle(if($ambiance==true, lighten($inkstone, 7%), $_base_hover_color));
         }
 
@@ -112,35 +105,6 @@
         @include draw_circle(lighten($inkstone, if($variant=='light', if($ambiance==true, 15%, 40%), 10%)));
         &:hover { @include draw_circle(lighten($inkstone, if($variant=='light', if($ambiance==true, 20%, 45%), 15%))); }
       }
-=======
-          @include draw_circle($_base_hover_color);
-        }
-  
-        &:active {
-          @include draw_circle($_base_active_color);
-        }
-      }
-    }
-  
-    &.close {
-      color: $selected_fg_color;
-      @include draw_circle($selected_bg_color);
-  
-      &:hover {
-        @include draw_circle($selected_bg_color);
-        @include draw_circle(lighten($selected_bg_color, 5%));
-      }
-    
-      &:active {
-        @include draw_circle($selected_bg_color);
-        @include draw_circle(darken($selected_bg_color, 5%));
-      }
-    
-      &:backdrop {
-        @include draw_circle(lighten($inkstone, if($variant=='light', 40%, 10%)));
-        &:hover { @include draw_circle(lighten($inkstone, if($variant=='light', 45%, 15%))); }
-      }
->>>>>>> 638d259f
     }
   }
 }
@@ -239,8 +203,5 @@
   border { border: none; }
 }
 
-<<<<<<< HEAD
 // fix for gtk 3.28 switches to not show the on/off label
-=======
->>>>>>> 638d259f
 switch { font-size: 0 }