@function gtkalpha($c,$a) {
  @return unquote("alpha(#{$c},#{$a})");
}

* {
  padding: 0;
  -GtkToolButton-icon-spacing: 4;
  -GtkTextView-error-underline-color: $error_color;

  // The size for scrollbars. The slider is 2px smaller, but we keep it
  // up so that the whole area is sensitive to button presses for the
  // slider. The stepper button is larger in both directions, the slider
  // only in the width

  -GtkScrolledWindow-scrollbar-spacing: 0;

  -GtkToolItemGroup-expander-size: 11;

  -GtkWidget-text-handle-width: 20;
  -GtkWidget-text-handle-height: 24;

  -GtkDialog-button-spacing: 4;
  -GtkDialog-action-area-border: 0;

  // We use the outline properties to signal the focus properties
  // to the adwaita engine: using real CSS properties is faster,
  // and we don't use any outlines for now.

  outline-color: $focus_color; // gtkalpha(currentColor, 0.3);
  outline-style: dashed;
  outline-offset: -3px;
  outline-width: 1px;
  -gtk-outline-radius: 0px;
  -gtk-secondary-caret-color: $selected_bg_color
}

$ease-out-quad: cubic-bezier(0.25, 0.46, 0.45, 0.94);
$asset_suffix: if($variant=='dark', '-dark', '');
$small_radius: 4px;
$medium_radius: 6px;
$large_radius: 12px;
$backdrop_transition: all 200ms ease-out;
$button_transition: all 0.4s ease-out;
$popover_shadow: 0 2px 5px transparentize(black, 0.75);

/***************
 * Base States *
 ***************/
.background {
  color: $fg_color;
  background-color: transparentize($bg_color, 0.001);

  &:backdrop {
    color: $backdrop_fg_color;
    background-color: $backdrop_bg_color;
  }
}

/*
   These wildcard seems unavoidable, need to investigate.
   Wildcards are bad and troublesome, use them with care,
   or better, just don't.
   Everytime a wildcard is used a kitten dies, painfully.
*/

*:disabled { -gtk-icon-effect: dim; }

.gtkstyle-fallback {
  color: $fg_color;
  background-color: $bg_color;

  &:hover {
    color: $fg_color;
    background-color: lighten($bg_color, 10%);
  }

  &:active {
    color: $fg_color;
    background-color: darken($bg_color, 10%);
  }

  &:disabled {
    color: $insensitive_fg_color;
    background-color: $insensitive_bg_color;
  }

  &:selected {
    color: $selected_fg_color;
    background-color: $selected_bg_color;
  }
}

widget:selected { color: $selected_fg_color; }

.view,
%view {
  color: $text_color;
  background-color: $base_color;

  &:backdrop {
    color: $backdrop_text_color;
    background-color: $backdrop_base_color;
    &:disabled { color: $backdrop_insensitive_color; }
  }

  &:disabled {
    color: $insensitive_fg_color;
    background-color: $insensitive_bg_color;
  }

  &:selected {
    /* below 'border-color' actually targets check/radio
     * border in a selected (orange) row. I could not find
     * a less generic way to target such widgets inside a .view.
     * NOTE: white is the right color for both light and dark variant. */
    border-color: white;

    &:focus, & {
      @extend %selected_items;
      /* border-radius change here caused issue 473: selected radio becomes squared
       * keeping the code since it is not clear if removing it can cause any side effect
       * border-radius: 3px; */
    }

  }
}

.view,
textview {
  text {
    @extend %view;
    selection { &:focus, & { @extend %selected_text; }}
  }
}

textview border { background-color: mix($bg_color, $base_color, 50%); }

iconview { @extend .view; &:selected { border-radius: $small_radius; } }

.rubberband,
rubberband {
  border: 1px solid darken($selected_bg_color, 10%);
  background-color: transparentize(darken($selected_bg_color, 10%), 0.8);
}

flowbox {
  rubberband { @extend rubberband; }

  flowboxchild {
    padding: 3px;

    &:selected {
      @extend %selected_items;

      outline-offset: -2px;
    }
  }
}

.content-view .tile {
  margin: 2px;
  background-color: if($variant=='light', transparent, transparent);
  border-radius: 0;
  padding: 0;

  &:backdrop { background-color: if($variant=='light', transparent, transparent); }
  &:active, &:selected { background-color: if($variant=='light', transparent, transparent); }
  &:disabled { background-color: if($variant=='light', transparent, transparent); }
}

label {
  caret-color: currentColor; // this shouldn't be needed.
  outline-offset: 1px;

  &.separator {
    @extend .dim-label;

    color: $fg_color;

    &:backdrop { color: $backdrop_text_color; }
  }

  &:selected { @extend %nobg_selected_items; }

  selection {
    @extend %selected_text;
  }
  counter-label{background-color: $purple;}

  &:disabled {
    color: $insensitive_fg_color;

    selection { @extend %selected_items:disabled; }

    &:backdrop { color: $backdrop_insensitive_color; }
  }

  &:backdrop {
    color: $backdrop_text_color;

    selection { @extend %selected_text:backdrop; }
  }
}

.dim-label {
  opacity: 0.55;
}

//Used as update count in GNOME software
.counter-label {
  margin-top: 2px;
  margin-bottom: 2px;
  border-width: 0px;
  padding-left: 2px;
  padding-right: 2px;
  box-shadow: inset 0 0 10px 10px $success_color;
}
//Used as error count in GNOME logs
.compressed-entries-label { box-shadow: inset 0 0 10px 10px darken($bg_color,40%); }

assistant {
  .sidebar {
    background-color: $sidebar_bg_color;
    border-top: 1px solid $borders_color;

    &:backdrop {
      background-color: $backdrop_sidebar_bg_color;
      border-color: $backdrop_borders_color;
    }
  }

  &.csd .sidebar { border-top-style: none; }

  .sidebar label { padding: 6px 12px; }

  .sidebar label.highlight { background-color: mix($bg_color, $fg_color, 80%); }
}

%osd,
.osd {
  color: $osd_fg_color;
  border: none;
  box-shadow: inset 0 0 0 1px $osd_borders_color;
  background-color: $osd_bg_color;
  background-clip: padding-box;
}


/*********************
 * Spinner Animation *
 *********************/
@keyframes spin {
  to { -gtk-icon-transform: rotate(1turn); }
}

spinner {
  background: none;
  opacity: 0; // non spinning spinner makes no sense
  color: $blue;
  -gtk-icon-source: -gtk-icontheme('process-working-symbolic');

  &:checked {
    opacity: 1;
    animation: spin 1s linear infinite;

    &:disabled { opacity: 0.5; }
  }

  &:backdrop { color: _backdrop_color($blue); }
}


/****************
 * Text Entries *
 ****************/

%entry,
entry {
  %entry_basic, & {
    min-height: 24px;
    padding: 2px 6px;
    border: 1px solid;
    border-radius: $small_radius;
    caret-color: currentColor;

    @include entry(normal);

    image { // icons inside the entry
      &.left { margin-right: 6px; }
      &.right { margin-left: 6px; }
    }

    undershoot {
      &.left { @include undershoot(left); }
      &.right { @include undershoot(right); }
    }

    &.flat {
      &:focus, & {
        min-height: 0;
        padding: 2px;
        background-color: transparent;
        border-color: transparent;
        border-radius: 0;
      }
    }

    &:focus {
      @include entry(focus);
      transition: $button_transition;
    }

    &:disabled { @include entry(insensitive); }

    &:backdrop {
      @include entry(backdrop);

      transition: $backdrop_transition;
    }

    &:backdrop:disabled { @include entry(backdrop-insensitive); }

    selection {
      @extend %selected_text;
    }

    // entry error and warning style
    @each $e_type, $e_color in (error, $error_color),
                               (warning, $warning_color) {
      &.#{$e_type} {
        color: $e_color;
        border-color: entry_focus_border($e_color);

        &:focus { @include entry(focus, $e_color); }

        selection { background-color: $e_color; }
      }
    }

    image { // entry icons colors
      color: mix($fg_color, $base_color, 80%);

      &:hover { color: $fg_color; }

      &:active { color: $selected_bg_color; }

      &:backdrop { color: mix($backdrop_fg_color, $backdrop_base_color, 80%); }
    }

    &:drop(active) {
      &:focus, & {
        border-color: $drop_target_color;
        box-shadow: inset 0 0 0 1px $drop_target_color;
      }
    }

    .osd & {
      @include entry(osd);

      &:focus { @include entry(osd-focus); }

      &:backdrop { @include entry(osd-backdrop); }

      &:disabled { @include entry(osd-insensitive); }
    }
  }

  progress {
    margin: 2px -6px;
    background-color: transparent;
    background-image: none;
    border-radius: 0;
    border-width: 0 0 2px;
    border-color: $neutral_color;
    border-style: solid;
    box-shadow: none;

    &:backdrop { background-color: transparent; }
  }

   // linked entries
  .linked:not(.vertical) > & { @extend %linked; }
  .linked:not(.vertical) > &:focus + &,
  .linked:not(.vertical) > &:focus + button,
  .linked:not(.vertical) > &:focus + combobox > box > button.combo { transition: $button_transition; border-left-color: $focus_color; }

  .linked:not(.vertical) > &:drop(active) + &,
  .linked:not(.vertical) > &:drop(active) + button,
  .linked:not(.vertical) > &:drop(active) + combobox > box > button.combo { border-left-color: $drop_target_color; }

  // Vertically linked entries
  // FIXME: take care of "colored" entries
  .linked.vertical > & {
    @extend %linked_vertical;

    // brighter border between linked entries
    &:not(:disabled) + entry:not(:disabled),
    &:not(:disabled) + %entry:not(:disabled) {
      border-top-color: mix($borders_color, $base_color, 30%);

      &:backdrop { border-top-color: mix($backdrop_borders_color, $backdrop_base_color, 30%); }
    }

    // brighter border between linked insensitive entries
    &:disabled + %entry:disabled,
    &:disabled + entry:disabled { border-top-color: mix($borders_color, $base_color, 30%); }

    // color back the top border of a linked focused entry following another entry.
    // :not(:only-child) is a specificity bump hack.
    + %entry:focus:not(:only-child),
    + entry:focus:not(:only-child) { border-top-color: $focus_color; }

    + %entry:drop(active):not(:only-child),
    + entry:drop(active):not(:only-child) { border-top-color: $drop_target_color; }

    // this takes care of coloring the top border of the focused entry subsequent widget.
    // :not(:only-child) is a specificity bump hack.
    &:focus:not(:only-child) {
      + %entry,
      + entry,
      + button,
      + combobox > box > button.combo { border-top-color: $focus_color; }
    }

    &:drop(active):not(:only-child) {
      + %entry,
      + entry,
      + button,
      + combobox > box > button.combo { border-top-color: $drop_target_color; }
    }
  }
}

treeview, row {
  &:focus {
    outline-color: transparentize(white, 0.2);
    outline-offset: -2px;
    -gtk-outline-radius: $small_radius;
  }

  &:backdrop:hover { background-color: lighten($base_hover_color, 20%); }
}

treeview entry {
  &:focus {
    &:dir(rtl), &:dir(ltr) { // specificity bump hack
      background-color: $base_color;
      transition-property: color, background;
    }
  }

  &.flat, & {
    border-radius: 0;
    background-image: none;
    background-color: $base_color;

    &:focus { border-color: $focus_color; }
  }
}

.entry-tag {
  // sizing
  padding: 5px;
  margin-top: 4px; 
  margin-bottom: 4px;
  // side margins: compensate the entry padding with a negative margin
  // then the negative margin itself
  :dir(ltr) & {
    margin-left: 8px;
    margin-right: -3px;
  }
  :dir(rtl) & {
    margin-left: -5px;
    margin-right: 8px;
  }
  border-color: transparent;
  background-color: $slate;
  color: darken($silk, 3%);
  &.button:hover { color: white; }
}

/***********
 * Buttons *
 ***********/
// stuff for .needs-attention
$_dot_color: if($variant=='light', $selected_bg_color,
                                   lighten($selected_bg_color,15%));
@keyframes needs_attention {
  from {
    background-image: -gtk-gradient(radial,
                                    center center, 0,
                                    center center, 0.01,
                                    to($_dot_color),
                                    to(transparent));
  }

  to {
    background-image: -gtk-gradient(radial,
                                    center center, 0,
                                    center center, 0.5,
                                    to($selected_bg_color),
                                    to(transparent));
  }
}

%button,
button {
  @at-root %button_basic, & {
    animation: shrink 1s linear infinite;
    min-height: 24px;
    min-width: 16px;
    padding: 2px 6px;
    border: 1px solid;
    border-radius: $small_radius;
    outline-color: $focus_color;
    outline-style: dashed;
    outline-offset: -3px;
    -gtk-outline-radius: $small_radius;

    @include button(normal);

    &.flat {
      @include button(undecorated);
      // to avoid adiacent buttons borders clashing when transitioning, the transition on the normal state is set
      // to none, while it's added back in the hover state, so the button decoration will fade in on hover, but
      // it won't fade out when the pointer leave the button allocation area. To make the transition more evident
      // in this case the duration is increased.
      transition: none;

      &:hover {
        transition: $button_transition;

        &:active { transition: $button_transition; }
      }

      @each $state, $t in (":hover", "hover"), (":hover:backdrop", "backdrop-hover"),
      (":active, &:checked", "active"), (":disabled", "insensitive"),
      (":disabled:active, &:disabled:checked", "insensitive-active"), (":backdrop", "backdrop"),
      (":backdrop:active, &:backdrop:checked", 'backdrop-active'), (":backdrop:disabled", 'backdrop-insensitive'),
      (":backdrop:disabled:active, &:backdrop:disabled:checked", 'backdrop-insensitive-active') {
        &#{$state} { @include button($t, $flat:true); }
      }
    }

    &.default:not(.suggested-action):not(.destructive-action) {
        color: if($variant=='light', black, white);
    }

    &:hover {
      @include button(hover);
      -gtk-icon-effect: highlight;
      transition: $button_transition;

      &:backdrop { @include button(backdrop-hover); }
    }

    &:active,
    &:checked {
      @include button(active);

      transition-duration: 100ms;
    }

    &:hover:checked { @include button(active-hover); }

    &:backdrop {
      &.flat, & {
        @include button(backdrop);

        transition: $backdrop_transition;
        outline-color: $focus_color;
        -gtk-icon-effect: none;

        &:active,
        &:checked { @include button(backdrop-active); }

        &:disabled {
          @include button(backdrop-insensitive);

          &:active,
          &:checked { @include button(backdrop-insensitive-active); }
        }
      }
    }

    &.flat { &:backdrop, &:disabled, &:backdrop:disabled { @include button(undecorated); }}

    &:disabled {
      @include button(insensitive);

      &:active,
      &:checked { @include button(insensitive-active); }
    }

    &.image-button {
      min-width: 24px;
      padding-left: 2px;
      padding-right: 2px;
    }

    &.text-button {
      padding-left: 16px;
      padding-right: 16px;
    }

    &.text-button.image-button {
      padding-left: 8px;
      padding-right: 8px;

      label {
        padding-left: 8px;
        padding-right: 8px;
      }
    }

    &:drop(active) {
      color: $drop_target_color;
      border-color: $drop_target_color;
      box-shadow: inset 0 0 0 1px $drop_target_color;
    }
  }

  @at-root %button_selected, & {
    row:selected & {
      @if $variant == 'light' { border-color: _border_color($selected_bg_color); }

      &.flat:not(:active):not(:checked):not(:hover):not(disabled) {
        color: $selected_fg_color;
        border-color: transparent;

        &:backdrop { color: if($variant=='light', $backdrop_base_color, $backdrop_fg_color); }
      }
    }
  }


  // big standalone buttons like in Documents pager
  &.osd {
    min-width: 24px;
    min-height: 32px;

    &.image-button { min-width: 32px; }

    color: $osd_fg_color;
    border-radius: $small_radius;

    @include button(osd);

    border: none;
    box-shadow: none;

    &:hover {
      @include button(osd-hover);

      border: none;
      box-shadow: none;
    }

    &:active,
    &:checked {
      @include button(osd-active);

      border: none;
      box-shadow: none;
    }

    &:disabled {
      &:backdrop, & {
        @include button(osd-insensitive);

        border: none;
      }
    }

    &:backdrop {
      @include button(osd-backdrop);

      border: none;
    }
  }

  //overlay / OSD style
  @at-root %osd_button,
  .osd & {
    @include button(osd);

    &:hover { @include button(osd-hover); }

    &:active,
    &:checked { &:backdrop, & { @include button(osd-active); }}

    &:disabled { &:backdrop, & { @include button(osd-insensitive); }}

    &:backdrop { @include button(osd-backdrop); }

    &.flat {
      @include button(undecorated);
      box-shadow: none; //FIXME respect no edge on the button mixin


      &:hover { @include button(osd-hover); }

      &:disabled {
        @include button(osd-insensitive);
        background-image: none;
        border-color: transparent;
        box-shadow: none;
      }

      &:backdrop { @include button(undecorated); }

      &:active,
      &:checked { @include button(osd-active); }
    }
  }

  // Suggested and Destructive Action buttons
  @each $b_type, $b_color in (suggested-action, $success_color),
                             (destructive-action, $destructive_color) {
    &.#{$b_type} {
      @include button(normal, $b_color, white);

      &.flat {
        @include button(undecorated);

        color: $b_color; //FIXME: does it work on the dark variant?
      }

      &:hover { @include button(hover, $b_color, white); }

      &:active,
      &:checked { @include button(active, $b_color, white); }

      &:backdrop,
      &.flat:backdrop {
        @include button(backdrop, $b_color, white);

        &:active,
        &:checked { @include button(backdrop-active, $b_color, white); }

        &:disabled {
          @include button(backdrop-insensitive);

          &:active,
          &:checked { @include button(backdrop-insensitive-active, $b_color, white); }
        }
      }

      &.flat {
        &:backdrop, &:disabled, &:backdrop:disabled {
          @include button(undecorated);

          color: transparentize($b_color, 0.2);
        }
      }

      &:disabled {
        @include button(insensitive);

        &:active,
        &:checked { @include button(insensitive-active, $b_color, white); }
      }

      .osd & {
        @include button(osd, $b_color);

        &:hover { @include button(osd-hover, $b_color); }

        &:active,
        &:checked { &:backdrop, & { @include button(osd-active, $b_color); }}

        &:disabled { &:backdrop, & { @include button(osd-insensitive, $b_color); }}

        &:backdrop { @include button(osd-backdrop, $b_color); }
      }
      &:focus { outline-color: white; }
    }
  }

  &.destructive-action image {
    -gtk-icon-shadow: 1px  0px 1px darken($destructive_color, 25%),
                      0px  1px 1px darken($destructive_color, 25%),
                      0px -1px 1px darken($destructive_color, 25%),
                     -1px  0px 1px darken($destructive_color, 25%);
    &:backdrop {
      -gtk-icon-shadow: 1px  0px 1px darken($destructive_color, 10%),
                        0px  1px 1px darken($destructive_color, 10%),
                        0px -1px 1px darken($destructive_color, 10%),
                       -1px  0px 1px darken($destructive_color, 10%);
    }
  }

  .stack-switcher > & {
    // to position the needs attention dot, padding is added to the button
    // child, a label needs just lateral padding while an icon needs vertical
    // padding added too.

    > label {
      padding-left: 6px;  // label padding
      padding-right: 6px; //
    }

    > image {
      padding-left: 6px;   // image padding
      padding-right: 6px;  //
      padding-top: 3px;    //
      padding-bottom: 3px; //
    }

    &.text-button {
      // compensate text-button paddings
      padding-left: 10px;
      padding-right: 10px;
    }

    &.image-button {
      // we want image buttons to have a 1:1 aspect ratio, so compensation
      // of the padding added to the GtkImage is needed
      padding-left: 0;
      padding-right: 0;
    }

    &.needs-attention {
      > label,
      > image { @extend %needs_attention; }

      &:active,
      &:checked {
        > label,
        > image {
          animation: none;
          background-image: none;
        }
      }
    }
  }




  // hide separators
  &.font,
  &.file { separator { background-color: transparent; }}

  &.font { > box > box > label { font-weight: 500; }}

  // inline-toolbar buttons
  .inline-toolbar &, .inline-toolbar &:backdrop {
    border-radius: 2px;
    border-width: 1px;
    @extend %linked;
  }

  .primary-toolbar & { /* -gtk-icon-shadow: none; */ } // tango icons don't need shadows

  .linked > &,
  .linked > &:hover,
  .linked > &:active,
  .linked > &:checked,
  .linked > &:backdrop { @extend %linked; }

  .linked.vertical > &,
  .linked.vertical > &:hover,
  .linked.vertical > &:active,
  .linked.vertical > &:checked,
  .linked.vertical > &:backdrop { @extend %linked_vertical; }

  &.circular { // The Bloody Circul Button
    border-radius: 9999px;
    -gtk-outline-radius: 9999px;

    label { padding: 0; }

    // the followind code is needed since we use a darker bottom border on buttons, which looks pretty
    // bad with a 100% border radius (see https://bugzilla.gnome.org/show_bug.cgi?id=771205 for details),
    // so on relevant states we an additional background-image with a gradient clipped on the border-box,
    // so setting a transparent border would reveal it.
    // FIXME: take care of colored circular button.

    &:not(.flat):not(:checked):not(:active):not(:disabled):not(:backdrop),
    &:hover:not(:checked):not(:active):not(:disabled):not(:backdrop),
    &:checked, &:active {
      border-color: $borders_color;
      box-shadow: none;
    }

    &:not(.flat):not(:checked):not(:active):not(:disabled):not(:backdrop) {
      @include button(normal);
    }

    &:hover:not(:checked):not(:active):not(:disabled):not(:backdrop) {
      @include button(hover);
    }

    background-origin: padding-box, border-box;
    background-clip: padding-box, border-box;
  }
}

%needs_attention {
  animation: needs_attention 150ms ease-in;
  $_dot_shadow: _text_shadow_color();
  $_dot_shadow_r: if($variant=='light',0.5,0.45);
  background-image: -gtk-gradient(radial,
                                  center center, 0,
                                  center center, 0.5,
                                  to($_dot_color),
                                  to(transparent)),
                    -gtk-gradient(radial,
                                  center center, 0,
                                  center center, $_dot_shadow_r,
                                  to($_dot_shadow),
                                  to(transparent));
  background-size: 6px 6px, 6px 6px;
  background-repeat: no-repeat;

  @if $variant == 'light' { background-position: right 3px, right 4px; }

  @else { background-position: right 3px, right 2px; }

  &:backdrop { background-size: 6px 6px, 0 0;}

  &:dir(rtl) {
    @if $variant == 'light' { background-position: left 3px, left 4px; }

    @else { background-position: left 3px, left 2px; }
  }
}


// all the following is for the +|- buttons on inline toolbars, that way
// should really be deprecated...
.inline-toolbar toolbutton > button { // redefining the button look is
                                      // needed since those are flat...
  @include button(normal);

  &:hover { @include button(hover); }

  &:active,
  &:checked{ @include button(active); }

  &:disabled {
    @include button(insensitive);

    &:active,
    &:checked { @include button(insensitive-active); }
  }

  &:backdrop {
    @include button(backdrop);

    &:active,
    &:checked { @include button(backdrop-active); }

    &:disabled {
      @include button(backdrop-insensitive);

      &:active,
      &:checked { @include button(backdrop-insensitive-active); }
    }
  }
}

// More inline toolbar buttons
toolbar.inline-toolbar toolbutton,
toolbar.inline-toolbar toolbutton:backdrop {
  > button.flat { @extend %linked_middle; }

  &:first-child > button.flat { @extend %linked:first-child; }

  &:not(:first-child) > button.flat {
    // linked buttons will have more defined border colors
    border-left-color: $borders_color;
    &:disabled { border-left-color: $insensitive_borders_color;}
  }

  &:last-child > button.flat { @extend %linked:last-child; }

  &:only-child > button.flat { @extend %linked:only-child; }
}

%linked_middle {
  border-radius: 0;
  border-right-style: none;
  -gtk-outline-radius: 0;
}

%linked {
  @extend %linked_middle;

  &:first-child {
    border-top-left-radius: $small_radius;
    border-bottom-left-radius: $small_radius;
    -gtk-outline-radius: $small_radius 0 0 $small_radius;

  }

  &:last-child {
    border-top-right-radius: $small_radius;
    border-bottom-right-radius: $small_radius;
    border-right-style: solid;
    -gtk-outline-radius: 0 $small_radius $small_radius 0;
  }

  &:only-child {
    border-radius: $small_radius;
    -gtk-outline-radius: $small_radius;
    border-style: solid;
  }
}

%linked_vertical_middle {
  border-style: solid solid none solid;
  border-radius: 0;
  -gtk-outline-radius: 0px;
}

%linked_vertical{
  @extend %linked_vertical_middle;

  &:not(:first-child) {
    // linked buttons will have more defined border colors
    border-top-color: $borders_color;
    &:disabled { border-top-color: $insensitive_borders_color;}
  }

  &:first-child {
    border-top-left-radius: $small_radius;
    border-top-right-radius: $small_radius;
    -gtk-outline-radius: $small_radius $small_radius 0 0;
  }

  &:last-child {
    border-bottom-left-radius: $small_radius;
    border-bottom-right-radius: $small_radius;
    -gtk-outline-radius: 0 0 $small_radius $small_radius;
    border-style: solid;
  }

  &:not(:last-child) {
    // only the last button will have the 3d effect
    box-shadow: none;
  }

  &:only-child {
    border-radius: $small_radius;
    -gtk-outline-radius: $small_radius;
    border-style: solid;
  }
}

%undecorated_button {
  &, &:backdrop {
    &, &:disabled {
      background-color: transparent;
      background-image: none;
      border-color: transparent;
      box-shadow: none;
      text-shadow: none;
      -gtk-icon-shadow: none;
    }
  }
}

/* menu buttons */
modelbutton.flat,
.menuitem.button.flat {
  min-height: 26px;
  padding-left: 5px;
  padding-right: 5px;
  border-radius: 3px;
  -gtk-outline-radius: 3px;
  outline-offset: -2px;

  @extend %undecorated_button;

  &:hover { background-color: $base_hover_color; }
  &:active { background-color: $base_active_color; }

  &:selected { @extend %selected_items; }

  &:backdrop,
  &:backdrop:hover { @extend %undecorated_button; }
}

modelbutton.flat arrow {
  background: none;

  &:hover { background: none; }

  &.left { -gtk-icon-source: -gtk-icontheme("pan-start-symbolic"); }

  &.right { -gtk-icon-source: -gtk-icontheme("pan-end-symbolic"); }
}

button.color {
  padding: 4px;

  colorswatch:only-child {
    &, overlay { border-radius: 0; }

    @if $variant == 'light' {
      box-shadow: 0 1px _text_shadow_color();

      .osd & { box-shadow: none; }
    }
  }

  @if $variant == 'light' {
    .osd &, & {
      &:disabled,
      &:backdrop,
      &:active,
      &:checked { colorswatch:only-child { box-shadow: none; }}
    }
  }
}


/*********
 * Links *
 *********/

%link,
*:link {
  color: $link_color;

  &:visited {
    color: $link_visited_color;

    *:selected & { color: mix($selected_fg_color, $selected_bg_color, 60%); }
  }

  &:hover {
    color: lighten($link_color,10%);

    *:selected & { color: mix($selected_fg_color, $selected_bg_color, 90%); }
  }

  &:active {
    color: $link_color;

    *:selected & { color: mix($selected_fg_color, $selected_bg_color, 80%); }
  }

  &:backdrop { &:backdrop:hover, &:backdrop:hover:selected, & { color: _backdrop_color($link_color); }}

  @at-root %link_selected,
  &:selected,
  *:selected & { color: mix($selected_fg_color, $link_color, 80%); }
}

button:link,
button:visited {
  @extend %undecorated_button;
  @extend *:link;

  &:hover,
  &:active,
  &:checked {
    @extend %undecorated_button;
  }

  > label {
    @extend %link;
  }

  &:hover > label {
    text-decoration-line: underline;
  }

  &:backdrop:hover {
      background-color: transparent;
      border-color: transparent;
  }

}


/*****************
 * GtkSpinButton *
 *****************/
spinbutton {
  &:not(.vertical) {
    // in this horizontal configuration, the whole spinbutton
    // behaves as the entry, so we extend the entry styling
    // and nuke the style on the internal entry
    @extend %entry;

    padding: 0;

    entry {
      min-width: 28px;
      // reset all the other props since the spinbutton node is styled here
      margin: 0;
      background: none;
      background-color: transparent;
      border: none;
      border-radius: 0;
      box-shadow: none;

      &:backdrop:disabled { background-color: transparent; }
    }

    button {
      min-height: 16px;
      margin: 0;
      padding-bottom: 0;
      padding-top: 0;
      color: mix($fg_color, $base_color, 90%);
      border-style: none none none solid;
      background-color: transparent;
      border-color: $borders_color;
      border-radius: 0;
      box-shadow: none;

      &:dir(rtl) { border-style: none solid none none; }

      &:hover {
        background-color: if($light, darken($bg_color, 3%), lighten($bg_color, 15%));

        &:backdrop {
            background-color: lighten($backdrop_bg_color, 8%);
        }
      }

      &:disabled {
        color: transparentize($insensitive_fg_color, 0.4);
        background-color: transparent;
        border-color: $insensitive_borders_color;
      }

      &:active {
        background-color: transparentize(black, 0.9);
        box-shadow: inset 0 2px 3px -1px transparentize(black, 0.8);
      }

      &:backdrop {
        color: mix($backdrop_fg_color, $backdrop_base_color, 90%);
        background-color: transparent;
        border-color: $backdrop_borders_color;
        transition: $backdrop_transition;

        &:disabled {
            color: transparentize($insensitive_fg_color, 0.5);
            background-color: transparent;
            border-style: none none none solid; // It is needed or it gets overridden
            border-color: transparentize($backdrop_borders_color, 0.3);

            &:dir(rtl) { border-style: none solid none none; }
        }
      }

      &:dir(ltr):last-child { border-radius: 0 $small_radius $small_radius 0; }

      &:dir(rtl):first-child { border-radius: $small_radius 0 0 $small_radius; }
    }
  }

  // OSD horizontal
  .osd &:not(.vertical) {
    button {
      @include button(undecorated);

      color: $osd_fg_color;
      border-style: none none none solid;
      border-color: transparentize($osd_borders_color, 0.3);
      border-radius: 0;
      box-shadow: none;

      &:dir(rtl) { border-style: none solid none none; }

      &:hover {
        @include button(undecorated);

        color: $osd_fg_color;
        border-color: transparentize(opacify($osd_borders_color, 1), 0.5);
        background-color: transparentize($osd_fg_color, 0.9);
        box-shadow: none;
      }

      &:backdrop {
        @include button(undecorated);

        color: $osd_fg_color;
        border-color: transparentize(opacify($osd_borders_color, 1), 0.5);
        box-shadow: none;
      }

      &:disabled {
        @include button(undecorated);

        color: $osd_insensitive_fg_color;
        border-color: transparentize(opacify($osd_borders_color, 1), 0.5);
        box-shadow: none;
      }

      &:dir(ltr):last-child { border-radius: 0 $small_radius $small_radius 0; }

      &:dir(rtl):first-child { border-radius: $small_radius 0 0 $small_radius; }
    }
  }

  // Vertical
  &.vertical {
    // in the vertical configuration, we treat the spinbutton
    // as a box, and tweak the style of the entry in the middle
    // so that it's linked

    // FIXME: this should not be set at all, but otherwise it gets the wrong
    // color
    &:disabled { color: $insensitive_fg_color; }

    &:backdrop:disabled { color: $backdrop_insensitive_color; }

    &:drop(active) {
      border-color: transparent;
      box-shadow: none;
    }

    entry {
      min-height: 32px;
      min-width: 32px;
      padding: 0;
      border-radius: 0;

      &:backdrop {
        border-color: $backdrop_borders_color;
        &:disabled { border-color: transparentize($backdrop_borders_color, 0.3); }
      }
      &:disabled { border-color: $insensitive_borders_color; }
    }

    button {
      min-height: 32px;
      min-width: 32px;
      padding: 0;

      &.up { @extend %top_button; }

      &.down { @extend %bottom_button; }
    }

    %top_button {
      border-radius: $small_radius $small_radius 0 0;
      border-style: solid solid none solid;
    }

    %bottom_button {
      border-radius: 0 0 $small_radius $small_radius;
      border-style: none solid solid solid;
    }
  }

  // OSD vertical
  .osd &.vertical button:first-child {
    @include button(osd);

    &:hover { @include button(osd-hover);}

    &:active { @include button(osd-active); }

    &:disabled { @include button(osd-insensitive); }

    &:backdrop { @include button(osd-backdrop); }
  }

  // Misc
  treeview &:not(.vertical) {
    min-height: 0;
    border-style: none;
    border-radius: 0;

    entry {
      min-height: 0;
      padding: 1px 2px;
    }
  }
}


/**************
 * ComboBoxes *
 **************/
combobox {
  arrow {
    -gtk-icon-source: -gtk-icontheme('pan-down-symbolic');
    min-height: 16px;
    min-width: 16px;
  }

  &.linked {
    button:nth-child(2) {
      &:dir(ltr) { @extend %linked:last-child; }
      &:dir(rtl) { @extend %linked:first-child; }
    }
  }

  &:drop(active) { // FIXME: untested
    box-shadow: none;

    button.combo { @extend %button_basic:drop(active); }
  }
}

.linked > combobox > box > button.combo {
  // the combo is a composite widget so the way we do button linking doesn't
  // work, special case needed. See
  // https://bugzilla.gnome.org/show_bug.cgi?id=733979
  &:dir(ltr),
  &:dir(rtl) { @extend %linked_middle; } // specificity bump
}

.linked:not(.vertical) > combobox:first-child > box > button.combo { @extend %linked:first-child; }
.linked:not(.vertical) > combobox:last-child > box > button.combo { @extend %linked:last-child; }
.linked:not(.vertical) > combobox:only-child > box > button.combo { @extend %linked:only-child; }
.linked:not(.vertical) > combobox:not(:first-child) > box > button.combo {
  // linked buttons will have more defined border colors
  border-left-color: $borders_color;
  &:disabled { border-left-color: $insensitive_borders_color; }
}

.linked.vertical > combobox > box > button.combo { @extend %linked_vertical_middle; }
.linked.vertical > combobox:first-child > box > button.combo { @extend %linked_vertical:first-child;}
.linked.vertical > combobox:last-child > box > button.combo { @extend %linked_vertical:last-child; }
.linked.vertical > combobox:only-child > box > button.combo { @extend %linked_vertical:only-child; }
.linked.vertical > combobox:not(:first-child) > box > button.combo {
  // linked buttons will have more defined border colors
  border-top-color: $borders_color;
  &:disabled { border-top-color: $insensitive_borders_color; }
}


/************
 * Toolbars *
 ************/
%toolbar {
  -GtkWidget-window-dragging: true;
  padding: 4px;
  background-color: $bg_color;
}

toolbar {
  @extend %toolbar;

  padding: 4px 3px 3px 4px;

  button.flat {
    @each $state, $t, $is_flat in ("", "normal", true),
                                  (":hover", "hover", false),
                                  (":hover:backdrop", "backdrop-hover", false),
                                  (":active, &:checked", "active", false),
                                  (":disabled", "insensitive", true),
                                  (":disabled:active, &:disabled:checked", "insensitive-active", false),
                                  (":backdrop", "backdrop", true),
                                  (":backdrop:active, &:backdrop:checked", 'backdrop-active', true),
                                  (":backdrop:disabled", 'backdrop-insensitive', true),
                                  (":backdrop:disabled:active, &:backdrop:disabled:checked", 'backdrop-insensitive-active', true) {
      &#{$state} { @include button($t, $c:$menu_color, $flat:$is_flat); }
    }

    &:hover, &:checked { border-color: $borders_color; }
    &, &:backdrop { &, &:disabled { background-color: transparent; border-color: transparent; } }
  }

  // on OSD
  .osd & { background-color: transparent; }

  // stand-alone OSD toolbars
  &.osd {
    padding: 13px;
    border-radius: $small_radius;
    border: none;
    background-color: $osd_bg_color;

    &.left,
    &.right,
    &.top,
    &.bottom { border-radius: 0; } // positional classes for `attached` osd toolbars

    &.left { box-shadow: inset -1px 0 $osd_borders_color; }
    &.right { box-shadow: inset 1px 0 $osd_borders_color; }
    &.top { box-shadow: inset 0 -1px $osd_borders_color; }
    &.bottom { box-shadow: inset 0 1px $osd_borders_color; }
  }

  // toolbar separators
  &.horizontal separator { margin: 0 7px 1px 6px; }
  &.vertical separator { margin: 6px 1px 7px 0; }

  &:not(.inline-toolbar):not(.osd) {
    switch,
    scale,
    entry,
    spinbutton,
    button {
      margin-right: 1px;
      margin-bottom: 1px;
    }
  }
}

//searchbar, location-bar & inline-toolbar
.inline-toolbar {
  @extend %toolbar;

  @extend %darkbar;

  padding: 3px;
  border-width: 0 1px 1px;
  border-radius: 0  0 5px 5px;
}
.inline-toolbar.horizontal.sidebar-toolbar:backdrop { background-color: transparent; }

searchbar,
.location-bar {
  @extend %toolbar;

  @extend %darkbar;

  border-width: 0 0 1px;
  padding: 3px;
}

%darkbar {
  border-style: solid;
  border-color: $borders_color;
  $_bg: mix($bg_color, $borders_color, 70%);
  background-color: $sidebar_bg_color;

  &:backdrop {
    border-color: $backdrop_borders_color;
    background-color: $backdrop_sidebar_bg_color;
    box-shadow: none;
    transition: $backdrop_transition;
  }
}


/***************
 * Header bars *
 ***************/
%titlebar,
headerbar {
  padding: 0 6px;
  min-height: 40px;
  border-color: transparentize(_border_color($headerbar_bg_color), 0.7);
  border-top-color: $inkstone;
  border-style: solid;
  border-width: 1px 1px 0 1px;
  border-radius: 0;
  background-color: $headerbar_bg_color;
  color: $headerbar_fg_color;
  @if $variant=='dark' {
    &:backdrop {
      box-shadow: inset 0 -1px 0 0 transparentize($backdrop_borders_color,0.2);
    }
  }

  &:backdrop {
    background-color: $backdrop_headerbar_bg_color;
    border-color: transparentize(_border_color($backdrop_headerbar_bg_color), 0.7);
    color: $backdrop_fg_color;
    transition: $backdrop_transition;
  }

  label:backdrop { color: inherit; } // make sure to inherit the backdrop label color

  .title {
    font-weight: 500;
    padding-left: 12px;
    padding-right: 12px;
  }

  .subtitle {
    font-size: smaller;
    padding-left: 12px;
    padding-right: 12px;

    @extend .dim-label;
  }

  & > separator {
      background-image: image(mix($inkstone, $headerbar_bg_color, 50%));
      &:backdrop { background-image: image(mix(darken($inkstone, 5%), $backdrop_headerbar_bg_color, 50%)); }
  }

  ~ separator, separator {
    &, &.titlebutton {
     &.horizontal, &.vertical {
        & { background-image: image(mix($inkstone, $headerbar_bg_color, 50%)); }
        &:backdrop { background-image: image(mix(darken($inkstone, 5%), $backdrop_headerbar_bg_color, 50%)); }
      }
    }
  }


  &:not(:only-child):first-child { border-right-width: 0; }
  &:not(:only-child):not(:first-child) { border-left-width: 0; };

  & {
    // style headerbar buttons and entries using the appropriate headerbar colors
    $c: $headerbar_bg_color;
    $tc: $headerbar_fg_color;

    switch {
      @include switch(lighten($headerbar_bg_color, 25%));
    }

    entry, %dark_entry {
      @include entry(normal, $c: $c, $tc: $tc);
      &:disabled { @include entry(insensitive, $c: $c, $tc: $tc); }

      &:backdrop {
        @include entry(backdrop, $c: $c, $tc: $tc);
        transition: $backdrop_transition;

        &:disabled { @include entry(backdrop-insensitive, $c: $c, $tc: $tc); }
      }
      image {
        color: $tc;
        &:hover { color: $backdrop_headerbar_text_color; }
      }

      // Sadly, we need a dedicated styling here because
      // the $variant is independant from the headerbar bg
      selection {
        $_bg: darken($neutral_color, 10%);
        $_c: $headerbar_fg_color;
        background-color: $_bg;
        color: $_c;

        &:backdrop {
          background-color: _backdrop_color($_bg);
          color: _backdrop_color($_c);
        }
      }
    }

    // default button and its labels needs dedicated styling in the headerbar
    .text-button:not(.suggested-action) {
      &:not(:hover) { border-color: $hb_button_bg_hover; }
      &.default {
        &, &:active, &:hover, &:focus {
          color: white;
        }
      }
    }
    button.default { label { color: white; } }

    button, button.flat, button.titlebutton.appmenu {
      @each $state, $t in ("", "normal"),
                          (":hover", "hover"),
                          (":hover:backdrop", "backdrop-hover"),
                          (":active, &:checked", "active"),
                          (":hover:checked", "active-hover"),
                          (":disabled", "insensitive"),
                          (":disabled:active, &:disabled:checked", "insensitive-active"),
                          (":backdrop", "backdrop"),
                          (":backdrop:active, &:backdrop:checked", 'backdrop-active'),
                          (":backdrop:disabled", 'backdrop-insensitive'),
                          (":backdrop:disabled:active, &:backdrop:disabled:checked", 'backdrop-insensitive-active') {
                            &#{$state} { @include button($t, $c, $tc, $flat:true); }
      }

      @each $b_type, $b_color in (suggested-action, $success_color),
                                  (destructive-action, $destructive_color) {
        &.#{$b_type} {
          // special buttons show their color when not interacted with
          @each $state, $t in ("", "normal"),
                              (":hover", "hover"),
                              (":hover:backdrop", "backdrop-hover"),
                              (":active, &:checked", "active"),
                              (":disabled", "insensitive"),
                              (":disabled:active, &:disabled:checked", "insensitive-active"),
                              (":backdrop", "backdrop"),
                              (":backdrop:active, &:backdrop:checked", 'backdrop-active'),
                              (":backdrop:disabled", 'backdrop-insensitive'),
                              (":backdrop:disabled:active, &:backdrop:disabled:checked", 'backdrop-insensitive-active') {
            &#{$state} { @include button($t, $b_color, white, $flat:true); }
          }
        }
      }
    }

    .linked:not(.path-bar):not(.stack-switcher):not(buttonbox) button, .linked:not(.vertical) entry {
      // force linked buttons and entries to be separate
      // this needs a lot of testing
      &:focus {
        & + entry { border-left-color: _border_color($graphite); }
        & + button { border-left-color: transparent; }

        & + entry,
        & + button {
          &:disabled { border-left-color: transparent; }
          &:backdrop { border-left-color: _border_color($headerbar_bg_color); }
        }
      }
      border-width: 1px;
      border-style: solid;
      border-radius: $small_radius;
      -gtk-outline-radius: $small_radius;

      &:not(:last-child) { margin-right: 4px; }
    }

    %underline_focus_headerbar {
      // underline_focus using the appropriate headerbar colors
      // this is used for the stackswitcher and pathbar as there are pathbars NOT in the headerbar
      @extend %underline_focus_effect;

      // not using include button, since we don't need all the other styling
      $c: $hb_pathbar_bg;
      background-color: $c;
      color: $headerbar_text_color;

      &:hover {
        box-shadow: inset 0 -2px transparentize($headerbar_text_color, 0.5);
        &:backdrop { box-shadow: inset 0 -2px transparentize($headerbar_text_color, 0.7); }
      }

      &:active { box-shadow: inset 0 -2px $headerbar_text_color; }

      &:checked {
        color: $selected_fg_color;
        box-shadow: inset 0 -2px $selected_bg_color;

        &:hover { box-shadow: inset 0 -2px mix($selected_fg_color, $selected_bg_color, 10%); }
      }

      &:backdrop {
        background-color: _backdrop_color($c);
        color: $backdrop_headerbar_insensitive_color;

        &:checked {
          color: $backdrop_headerbar_fg_color;
          box-shadow: inset 0 -2px _backdrop_color($selected_bg_color);
        }
      }
    }

    buttonbox.linked button,
    buttonbox.linked button.text-button ~ button {
      border-style: solid;
      border-color: $inkstone;

      &:not(:only-child) { border-width: 1px 0; }
      &:first-child { border-width: 1px 0 1px 1px; }
      &:last-child { border-width: 1px 1px 1px 0; }

      &:backdrop {
        &, &:checked { border-color: lighten($inkstone, 3%); }
      }
    }

    .stack-switcher.linked {
      border-width: 1px;
      border-style: solid;
      border-color: $c;
      border-radius: $small_radius;

      &:backdrop { border-color: _backdrop_color($c); }

      button {
        margin: 0;
        border: none;

        &:disabled:checked{
          background-color: $hb_pathbar_bg;
          &:backdrop{ background-color: $hb_pathbar_bg_backdrop;}
        }
      }
    }

    .path-bar.linked button {
<<<<<<< HEAD
      background-color: transparent;
      border-radius: 0;
      &:checked, &checked:active { 
        color: $headerbar_fg_color; 
        font-weight: normal;
      }
=======
      @extend %underline_focus_headerbar;
>>>>>>> d855b315

      &.slider-button {
        box-shadow: none;
      }
    }
  }

  &.selection-mode {
    $c: $success_color;
    color: $selected_fg_color;
    border-color: _border_color($c);
    background-color: $c;

    ~ separator, separator {
      background-image: image(_border_color($c));
    }

    &:backdrop {
      $c: _backdrop_color($c);
      border-color: _border_color($c);
      background-color: $c;

      ~ separator, separator {
        background-image: image(_border_color($c));
      }
    }

    .subtitle:link { @extend *:link:selected;  }

    button {
        @each $state, $t in ("", "normal"),
                            (":hover", "hover"),
                            (":hover:backdrop", "backdrop-hover"),
                            (":active, &:checked", "active"),
                            (":disabled", "insensitive"),
                            (":disabled:active, &:disabled:checked", "insensitive-active"),
                            (":backdrop", "backdrop"),
                            (":backdrop:active, &:backdrop:checked", 'backdrop-active'),
                            (":backdrop:disabled", 'backdrop-insensitive'),
                            (":backdrop:disabled:active, &:backdrop:disabled:checked", 'backdrop-insensitive-active') {
          $c: $success_color;
          $tc: white;
          &, &.selection-menu {
            &#{$state} {
              @include button($t, $c, $tc, $flat:true);
            }
          }
        }

      &.text-button:not(:hover) {
        border-color: transparentize(white, 0.7);
      }

      &.flat, &.selection-menu {
        &, &:backdrop {
          &, &:disabled { @include button(undecorated); }
        }
      }

      &.suggested-action {
        @each $state, $t in ("", "normal"), (":hover", "hover"), (":hover:backdrop", "backdrop-hover"),
        (":active", "active"), (":disabled", "insensitive"),
        (":backdrop", "backdrop"), (":backdrop:disabled", 'backdrop-insensitive') {
          $c: white;
          $tc: $success_color;
          &#{$state} { @include button($t, $c, $tc); } }
      }

      &.selection-menu {
        &:backdrop, & {
          padding-left: 10px;
          padding-right: 10px;

          arrow { -GtkArrow-arrow-scaling: 1; }

          .arrow {
            -gtk-icon-source: -gtk-icontheme('pan-down-symbolic');
          }
        }
      }
    }
  }

  // squared corners when the window is maximized, tiled, or fullscreen
  .tiled &,
  .tiled-top &,
  .tiled-right &,
  .tiled-bottom &,
  .tiled-left &,
  .maximized &,
  .fullscreen & {
    border-color: transparentize(_border_color($headerbar_bg_color), 0.7);
    &.selection-mode { border: none; }

    &:backdrop, & {
      border-radius: 0;
    }
  }

  &.default-decoration {
    min-height: 26px;
    padding: 4px 6px;

    button.titlebutton {
      min-width: 26px;
      min-height: 26px;
      margin: 0;
      padding: 0;
    }
  }

  .solid-csd & {
    &:backdrop, & {
      &:dir(rtl), &:dir(ltr) { // specificity bump
        margin-left: -1px;
        margin-right: -1px;
        margin-top: -1px;
        border-radius: 0;
        box-shadow: none;
      }
    }
  }
}

headerbar {
  // add vertical margins to common widget on the headerbar to avoid them spanning the whole height
  entry,
  spinbutton,
  button {
    margin-top: 5px;
    margin-bottom: 5px;
  }
  switch, separator {
    margin-top: 8px;
    margin-bottom: 8px;
  }
}

.background .titlebar {
  &:backdrop, & {
    border-top-left-radius: 7px;
    border-top-right-radius: 7px;
  }
}

.background.tiled .titlebar,
.background.tiled-top .titlebar,
.background.tiled-right .titlebar,
.background.tiled-bottom .titlebar,
.background.tiled-left .titlebar,
.background.maximized .titlebar,
.background.solid-csd .titlebar {
  &:backdrop, & {
    border-top-left-radius: 0;
    border-top-right-radius: 0;
  }
}

headerbar { // headerbar border rounding

  window separator:first-child + &,
  window &:first-child { &:backdrop, & { border-top-left-radius: 7px; }}
  window &:last-child { &:backdrop, & { border-top-right-radius: 7px; }}

  window stack & { // tackles the stacked headerbars case
    &:first-child, &:last-child {
      &:backdrop, & {
        border-top-left-radius: 7px;
        border-top-right-radius: 7px;
      }
    }
  }

  window.tiled &,
  window.tiled-top &,
  window.tiled-right &,
  window.tiled-bottom &,
  window.tiled-left &,
  window.maximized &,
  window.fullscreen &,
  window.solid-csd & {
    &, &:backdrop {
      &,
      &:first-child,
      &:last-child,
      &:only-child {
        border-top-left-radius: 0;
        border-top-right-radius: 0;
      }
    }
  }
}

.titlebar:not(headerbar) {
  window.csd > & {
    // in csd we assume every titlebar is a headerbar so reset anything, this is needed for split toolbars cases
    padding: 0;
    background-color: transparent;
    background-image: none;
    border-style: none;
    border-color: transparent;
    box-shadow: none;
  }

  > separator { background-color: $borders_color; }  // FIXME: use darker border?

  @extend %titlebar;
}


/************
 * Pathbars *
 ************/
%underline_focus_effect {
  // indeterminate is there to lazily force the style
  transition: 300ms ease;
  transition-property: box-shadow, color;
  border-color: transparent;

  &, &:backdrop { box-shadow: inset 0 -2px transparent; }
}

.path-bar button {
  @extend %underline_focus_effect;
  background-color: $button_bg_color;
  color: $insensitive_fg_color;
  border-style: none;

  &:hover { 
    box-shadow: inset 0 -2px transparentize($insensitive_fg_color, 0.5); 
    color: $insensitive_fg_color; 
  }
  
  &:active { box-shadow: inset 0 -2px $insensitive_fg_color; }

  &:checked {
    color: $fg_color;
    &:hover { box-shadow: inset 0 -2px $insensitive_fg_color; }
  }

  &:backdrop {
    background-color: $button_bg_color;
    color: $backdrop_insensitive_color;
    border-color: transparent;
    box-shadow: inset 0 -2px transparent;

    &:checked { box-shadow: inset 0 -2px _backdrop_color($insensitive_fg_color); }
  }

  &.text-button, &.image-button, & {
    padding-left: 4px;
    padding-right: 4px;
  }

  &.text-button.image-button label {
    padding-left: 0;
    padding-right: 0;
  }

  &.text-button.image-button, & {
    label:last-child { padding-right: 8px; }
    label:first-child { padding-left: 8px; }
  }

  image {
    padding-left: 4px;
    padding-right: 4px;
  }

  &.slider-button {
    padding-left: 0;
    padding-right: 0;
    box-shadow: none;

    &:hover { color: $selected_bg_color; }
    &:disabled image {
      // make disabled arrows less prominent
      opacity: 0.3;
    }
  }
}

/**************
 * Tree Views *
 **************/
treeview.view {
  @at-root * {
    -GtkTreeView-horizontal-separator: 4;
    -GtkTreeView-grid-line-width: 1;
    -GtkTreeView-grid-line-pattern: '';
    -GtkTreeView-tree-line-width: 1;
    -GtkTreeView-tree-line-pattern: '';
    -GtkTreeView-expander-size: 16;
   }

  border-left-color: mix($fg_color, $base_color, 50%); // this is actually the tree lines color,
  border-top-color: transparentize($borders_color, 0.8); // while this is the grid lines color, better then nothing
  background-color: $base_color;

  rubberband { @extend rubberband; } // to avoid borders being overridden by the previously set props

  &:selected {
    &:focus, & {
      @extend %selected_items;
      border-radius: 0;
    }

    &:backdrop, & {
      color: $selected_fg_color;
      /* TODO: What the following lines actually do? */
      border-left-color: mix($selected_fg_color, $selected_bg_color, 50%);
      border-top-color: transparentize($borders_color, 0.8); // doesn't work unfortunately
    }
  }

  &:disabled {
    color: $insensitive_fg_color;

    &:selected {
      color: mix($selected_fg_color, $selected_bg_color, 40%);
      &:backdrop { color: mix($backdrop_selected_fg_color, $selected_bg_color, 30%); }
    }

    &:backdrop { color: $backdrop_insensitive_color; }
  }

  &.separator {
    min-height: 2px;
    color: $bg_color;

    &:backdrop { color: transparentize($bg_color, 0.9); }
  }

  &:backdrop {
    border-left-color: mix($backdrop_fg_color, $backdrop_bg_color, 50%);
    border-top-color: transparentize($borders_color, 0.8);
    background-color: $backdrop_bg_color;
  }
  &:drop(active) {
    border-style: solid none;
    border-width: 1px;
    border-color: _border_color($selected_bg_color);

    &.after { border-top-style: none; }

    &.before { border-bottom-style: none; }
  }

  &.expander {
    -gtk-icon-source: -gtk-icontheme('pan-end-symbolic');

    &:dir(rtl) { -gtk-icon-source: -gtk-icontheme('pan-end-symbolic-rtl'); }

    color: $text_color;

    &:hover { color: lighten($text_color, 25%); }

    &:selected {
      color: mix($selected_fg_color, $selected_bg_color, 70%);

      &:hover { color: $selected_fg_color; }

      &:backdrop { color: mix($backdrop_selected_fg_color, $selected_bg_color, 70%); }
    }

    &:checked { -gtk-icon-source: -gtk-icontheme('pan-down-symbolic'); }

    &:backdrop { color: mix($backdrop_fg_color, $backdrop_base_color, 70%); }
  }

  &.progressbar { // progress bar in treeviews
    background-color: $neutral_color;
    border-radius: $small_radius 0 0 $small_radius;
    border: 1px solid $neutral_color;
    color: $text_color;

    &:selected {
      &:focus, & {
        background-color: $neutral_color;
        border-color: $selected_bg_color;
        border-style: solid none;
        border-width: 1px 0;
        border-radius: $small_radius 0 0 $small_radius;
      }
    }

    &:backdrop {
      color: $backdrop_text_color;
    }
  }

  &.trough { // progress bar trough in treeviews
    background-color: $dark_fill;
    border-radius: $small_radius;
    border: 1px solid $dark_fill;

    &:selected {
      &:focus, & {
        background-color: lighten($selected_bg_color, 15%);
        border-radius: $small_radius;
        border: 1px solid $selected_bg_color;
      }
    }
  }

  header {
    button {
      @extend %column_header_button;
      font-weight: 500;
      box-shadow: none;
      -gtk-outline-radius: 0;
    }
  }

  button.dnd,
  header.button.dnd { // for treeview-like derive widgets
    &:active, &:selected, &:hover, & {
      padding: 0 6px;
      color: $selected_fg_color;
      background-image: none;
      background-color: $selected_bg_color;
      border-style: none;
      border-radius: 0;
      box-shadow: inset 0 0 0 1px $borders_color;
      transition: none;
    }
  }

  acceleditor > label { background-color: $selected_bg_color; } // see tests/testaccel to test
}

%column_header_button {
  padding: 0 6px;
  background-image: none;
  border-style: none solid solid none;
  &:not(:hover), &:not(:active) { background-image: if($variant==light, image(white), image($bg_color)); }
  &:backdrop { background-image: image($backdrop_bg_color); }
  &:hover, &:active { background-image: image($bg_color); }
  border-color: $borders_color; // don't darken the bottom border color
  border-radius: 0;

  &:backdrop {
    border-style: none solid solid none;
    border-color: $backdrop_borders_color;
  }

  &:last-child { &:backdrop, & { border-right-style: none; }}
}


/*********
 * Menus *
 *********/
menubar,
.menubar {
  -GtkWidget-window-dragging: true;
  $_border_color: _border_color($menubar_bg_color);

  background-color: $menubar_bg_color;
  border-color: transparentize($_border_color, 0.8);
  border-style: solid;
  border-width: 0 1px;
  box-shadow: inset 0 -1px transparentize($_border_color, 0.8);
  color: $headerbar_text_color;
  padding: 0px;

  &:backdrop {
    background-color: $backdrop_headerbar_bg_color;
    color: $backdrop_headerbar_text_color;
    & label { color: $backdrop_fg_color; }
  }

  > menuitem {
    transition: 100ms ease;
    transition-property: box-shadow, color;
    min-height: 16px;
    padding: 4px 8px;

    menu {
      border-radius: 0 0 $small_radius $small_radius;
      menu {
        border-radius: $small_radius;
      }
    }

    &:hover { //Seems like it :hover even with keyboard focus
      box-shadow: inset 0 -3px $selected_bg_color;
      color: $headerbar_fg_color;
    }

    &:disabled {
      color: $headerbar_insensitive_color;
      box-shadow: none;
    }
  }
}

.background.popup { background-color: transparent; }

menu,
.menu,
.context-menu {
  margin: 4px; // see https://bugzilla.gnome.org/show_bug.cgi?id=591258
  padding: 8px 0;
  background-color: $menu_color;
  color: $text_color;
  border: 1px solid $borders_color; // adds borders in a non composited env
  border-radius: $small_radius;

  .csd & { border: none; }  // axes borders in a composited env

  &:backdrop { background-color: $backdrop_menu_color;  color: $backdrop_text_color; }

  menuitem {
    transition: all 100ms $ease-out-quad;
    min-height: 16px;
    min-width: 36px;
    padding: 5px 6px;
    border-radius: 0;

    &:hover { background-color: $base_hover_color; }

    &:disabled {
      color: $insensitive_fg_color;
      &:backdrop { color: $backdrop_insensitive_color; }
    }

    &:backdrop,
    &:backdrop:hover {
      color: $backdrop_fg_color;
      background-color: transparent;
    }

    // submenu indicators
    arrow {
      min-height: 16px;
      min-width: 16px;

      &:dir(ltr) { -gtk-icon-source: -gtk-icontheme('pan-end-symbolic'); }

      &:dir(rtl) { -gtk-icon-source: -gtk-icontheme('pan-end-symbolic-rtl'); }
    }

    // avoids labels color being overridden, see
    // https://bugzilla.gnome.org/show_bug.cgi?id=767058
    label { &:dir(rtl), &:dir(ltr) { color: inherit; }}
  }

  // overflow arrows
  > arrow {
    @include button(undecorated);

    min-height: 16px;
    min-width: 16px;
    padding: 4px;
    border-radius: 0;

    &.top {
      border-bottom: 1px solid mix($fg_color, $base_color, 10%);
      border-top-right-radius: $small_radius;
      border-top-left-radius: $small_radius;
      -gtk-icon-source: -gtk-icontheme('pan-up-symbolic');
    }

    &.bottom {
      margin-bottom: -8px;
      border-top: 1px solid mix($fg_color, $base_color, 10%);
      border-bottom-right-radius: $small_radius;
      border-bottom-left-radius: $small_radius;
      -gtk-icon-source: -gtk-icontheme('pan-down-symbolic');
    }

    &:hover { background-color: mix($fg_color, $base_color, 10%); }

    &:backdrop { background-color: $backdrop_menu_color; }

    &:disabled {
      color: transparent;
      background-color: transparent;
      border-color: transparent ;
    }
  }
}

menuitem {
  accelerator { color: gtkalpha(currentColor,0.55); }

  check,
  radio {
    &:dir(ltr) { margin-right: 7px; }
    &:dir(rtl) { margin-left: 7px; }
  }
}



/***************
 * Popovers   *
 ***************/

popover.background {
  padding: 2px;
  color: $text_color;
  border-radius: $medium_radius;
  background-color: $menu_color;

  .csd &, & { border: 1px solid $borders_color; }

  box-shadow: $popover_shadow;

  &:backdrop {
    background-color: $backdrop_bg_color;
    color: $backdrop_text_color;
    box-shadow: none;
  }

  > list,
  > .view,
  > toolbar {
    border-style: none;
    background-color: transparent;
  }

  .csd &, & {
    &.touch-selection,
    &.magnifier {
      @extend %osd;

      border: 1px solid transparentize(white, 0.9);

      button { @extend %osd_button };
    }

    &.osd { @extend %osd; }
  }

  modelbutton {
    min-height: 16px;
    min-width: 36px;
    padding: 5px 6px;
  }

  separator { margin: 3px; }

  list separator { margin: 0px; }

  radiobutton radio, checkbutton check {
    &:dir(ltr) { margin-right: 3px; }
    &:dir(rtl) { margin-left: 3px; }
  }
}

/*************
 * Notebooks *
 *************/
notebook {
  > header {
    $_borders_color: if($light, transparentize($borders_color, 0.2), darken($slate, 8%));
    background: if($light, $porcelain, $headerbar_bg_color);
    border-color: $_borders_color;
    border-width: 1px;
    padding: 1px;

    &:backdrop {
      background-color: if($light, $backdrop_bg_color, $backdrop_headerbar_bg_color);
      border-color: $backdrop_borders_color;
    }

    tabs { margin: -1px; }

    &.top {
      border-bottom-style: solid;
      > tabs {
        padding-top: 4px;
        margin-bottom: -2px;

        > tab {
          border-radius: 4px 4px 0 0;
          &:checked { border-bottom-style: none; }
        }
      }
    }

    &.bottom {
      border-top-style: solid;
      > tabs {
        padding-bottom: 4px;
        margin-top: -2px;

        > tab {
          border-radius: 0 0 4px 4px;
          &:checked { border-top-style: none; }
        }
      }
    }

    &.left {
      border-right-style: solid;
      > tabs {
        padding-left: 4px;
        margin-right: -2px;

        > tab {
          border-radius: 4px 0 0 4px;
          &:checked { border-right-color: transparent; }
        }
      }
    }

    &.right {
      border-left-style: solid;
      > tabs {
        padding-right: 4px;
        margin-left: -2px;

        > tab {
          border-radius: 0 4px 4px 0;
          &:checked { border-left-color: transparent; }
        }
      }
    }

    &.top > tabs > arrow {
      @extend %notebook_vert_arrows;

      border-top-style: none;
    }

    &.bottom > tabs > arrow {
      @extend %notebook_vert_arrows;

      border-bottom-style: none;
    }

    @at-root %notebook_vert_arrows {
      margin-left: -5px;
      margin-right: -5px;
      padding-left: 4px;
      padding-right: 4px;

      &.down { -gtk-icon-source: -gtk-icontheme('pan-start-symbolic'); }

      &.up { -gtk-icon-source: -gtk-icontheme('pan-end-symbolic'); }
    }

    &.left > tabs > arrow {
      @extend %notebook_horz_arrows;

      border-left-style: none;
    }

    &.right > tabs > arrow {
      @extend %notebook_horz_arrows;

      border-right-style: none;
    }

    @at-root %notebook_horz_arrows {
      margin-top: -5px;
      margin-bottom: -5px;
      padding-top: 4px;
      padding-bottom: 4px;

      &.down { -gtk-icon-source: -gtk-icontheme('pan-up-symbolic'); }

      &.up { -gtk-icon-source: -gtk-icontheme('pan-down-symbolic'); }
    }

    > tabs > arrow {
      @extend %button_basic;

      @extend %button_basic.flat;

      min-height: 16px;
      min-width: 16px;
      border-radius: 0;

      &:hover:not(:active):not(:backdrop) {
        background-clip: padding-box;
        background-image: none;
        background-color: transparentize(white, 0.7);
        border-color: transparent;
        box-shadow: none;
      }

      &:disabled { @include button(undecorated); }
    }

    tab {
      min-height: 24px;
      min-width: 24px;
      padding: 4px 12px;
      outline-offset: -3px;
      outline-style: dashed;
      -gtk-outline-radius: $small_radius;
      color: transparentize($text_color, 0.3);
      border: 1px solid transparent;

      &:hover:not(:active):not(:backdrop):not(:checked) {
        @if $light {
          background-color: mix($insensitive_bg_color, $base_color, 25%);
          border-color: mix($_borders_color, $base_color, 60%);
        } @else {
          background-color: $base_color;
          border-color: $_borders_color;
        }
      }

      &:backdrop {
        color: mix($backdrop_fg_color, $backdrop_bg_color, 60%);
        &:hover {
          border-color: mix($borders_color, $backdrop_bg_color, 65%);
        }
      }

      &:checked {
        color: $fg_color;
        font-weight: 500;
        background-color: $base_color;
        border-color: $_borders_color;
        & label {padding-bottom: 1px};
      }

      &:backdrop:checked {
        background-color: $backdrop_base_color;
        border-color: $backdrop_borders_color;
        color: $backdrop_fg_color;
        & label {padding-bottom: 1px};
      }

      // colors the button like the label, overridden otherwise
      button.flat {
        &:hover {
          color: currentColor;
          background-color: $base_color;
          border-color: $base_color;
        }

        &, &:backdrop { color: gtkalpha(currentColor, 0.3); }

        padding: 0;
        margin-top: 1px;
        margin-bottom: 1px;
        // FIXME: generalize .small-button?
        min-width: 20px;
        min-height: 20px;

        &:last-child {
          margin-left: 4px;
          margin-right: -8px;
        }

        &:first-child {
          margin-left: -8px;
          margin-right: 4px;
        }
      }
    }

    &.top,
    &.bottom {
      tabs {
        padding-left: 2px;
        padding-right: 2px;

        tab {
          margin-left: 2px;
          margin-right: 2px;
        }
      }
    }

    &.left,
    &.right {
      tabs {
        padding-top: 2px;
        padding-bottom: 2px;

        tab {
          margin-top: 2px;
          margin-bottom: 2px;
        }
      }
    }

    &.top tab { padding-top: 3px; }
    &.bottom tab { padding-bottom: 3px; }
  }

  > stack:not(:only-child) { // the :not(:only-child) is for "hidden" notebooks
    background-color: $base_color;

    &:backdrop { background-color: $backdrop_base_color; }
  }
}


/**************
 * Scrollbars *
 **************/
scrollbar {
  $_slider_min_length: 40px;

  // disable steppers
  @at-root * {
    -GtkScrollbar-has-backward-stepper: false;
    -GtkScrollbar-has-forward-stepper: false;
  }

  background-color: $scrollbar_bg_color;
  transition: 300ms $ease-out-quad;

  // scrollbar border
  &.top { border-bottom: 1px solid $borders_color; }
  &.bottom { border-top: 1px solid $borders_color; }
  &.left { border-right: 1px solid $borders_color; }
  &.right { border-left: 1px solid $borders_color; }

  &:backdrop {
    background-color: $backdrop_scrollbar_bg_color;
    border-color: $backdrop_borders_color;
    transition: $backdrop_transition;
  }

  // slider
  slider {
    min-width: 6px;
    min-height: 6px;
    margin: -1px;
    border: 4px solid transparent;
    border-radius: 8px;
    background-clip: padding-box;
    background-color: $scrollbar_slider_color;
    transition: 150ms linear;
    transition-property: min-height, min-width, border-color, background-color;

    &:hover { background-color: $scrollbar_slider_hover_color; }

    &:hover:active { background-color: $scrollbar_slider_active_color; }

    &:backdrop { background-color: $backdrop_scrollbar_slider_color; }

    &:disabled { background-color: transparent; }
  }

  &.fine-tune {
    slider {
      min-width: 4px;
      min-height: 4px;
      transition: none; // to prevent jumping the size
    }

    &.horizontal slider { margin: 0 -1px; }
    &.vertical slider { margin: -1px 0; }
  }

  &.overlay-indicator {
    &:not(.dragging):not(.hovering) {
      border-style: none;
      background-color: transparent;

      slider {
        margin: 2px;
        min-width: 3px;
        min-height: 3px;
        border: 1px solid if($variant == 'light', transparentize(white, 0.8), transparentize(black, 0.8));
      }

      button {
        min-width: 5px;
        min-height: 5px;
        background-color: $scrollbar_slider_color;
        background-clip: padding-box;
        border-radius: 100%;
        border: 1px solid if($variant == 'light', transparentize(white, 0.8), transparentize(black, 0.8));
        -gtk-icon-source: none;
      }

      &.horizontal {
        slider {
          min-width: $_slider_min_length;
        }

        button {
          margin: 1px 2px;
          min-width: 5px;
        }
      }

      &.vertical {
        slider {
          min-height: $_slider_min_length;
        }

        button {
          margin: 2px 1px;
          min-height: 5px;
        }
      }
    }

    &.dragging,
    &.hovering {
      border-style: none;
      background-color: transparent;
      border-radius: $small_radius;

      &:backdrop { background-color: transparentize($backdrop_scrollbar_bg_color, 0.2); }
    }
  }

  &.horizontal slider { min-width: $_slider_min_length; }

  &.vertical slider { min-height: $_slider_min_length; }

  // button styling
  button {
    padding: 0;
    min-width: 12px;
    min-height: 12px;
    border-style: none;
    border-radius: 0;
    transition-property: min-height, min-width, color;

    @include button(undecorated);

    color: $scrollbar_slider_color;

    &:hover {
      @include button(undecorated);

      color: $scrollbar_slider_hover_color;
    }
    &:active, &:checked {
      @include button(undecorated);

      color: $scrollbar_slider_active_color;
    }
    &:disabled {
      @include button(undecorated);

      color: transparentize($scrollbar_slider_color, 0.8);
    }
    &:backdrop {
      @include button(undecorated);

      color: $backdrop_scrollbar_slider_color;

      &:disabled {
        @include button(undecorated);

        color: transparentize($backdrop_scrollbar_slider_color, 0.8);
      }
    }
  }

  // button icons
  &.vertical {
    button {
      &.down { -gtk-icon-source: -gtk-icontheme('pan-down-symbolic'); }

      &.up { -gtk-icon-source: -gtk-icontheme('pan-up-symbolic'); }
    }
  }

  &.horizontal {
    button {
      &.down { -gtk-icon-source: -gtk-icontheme('pan-end-symbolic'); }

      &.up { -gtk-icon-source: -gtk-icontheme('pan-start-symbolic'); }
    }
  }
}

treeview ~ scrollbar.vertical {
  border-top: 1px solid $borders_color;
  margin-top: -1px;
}

/**********
 * Switch *
 **********/
switch {
  transition: $button_transition;
  @include switch($dark_fill, $success_color);
}


/*************************
 * Check and Radio items *
 *************************/
// draw regular check and radio items using our PNG assets
// all assets are rendered from assets.svg. never add pngs directly


//selection-mode
@each $s,$as in ('','-selectionmode'),
                  (':hover', '-hover-selectionmode'),
                  (':active', '-active-selectionmode'),
                  (':backdrop', '-backdrop-selectionmode'),
                  (':checked', '-checked-selectionmode'),
                  (':checked:hover', '-checked-hover-selectionmode'),
                  (':checked:active', '-checked-active-selectionmode'),
                  (':backdrop:checked', '-checked-backdrop-selectionmode') {
  .view.content-view.check#{$s}:not(list),
  .content-view .tile check#{$s}:not(list) {
    -gtk-icon-source: -gtk-scaled(url("assets/checkbox#{$as}.png"), url("assets/checkbox#{$as}@2.png"));
    background-color: transparent;
    min-width: 30px;
    min-height: 30px;
    background-image: none;
    transition: none;
    box-shadow: none;
    border-width: 0;
  }
}

checkbutton.text-button, radiobutton.text-button {
  // this is for a nice focus on check and radios text
  padding: 2px 0;
  -gtk-outline-radius: $small_radius;
  outline-offset: 0;

  label:not(:only-child) {
    &:first-child { margin-left: 4px; }
    &:last-child { margin-right: 4px; }
  }
}

check,
radio {
  margin: 0 4px;

  &:only-child { margin: 0; }

  popover & { // when in a popover add more space between the label and the check, reset the other side margin.
              // See https://bugzilla.gnome.org/show_bug.cgi?id=779570 for details.
    &.left:dir(rtl) {
      margin-left: 0;
      margin-right: 12px;
    }

    &.right:dir(ltr) {
      margin-left: 12px;
      margin-right: 0;
    }
  }

  min-height: 14px;
  min-width: 14px;
  padding: 1px;
  -gtk-icon-source: none;

  &:backdrop { transition: $backdrop_transition; }

  menu menuitem &, popover & {
    margin: 0; // this is a workaround for a menu check/radio size allocation issue
  }
}

%check, %radio, check, radio {
  & {
    // for unchecked
    border: 1px solid;
    $_c: if($light, white, $bg_color);

    @each $state, $t in ("", "normal"),
                        (":hover", "hover"),
                        (":hover:backdrop", "backdrop-hover"),
                        (":active", "active"),
                        (":disabled", "insensitive"),
                        (":backdrop", "backdrop"),
                        (":backdrop:disabled", 'backdrop-insensitive') {
      &#{$state} {
        @include check($t, $_c);
      }
    }
  }

  & {
    // for checked
    @each $t in (':checked:not(:indeterminate)'), (':indeterminate') {
      &#{$t} {
        @each $state, $t in ("", "normal"),
                            (":hover", "hover"),
                            (":hover:backdrop", "backdrop-hover"),
                            (":disabled", "insensitive"),
                            (":backdrop", "backdrop"),
                            (":backdrop:disabled", 'backdrop-insensitive') {
          &#{$state} {
            @include check($t, $success_color);
          }
        }
      }
    }
  }
}

%check,
check {
  border-radius: 3px;

  &:checked { -gtk-icon-source: -gtk-recolor(url("assets/check-symbolic.symbolic.png")); }

  &:indeterminate { -gtk-icon-source: -gtk-recolor(url("assets/dash-symbolic.symbolic.png")); }
}

%radio,
radio {
  border-radius: 100%;

  &:checked { -gtk-icon-source: -gtk-recolor(url("assets/bullet-symbolic.symbolic.png")); }

  &:indeterminate { -gtk-icon-source: -gtk-recolor(url("assets/dash-symbolic.symbolic.png")); }
}


// ANIMATION:
// this is made with those pretty convoluted transitions, since checks and radios have to animate only on state changes,
// the transformation is set on the active state and it get reset on the checked state.
radio:not(:indeterminate):not(:checked):active:not(:backdrop) { -gtk-icon-transform: scale(0); }

check:not(:indeterminate):not(:checked):active:not(:backdrop) { -gtk-icon-transform: translate(6px, -3px) rotate(-45deg) scaleY(0.2) rotate(45deg) scaleX(0); }

radio,
check {
  &:active { -gtk-icon-transform: scale(0, 1); } // should tackle the indeterminate state, untested

  &:checked:not(:backdrop), &:indeterminate:not(:backdrop) {
    -gtk-icon-transform: unset;
    transition: 400ms;
  }
}

menu menuitem, popover, treeview.view {
  // make menuitem, popover and treeview checks and radios smaller
  check, radio {
    padding: 1px;
  }
}

treeview.view {
  radio, check {
    @each $t, $c in (':checked:not(:indeterminate)', $success_color),
                    (':indeterminate', $success_color) {
        &#{$t} {
        &, &:hover { background-color: $c; color: white }
        &:backdrop { background-color: _backdrop_color($c); }
      }
    }
  }
}

/************
 * GtkScale *
 ************/
%scale_trough {
  border-radius: 3px;
  background-color: $dark_fill;
  min-height: 2px;

  &:disabled { background-color: $insensitive_dark_fill; }

  &:backdrop {
    background-color: _backdrop_color($dark_fill);
    transition: $backdrop_transition;

    &:disabled { background-color: $backdrop_insensitive_dark_fill; }
  }

  // ...on selected list rows
  row:selected & { &:disabled, & { border-color: $neutral_color; }} // TODO: what program uses this so it can be tested out?

  // OSD
  .osd & { }
}

%scale_highlight {
  $c: $neutral_color;
  border-radius: 3px;
  background-color: $c;

  &:disabled {
    background-color: transparent;
  }

  &:backdrop {
    background-color: _backdrop_color($c);
    &:disabled {
      background-color: transparent;
    }
  }

  // ...on selected list rows
  row:selected & { &:disabled, & { border-color: $c; }}

  // OSD
  .osd & { }
}

scale {
  // sizing
  $_marks_lenght: 6px;
  $_marks_distance: 6px;

  min-height: 8px;
  min-width: 8px;
  padding: 12px;

  // the slider is inside the trough, so to have make it bigger there's a negative margin
  slider {
    min-height: 18px;
    min-width: 18px;
    margin: -9px;
  }

  &.horizontal slider { margin-top: -8px; }

  &.vertical slider { margin-left: -8px; }

  // click-and-hold the slider to activate
  &.fine-tune {
    &.horizontal {
      padding-top: 8px;
      padding-bottom: 8px;
      min-height: 16px;
    }

    &.vertical {
      padding-left: 8px;
      padding-right: 8px;
      min-width: 16px;
    }

    // to make the trough grow in fine-tune mode
    slider { margin: -8px; }

    &.horizontal slider { margin-top: -7px; }

    &.vertical slider { margin-left: -7px; }

    fill,
    highlight,
    trough {
      border-radius: 5px;
      -gtk-outline-radius: 7px;
    }
  }

  // the backing bit
  trough {
    @extend %scale_trough;

    outline-offset: 3px;
    -gtk-outline-radius: 5px;
  }

  // the colored part of the backing bit
  highlight { @extend %scale_highlight; }

  // this is another differently styled part of the backing bit, the most relevant use case is for example
  // in media player to indicate how much video stream as been cached
  fill {
    @extend %scale_trough;

    &:backdrop, & { background-color: $borders_color; }

    &:disabled {
      &:backdrop, & {
        border-color: transparent;
        background-color: transparent;
      }
    }

    // OSD
    .osd & { }
  }

  slider {
    $c: $neutral_color;
    $_bc: _border_color($dark_fill);
    @include button(normal, white);

    border: 1px solid if($variant=='light', $_bc, transparent);
    border-radius: 10px;
    background-clip: if($variant == "light", border-box, padding-box);
    transition: $button_transition;
    transition-property: background, border, box-shadow;

    &:hover {
      background-color: darken(white, 5%);
    }

    &:active { border-color: _border_color($c); }

    &:disabled {
      @include button(insensitive, if($variant == "light", white, darken(white, 20%)));
      border-color: if($variant=='light', lighten($_bc, 10%), transparent);
    }

    &:backdrop {
      transition: $backdrop_transition;
      background-color: mix($white, $backdrop_bg_color, 70%);
      &:disabled { background-color: mix($white, $backdrop_insensitive_color, 70%); border-color: $backdrop_insensitive_color; }
    }

    // ...on selected list rows
    row:selected & { &:disabled, & { border-color: $c; } }

    // OSD
    .osd & { }
  }

  value { color: gtkalpha(currentColor, 0.55); }

  marks {
    color: gtkalpha(currentColor, 0.55);

    @each $marks_class, $marks_pos, $marks_margin in (top, top, bottom),
                                                     (bottom, bottom, top),
                                                     (top, left, right),
                                                     (bottom, right, left) {
      &.#{$marks_class} {
        margin-#{$marks_margin}: $_marks_distance;
        margin-#{$marks_pos}: -($_marks_distance + $_marks_lenght);
      }
    }
  }

  &.fine-tune marks {
    @each $marks_class, $marks_pos, $marks_margin in (top, top, bottom),
                                                     (bottom, bottom, top),
                                                     (top, left, right),
                                                     (bottom, right, left) {
      &.#{$marks_class} {
        margin-#{$marks_margin}: $_marks_distance;
        margin-#{$marks_pos}: -($_marks_distance + $_marks_lenght - 1px);
      }
    }
  }

  &.horizontal {
    indicator {
      min-height: $_marks_lenght;
      min-width: 1px;
    }

    &.fine-tune indicator { min-height: ($_marks_lenght - 1px); }
  }

  &.vertical {
    indicator {
      min-height: 1px;
      min-width: $_marks_lenght;
    }

    &.fine-tune indicator { min-width: ($_marks_lenght - 1px); }
  }

  // *WARNING* scale with marks madness following

  // FIXME: OSD and selected list rows missing, I don't feel like adding the other 144 assets needed for those...
  @each $dir_class, $dir_infix in ('horizontal', 'horz'),
                                  ('vertical', 'vert') {
    @each $marks_infix, $marks_class in ('scale-has-marks-above', 'marks-before:not(.marks-after)'),
                                        ('scale-has-marks-below', 'marks-after:not(.marks-before)') {
      @each $state, $state_infix in ('', ''),
                                    (':hover', '-hover'),
                                    (':active', '-active'),
                                    (':disabled', '-insensitive'),
                                    (':backdrop', '-backdrop'),
                                    (':backdrop:disabled', '-backdrop-insensitive') {
        &.#{$dir_class}.#{$marks_class} {

          slider {
            &#{$state} {
              // an asymmetric slider asset is used here, so the margins are uneven, the smaller
              // margin is set on the point side.
              margin: -9px;
              $_scale_asset: 'assets/slider-#{$dir_infix}-#{$marks_infix}#{$state_infix}';
              border-style: none;
              border-radius: 0;

              background-color: transparent;
              background-image: -gtk-scaled(url('#{$_scale_asset}.png'), url('#{$_scale_asset}@2.png'));

              $_scale_slider_bg_pos: center calc(100% - 2px);

              @if $dir_class == 'horizontal' {
                min-height: 26px;
                min-width: 22px;
                background-size: 16px 24px;

                @if $marks_infix == 'scale-has-marks-above' {
                  margin-top: -14px;

                  $_scale_slider_bg_pos: center 2px;
                }

                @else { margin-bottom: -14px; }
              }

              @else {
                min-height: 22px;
                min-width: 26px;
                background-size: 24px 16px;

                @if $marks_infix == 'scale-has-marks-above' {
                  margin-left: -14px;

                  $_scale_slider_bg_pos: calc(100% - 2px) center;
                }

                @else {
                  margin-right: -14px;

                  $_scale_slider_bg_pos: 2px center;
                }
              }

              background-position: $_scale_slider_bg_pos;
              background-repeat: no-repeat;
              box-shadow: none;
            }
          }

          &.fine-tune slider {
            // bigger negative margins to make the trough grow here as well
            margin: -8px;

            @if $dir_class == 'horizontal' {
              @if $marks_infix == 'scale-has-marks-above' { margin-top: -13px; }

              @else { margin-bottom: -13px; }
            }

            @else {
              @if $marks_infix == 'scale-has-marks-above' { margin-left: -13px; }

              @else { margin-right: -13px; }
            }
          }
        }
      }
    }
  }

  &.color {
    min-height: 0;
    min-width: 0;

    trough { }

    &.horizontal {
      padding: 0 0 12px 0;

      trough {
        padding-bottom: 3px;
        border-top-left-radius: 0;
        border-top-right-radius: 0;
      }

      slider {
        &:dir(ltr), &:dir(rtl) { // specificity bumb
          &:hover, &:backdrop, &:disabled, &:backdrop:disabled, & {
            margin-bottom: -12px;
            margin-top: 5px;
          }
        }
      }
    }

    &.vertical {
      &:dir(ltr) {
        padding: 0 0 0 12px;

        trough {
          padding-left: 3px;
          border-bottom-right-radius: 0;
          border-top-right-radius: 0;
        }

        slider {
          &:hover, &:backdrop, &:disabled, &:backdrop:disabled, & {
            margin-left: -12px;
            margin-right: 5px;
          }
        }
      }

      &:dir(rtl) {
        padding: 0 12px 0 0;

        trough {
          padding-right: 3px;
          border-bottom-left-radius: 0;
          border-top-left-radius: 0;
        }

        slider {
          &:hover, &:backdrop, &:disabled, &:backdrop:disabled, & {
            margin-right: -12px;
            margin-left: 5px;
          }
        }
      }
    }

    &.fine-tune {
      &.horizontal {
        &:dir(ltr), &:dir(rtl) { // specificity bump
          padding: 0 0 10px 0;

          trough {
            padding-bottom: 5px;
          }

          slider {
            margin-bottom: -12px;
            margin-top: 5px;
          }
        }
      }

      &.vertical {
        &:dir(ltr) {
          padding: 0 0 0 10px;

          trough {
            padding-left: 5px;
          }

          slider {
            margin-left: -12px;
            margin-right: 5px;
          }
        }

        &:dir(rtl) {
          padding: 0 10px 0 0;

          trough {
            padding-right: 5px;
          }

          slider {
            margin-right: -12px;
            margin-left: 5px;
          }
        }
      }
    }
  }
}


/*****************
 * Progress bars *
 *****************/
progressbar {
  // sizing
  &.horizontal {
    trough,
    progress { min-height: 3px; }
  }

  &.vertical {
    trough,
    progress { min-width: 3px; }
  }

  // FIXME: insensitive state missing and some other state should be set probably
  font-size: smaller;
  color: transparentize($fg_color, 0.6);

  &:backdrop {
    box-shadow: none;
    transition: $backdrop_transition;
  }

  trough { @extend %scale_trough; }

  &:backdrop trough { @extend %scale_trough:backdrop; } // looks like states are not passed to the trough component here

  %progressbar_highlight {
    $c: $neutral_color;
    border-radius: 3px;
    background-color: $c;

    &:disabled {
      background-color: transparent;
    }

    &:backdrop {
      background-color: _backdrop_color($c);

      &:disabled {
        background-color: transparent;
      }
    }

    // ...on selected nist rows
    row:selected & { &:disabled, & { border-color: $c; }} // TODO: what program uses this so it can be tested out?

    // OSD
    .osd & { }
  }
// TODO: maybe we can experiment with &:not(.full)
// so prgoress bars won't be rounded at the opposite end until they're full?
  progress {
    @extend %progressbar_highlight;

    border-radius: 1.5px;

    &.left {
      border-top-left-radius: 3px;
      border-bottom-left-radius: 3px;
    }

    &.right {
      border-top-right-radius: 3px;
      border-bottom-right-radius: 3px;
    }

    &.top {
      border-top-right-radius: 3px;
      border-top-left-radius: 3px;
    }

    &.bottom {
      border-bottom-right-radius: 3px;
      border-bottom-left-radius: 3px;
    }
  }

  &:backdrop progress { @extend %progressbar_highlight:backdrop; } // states not passed here as well

  &.osd { // progressbar.osd used for epiphany page loading progress
    min-width: 3px;
    min-height: 3px;
    box-shadow: none;
    background-color: transparent;

    trough {
      border-style: none;
      border-radius: 0;
      background-color: transparent;
      box-shadow: none;
    }

    progress {
      border-style: none;
      border-radius: 0;
    }
  }

  trough.empty progress { all: unset; } // makes the progress indicator disappear, when the fraction is 0
}


/*************
 * Level Bar *
 *************/
levelbar {
  &.horizontal {
    block {
      min-height: 3px;
    }

    &.discrete block {
      margin: 0 1px;
      min-width: 32px;
    }
  }

  &.vertical {
    block {
      min-width: 3px;
    }

    &.discrete block {
      margin: 1px 0;
      min-height: 32px;
    }
  }

  &:backdrop { transition: $backdrop_transition; }

  trough {
    padding: 3px;
    border-radius: 3px;
    border: none;
    @include entry(normal, $c: $base_color);

    &:backdrop { @include entry(backdrop, $c: $base_color); }
    box-shadow: inset 0 0 0 1px $borders_color;
  }

  block {
    border-radius: 3px;

    @mixin block_highlight($c) {
      background-color: $c;

      &:backdrop { background-color: _backdrop_color($c); };
    }

    &.low {
      @include block_highlight($warning_color);
    }

    &.high,
    &:not(.empty) {
      @include block_highlight($neutral_color);
    }

    &.full {
      @include block_highlight($neutral_color);
    }

    &.empty {
      @include block_highlight($dark_fill);
    }
  }
}


/****************
 * Print dialog *
*****************/
printdialog {
  paper {
    color: $fg_color;
    border: 1px solid $borders_color;
    background: white;
    padding: 0;

    &:backdrop {
      color: $backdrop_fg_color;
      border-color: $backdrop_borders_color;
    }
  }

  .dialog-action-box { margin: 12px; }
}


/**********
 * Frames *
 **********/
frame > border,
.frame {
  box-shadow: none;
  margin: 0;
  padding: 0;
  border-radius: 0;
  border: 1px solid $borders_color;

  &.flat { border-style: none; }

  &:backdrop { border-color: $backdrop_borders_color; }
}

actionbar > revealer >  box {
  padding: 6px;
  border-top: 1px solid $borders_color;

  &:backdrop { border-color: $backdrop_borders_color; }
}

scrolledwindow {
  viewport > list,
  viewport > stack list {
    background-color: $sidebar_bg_color;
    &:backdrop { background-color: $backdrop_sidebar_bg_color; }
  }
  viewport.frame { // avoid double borders when viewport inside scrolled window
    border-style: none;
  }

  // This is used when content is touch-dragged past boundaries.
  // draws a box on top of the content, the size changes programmatically.
  overshoot {
    &.top {
      @include overshoot(top);

      &:backdrop { @include overshoot(top, backdrop); }
    }

    &.bottom {
      @include overshoot(bottom);

      &:backdrop { @include overshoot(bottom, backdrop); }
    }

    &.left {
      @include overshoot(left);

      &:backdrop { @include overshoot(left, backdrop); }
    }

    &.right {
      @include overshoot(right);

      &:backdrop { @include overshoot(right, backdrop); }
    }
  }

  // Overflow indication, works similarly to the overshoot, the size if fixed tho.
  undershoot {
    &.top { @include undershoot(top); }

    &.bottom { @include undershoot(bottom); }

    &.left { @include undershoot(left); }

    &.right { @include undershoot(right); }
  }

  junction { // the small square between two scrollbars
    border-color: transparent;
    // the border image is used to add the missing dot between the borders, details, details, details...
    border-image: linear-gradient(to bottom, $borders_color 1px, transparent 1px) 0 0 0 1 / 0 1px stretch;
    background-color: $scrollbar_bg_color;

    &:dir(rtl) { border-image-slice: 0 1 0 0; }

    &:backdrop {
      border-image-source: linear-gradient(to bottom, $backdrop_borders_color 1px, transparent 1px);
      background-color: $backdrop_scrollbar_bg_color;
      transition: $backdrop_transition;
    }
  }
}

//vbox and hbox separators
separator {
  background: transparentize($borders_color, 0.7);
  min-width: 1px;
  min-height: 1px;
}

/*********
 * Lists *
 *********/
list {
  color: $text_color;
  background-color: $base_color;
  border-color: $borders_color;

  &:backdrop {
    background-color: $backdrop_base_color;
    border-color: $backdrop_borders_color;
  }

  row { padding: 2px; }

  separator {
    // separator within sidebar
    background-color: transparentize($borders_color, 0.5);
  }
}

row {
  outline-offset: -3px;
  transition: all 150ms $ease-out-quad;

  &:not(:selected) {
    &:not(:backdrop):hover { background-color: $base_hover_color; }
    &:not(:backdrop):active { background-color: $base_active_color; }
  }

  &:backdrop { transition: $backdrop_transition; }

  &.activatable:not(:backdrop) {
    &.has-open-popup, // this is for indicathing which row generated a popover see https://bugzilla.gnome.org/show_bug.cgi?id=754411

    &:active { box-shadow: inset 0 2px 2px -2px transparentize(black, 0.8); }

    &:not(:backdrop):selected {
      &:active { box-shadow: inset 2px 0 $selected_bg_color, inset 0 2px 3px -1px transparentize(black, 0.5); }

      &.has-open-popup { background-color: mix($fg_color, $selected_bg_color, 10%); }

    }
  }

  &:selected { @extend %selected_items; }
}


/*********************
 * App Notifications *
 *********************/
.app-notification,
.app-notification.frame {
  padding: 10px;
  margin: 12px;
  color: $text_color;
  border-radius: $medium_radius;
  background-color: $menu_color;
  border: 1px solid $borders_color;
  box-shadow: $popover_shadow;

  &:backdrop {
    background-color: $backdrop_bg_color;
    color: $backdrop_text_color;
    box-shadow: none;
    transition: $backdrop_transition;
  }

  button.flat:hover {
      @include button(hover, $menu_color);
      border-color: $borders_color;
  }

  border { border: none; }
}


/*************
 * Expanders *
 *************/
expander {
  notebook {
    border: 1px solid $borders_color;
  }

  arrow {
    min-width: 16px;
    min-height: 16px;
    -gtk-icon-source: -gtk-icontheme('pan-end-symbolic');

    &:dir(rtl) { -gtk-icon-source: -gtk-icontheme('pan-end-symbolic-rtl'); }

    &:hover { color: lighten($fg_color,30%); } //only lightens the arrow

    &:checked { -gtk-icon-source: -gtk-icontheme('pan-down-symbolic'); }
  }
}


/************
 * Calendar *
 ***********/
calendar {
  color: $text_color;
  border: 1px solid $borders_color;

  &:selected {
    @extend %selected_items;

    border-radius: $small_radius;
  }

  &.header {
    border-bottom-color: $borders_color;

    &:backdrop { border-bottom-color: $borders_color; }
  }

  &.button {
    @extend %undecorated_button;

    color: transparentize($fg_color, 0.55);

    &:hover { color: $fg_color; }

    &:backdrop { color: transparentize($backdrop_fg_color,0.55); }

    &:disabled { color:  transparentize($insensitive_fg_color,0.55); }
  }

  &.highlight {
    color: $insensitive_fg_color;

    &:backdrop { color: $backdrop_insensitive_color; }
  }

  &:backdrop {
    color: $backdrop_text_color;
    border-color: $backdrop_borders_color;
  }

  &:indeterminate { color: gtkalpha(currentColor, 0.1); }
}


/***********
 * Dialogs *
 ***********/
messagedialog { // Message Dialog styling
  decoration {
    border-radius: $large_radius;
  }
  .titlebar {
    background-color: $base_color;
    background-image: none;
    border-color: $base_color;
    border-top-left-radius: $medium_radius;
    border-top-right-radius: $medium_radius;
    color: $fg_color;
    min-height: 20px;

    &:backdrop {
      background-color: $backdrop_bg_color;
    }
  }

  &.csd {
    background-color: $base_color;

    &.background {
      border-bottom-left-radius: $medium_radius;
      border-bottom-right-radius: $medium_radius;
    }

    .dialog-vbox { margin-top: 14px; }
    .dialog-action-area button {
      @extend %button;
      margin: 0 7px 7px;
    }
  }
}

filechooser {
  background-color: if($variant==light, white, $bg_color);

  .dialog-action-box {
    border-top: 1px solid $borders_color;

    &:backdrop { border-top-color: $backdrop_borders_color; }
  }

  #pathbarbox {
    $_bg: $bg_color;

    background: $_bg;
    border-bottom: 1px solid $borders_color;
    &:backdrop { background: if($variant==light, darken($backdrop_bg_color, 5%), $backdrop_bg_color);}

    .path-bar.linked button {
      background: if($variant==light, darken($_bg, 10%), darken($_bg, 5%));
      &, & label { color: $text_color; }
      &:checked label { font-weight: 500; }
      &:backdrop {
        background: transparent;
        label { color: $backdrop_text_color; }
      }
    }
  }

  & actionbar {
    background-color: $bg_color;
    &:backdrop{background: darken($backdrop_bg_color, 5%);}
  }
  // picture preview pane
  & placessidebar ~ box box > stack ~ box  {
    background-color: $bg_color; // fixed color won't work with dark theme
    border: 1px solid rgba(0, 0, 0, 0.2);
    border-width: 0 1px;
    padding: 10px;
  }
}

filechooserbutton:drop(active) {
  box-shadow: none;
  border-color: transparent;
}

/***********
 * Sidebar *
 ***********/
.sidebar {
  border-style: none;
  background-color: $sidebar_bg_color;

  @at-root %sidebar_left,
  &:dir(ltr),
  &.left,
  &.left:dir(rtl) {
    border-right: 1px solid $borders_color;
    border-left-style: none;
  }

  @at-root %sidebar_right
  &:dir(rtl),
  &.right {
    border-left: 1px solid $borders_color;
    border-right-style: none;
  }

  &:backdrop {
    background-color: $backdrop_sidebar_bg_color;
    border-color: $backdrop_borders_color;
    transition: $backdrop_transition;
  }

  list { background-color: transparent; }

  paned & { &.left, &.right, &.left:dir(rtl), &:dir(rtl), &:dir(ltr), & { border-style: none; }}
}

stacksidebar {
  &.sidebar {
    &:dir(ltr),
    &.left,
    &.left:dir(rtl) { list { @extend %sidebar_left; }}

    &:dir(rtl),
    &.right { list { @extend %sidebar_right; }}
  }

  row {
    padding: 10px 4px;

    > label {
      padding-left: 6px;
      padding-right: 6px;
    }

    &:selected > label { padding-left: 9px; }

    &.needs-attention > label {
      @extend %needs_attention;

      background-size: 6px 6px, 0 0;
    }
  }
}


/****************
 * File chooser *
 ****************/
$_placesidebar_icons_opacity: 0.8;

row image.sidebar-icon { opacity: $_placesidebar_icons_opacity; } // dim the sidebar icons
                                                                  // see bug #786613 for details
                                                                  // on this oddity

placessidebar {
  > viewport.frame {
    background-color: $bg_color;
    border-style: none;

    &:backdrop { background-color: $backdrop_bg_color; };
  }

  > viewport > list { margin-top: -3px; }

  separator {
    // separator within sidebar
    background-color: transparentize($borders_color, 0.5);
  }

  row {
    // Needs overriding of the GtkListBoxRow padding
    margin: -1px 0;
    min-height: 36px;
    padding: 0px;

    // Using margins/padding directly in the SidebarRow
    // will make the animation of the new bookmark row jump
    > revealer { padding: 0 14px; }

    &:disabled { color: $insensitive_fg_color; }

    &:backdrop {
      color: $backdrop_text_color;

      &:disabled { color: $backdrop_insensitive_color; }
    }

    image.sidebar-icon {
      &:dir(ltr) { padding-right: 8px; }
      &:dir(rtl) { padding-left: 8px; }
    }

    label.sidebar-label {
      &:dir(ltr) { padding-right: 2px; }
      &:dir(rtl) { padding-left: 2px; }
    }

    @at-root button.sidebar-button {
      @extend %button_basic.flat;

      @extend %button_selected.flat;

      min-height: 26px;
      min-width: 26px;
      margin-top: 3px;
      margin-bottom: 3px;
      padding: 0;
      border-radius: 100%;
      -gtk-outline-radius: 100%;

      &:not(:hover):not(:active),
      &:backdrop { > image { opacity: $_placesidebar_icons_opacity; }}
    }

    // in the sidebar case it makes no sense to click the selected row
    &:selected:active { box-shadow: none; }

    &.sidebar-placeholder-row {
      padding: 0 8px;
      min-height: 2px;
      background-image: image($drop_target_color);
      background-clip: content-box;
    }

    &.sidebar-new-bookmark-row { color: $selected_bg_color; }

    &:drop(active):not(:disabled) {
      color: $drop_target_color;
      box-shadow: inset 0 1px $drop_target_color,
                  inset 0 -1px $drop_target_color;

      &:selected {
        color: $selected_fg_color;
        background-color: $drop_target_color;
      }
    }
  }
}

placesview {

  > stack > frame > scrolledwindow > viewport > list {
    background-color: $bg_color;
    &:backdrop { background-color: $backdrop_bg_color; }
  }

  .server-list-button > image {
    transition: 200ms $ease-out-quad;
    -gtk-icon-transform: rotate(0turn);
  }

  .server-list-button:checked > image {
    transition: 200ms $ease-out-quad;
    -gtk-icon-transform: rotate(-0.5turn);
  }

  row.activatable:hover { background-color: transparent; }im

  // this selects the "connect to server" label
  > actionbar > revealer > box > label {
    padding-left: 8px;
    padding-right: 8px;
  }


}


/*********
 * Paned *
 *********/
paned {
  > separator {
    min-width: 1px;
    min-height: 1px;
    -gtk-icon-source: none; // defeats the ugly default handle decoration
    border-style: none; // just to be sure
    background-color: transparent;
    // workaround, using background istead of a border since the border will get rendered twice (?)
    background-image: image($borders_color);
    background-size: 1px 1px;

    &:selected { background-image: image($selected_bg_color); } // FIXME is this needed?

    &:backdrop { background-image: image($backdrop_borders_color); }

    &.wide {
      min-width: 5px;
      min-height: 5px;
      background-color: $bg_color;
      background-image: image($borders_color), image($borders_color);
      background-size: 1px 1px, 1px 1px;

      &:backdrop {
        background-color: $backdrop_bg_color;
        background-image: image($backdrop_borders_color),
                          image($backdrop_borders_color);
      }
    }
  }

  &.horizontal > separator {
    background-repeat: repeat-y;

    &:dir(ltr) {
      margin: 0 -8px 0 0;
      padding: 0 8px 0 0;
      background-position: left;
    }
    &:dir(rtl) {
      margin: 0 0 0 -8px;
      padding: 0 0 0 8px;
      background-position: right;
    }

    &.wide {
      margin: 0;
      padding: 0;
      background-repeat: repeat-y, repeat-y;
      background-position: left, right;
    }
  }

  &.vertical > separator {
    margin: 0 0 -8px 0;
    padding: 0 0 8px 0;
    background-repeat: repeat-x;
    background-position: top;

    &.wide {
      margin: 0;
      padding: 0;
      background-repeat: repeat-x, repeat-x;
      background-position: bottom, top;
    }
  }
}


/**************
 * GtkInfoBar *
 **************/

 infobar {
  $_generic_bg: $bg_color;
  @each $t, $c in ("", $_generic_bg),
                  (".info", $_generic_bg),
                  (".question", $_generic_bg),
                  (".warning", $warning_color),
                  ('.error', $error_color) {
    &#{$t} {
      background-color: $c;
      color: white;
      border-bottom: 1px solid $borders_color;
      selection { @extend %selected_text; }
    }
  }
  button.close { color: white; &:backdrop { color: transparentize(white, 0.3); } }
  > revealer > box > box label:backdrop { color: transparentize(white, 0.3); }
  &:not(.warning):not(.error) {
    > revealer > box > box label {
      color: $text_color;
      &:backdrop { color: $backdrop_text_color; }
    }
    &:backdrop {
      background-color: $backdrop_bg_color;
    }
  }
  *:link { @extend %link_selected; }
}

/************
 * Tooltips *
 ************/
tooltip {
  &.background {
    // background-color needs to be set this way otherwise it gets drawn twice
    // see https://bugzilla.gnome.org/show_bug.cgi?id=736155 for details.
    background-color: transparentize($jet, 0.1);
    background-clip: padding-box;
    border: 1px solid $osd_borders_color;     // this suble border is meant to
                                              // not make the tooltip melt with
                                              // very dark backgrounds
  }

  padding: 4px; /* not working */
  border-radius: 5px;
  box-shadow: none; // otherwise it gets inherited by windowframe.csd

  // FIXME: we need a border or tooltips vanish on black background.
  decoration { background-color: transparent; }

  > * { // Yeah this is ugly
    min-height: 32px - (6px - 1px) * 2; // tooltip has hard-coded 6px padding
    padding: 0 8px - (6px - 1px);       // and does not consider border-width
    background-color: transparent;
    color: $porcelain;
  }
}


/*****************
 * Color Chooser *
 *****************/
colorswatch {
  // This widget is made of two boxes one on top of the other, the lower box is colorswatch {} the other one
  // is colorswatch overlay {}, colorswatch has the programmatically set background, so most of the style is
  // applied to the overlay box.

  &:drop(active), & { border-style: none; } // FIXME: implement a proper drop(active) state

  outline-offset: -2px;

  &.dark {
    outline-color: transparentize(white, 0.4);

    overlay {
      color: white;

      &:hover { border-color: if($variant == 'light', transparentize(black, 0.2), $borders_color); }

      &:backdrop { color: transparentize(white, 0.5); }
      &:hover { border-color: if($variant == 'light', transparentize(black, 0.3), $borders_color); }
    }
  }

  &.light {
    outline-color: transparentize(black, 0.4);

    overlay {
      color: black;

      &:hover { border-color: if($variant == 'light', transparentize(black, 0.5), $borders_color); }

      &:backdrop { color: transparentize(black, 0.5); }
      &:backdrop:hover { border-color: if($variant == 'light', transparentize(black, 0.6), $borders_color); }
    }
  }

  &:drop(active) {
    box-shadow: none;

    &.light overlay {
      border-color: $drop_target_color;
      box-shadow: inset 0 0 0 2px if($variant == 'light', darken($drop_target_color, 7%), $borders_color),
                  inset 0 0 0 1px $drop_target_color;
    }

    &.dark overlay {
      border-color: $drop_target_color;
      box-shadow: inset 0 0 0 2px if($variant == 'light', transparentize(black, 0.7), $borders_color),
                  inset 0 0 0 1px $drop_target_color;
    }
  }

  overlay {
    border: 1px solid if($variant == 'light', transparentize(black, 0.7), $borders_color);

    //&:hover {
    //  box-shadow: inset 0 1px transparentize(white, 0.6),
    //              inset 0 -1px transparentize(black, 0.8);
    //}

    &:backdrop, &:backdrop:hover {
      border-color: if($variant == 'light', transparentize(black, 0.7), $borders_color);
      box-shadow: none;
    }
  }

  &#add-color-button {
    overlay {
      @include button(normal);

      &:hover { @include button(hover); }

      &:backdrop { @include button(backdrop); }
    }
  }

  &:disabled {
    opacity: 0.5;

    overlay {
      border-color: transparentize(black, 0.4);
      box-shadow: none;
    }
  }

  row:selected & { box-shadow: 0 0 0 2px $selected_fg_color; }

  &#editor-color-sample {
    border-radius: 4px;

    overlay { border-radius: 4.5px; }
  }
}

// colorscale popup
colorchooser .popover.osd { border-radius: 5px; }

/********
 * Misc *
 ********/
//content view (grid/list)
.content-view {
  background-color: $bg_color;

  &:hover { -gtk-icon-effect: highlight; }

  &:backdrop { background-color: $backdrop_bg_color; }

  rubberband, .rubberband { @extend rubberband; }
}

.scale-popup {
  .osd & { @extend %osd; }

  .osd & button.flat {  //FIXME: quick hack, redo properly
    border-style: none;
    border-radius: 5px;
  }

  button { // +/- buttons on GtkVolumeButton popup
    &:hover {
      @extend %undecorated_button;
      background-color: transparentize($fg_color,0.9);
      border-radius: $small_radius;
    }

    &:backdrop { &:hover, &:disabled, & { @extend %undecorated_button; }}
  }
}


/**********************
 * Window Decorations *
 *********************/
decoration {
  border-radius: 7px 7px 0 0;
  // lamefun trick to get rounded borders regardless of CSD use
  border-width: 0px;

  // this needs to be transparent
  // see bug #722563
  $_wm_border: if($variant == 'light',transparentize(black, 0.77),transparentize(black, 0.5));

  $window_decoration_shadow: 0 3px 9px 1px;
  box-shadow: $window_decoration_shadow transparentize(black, 0.5);

  // FIXME rationalize shadows

  // this is used for the resize cursor area
  margin: 10px;

  &:backdrop {
    // the transparent shadow here is to enforce that the shadow extents don't
    // change when we go to backdrop, to prevent jumping windows.
    // The biggest shadow should be in the same order then in the active state
    // or the jumping will happen during the transition.
    box-shadow: $window_decoration_shadow transparent,
                0 2px 6px 2px transparentize(black, 0.8);
    transition: $backdrop_transition;
  }

  .maximized &,
  .fullscreen &,
  .tiled &,
  .tiled-top &,
  .tiled-right &,
  .tiled-bottom &,
  .tiled-left & { border-radius: 0; }

  .popup & { box-shadow: none; }

  // server-side decorations as used by mutter
  .ssd & { box-shadow: none; }

  //These shadows are applied to the context-menu!
  .csd.popup & {
    border-radius: $small_radius;
    box-shadow: $popover_shadow,
                0 0 0 1px transparentize($borders_color, 0.2);
  }

  tooltip.csd & {
    border-radius: 5px;
    box-shadow: none;
    border: none;
  }

  messagedialog.csd & {
    box-shadow: $window_decoration_shadow transparentize(black, 0.5);
  }

  .solid-csd & {
    margin: 0;
    padding: 4px;
    background-color: $borders_color;
    border: solid 1px $borders_color;
    border-radius: 0;
    box-shadow: inset 0 0 0 3px $headerbar_bg_color;

    &:backdrop { box-shadow: inset 0 0 0 3px $backdrop_headerbar_bg_color; }
  }
}

// Window Close button
button.titlebutton {
  $c: $headerbar_bg_color;
  $tc: $headerbar_fg_color;

  &, &:hover, &:active {
    headerbar &, .titlebar &, & {
      // spec bump otherwise :backdrop  will still have a bg
      &, &:backdrop {
        @extend %undecorated_button;
      }
    }
  }

  border-radius: $small_radius;
  min-height: 24px;
  min-width: 24px;
  padding: 2px;

  &:not(.close):not(.appmenu){
    &:hover {
      @include draw_circle($c);
    }
    &:active {
      @include draw_circle($c);
    }
  }

  &.close {
    @include draw_circle($selected_bg_color, $close:true);
    &:hover {
      @include draw_circle($selected_bg_color, $close:true);
    }
    &:active {
      @include draw_circle($selected_bg_color, $close:true);
    }
  }
}

// catch all extend :)

%selected_items {
  $c: $selected_bg_color;
  $tc: $selected_fg_color;
  background-color: $c;

  &:backdrop { background-color: _backdrop_color($c); }

  @at-root %nobg_selected_items, & {
    color: $tc;

    &:disabled { color: mix($tc, $c, 50%); }

    &:backdrop {
      &, label { color: $backdrop_selected_fg_color; }

      &:disabled { color: mix($backdrop_selected_fg_color, $c, 30%); }
    }
  }
}

%selected_text {
  $c: $text_selection;
  $tc: $text_color;
  background-color: $c;
  color: $tc;

  &:disabled { color: mix($tc, $c, 50%); }

  &:backdrop {
    background-color: _backdrop_color($c);
    color: $backdrop_text_color;

    &:disabled { color: mix($backdrop_selected_fg_color, $c, 30%); }
  }
}

.monospace { font-family: monospace; }


/**********************
 * Touch Copy & Paste *
 *********************/
//touch selection handlebars for the Popover.osd above
cursor-handle {
  background-color: transparent;
  background-image: none;
  box-shadow: none;
  border-style: none;

  @each $s,$as in ('',''),
                  (':hover','-hover'),
                  (':active','-active') { //no need for insensitive and backdrop
    &.top#{$s}:dir(ltr), &.bottom#{$s}:dir(rtl) {
      $_url: 'assets/text-select-start#{$as}#{$asset_suffix}';
      -gtk-icon-source: -gtk-scaled(url('#{$_url}.png'),
                                    url('#{$_url}@2.png'));
      padding-left: 10px;
    }

    &.bottom#{$s}:dir(ltr), &.top#{$s}:dir(rtl) {
      $_url: 'assets/text-select-end#{$as}#{$asset_suffix}';
      -gtk-icon-source: -gtk-scaled(url('#{$_url}.png'),
                                    url('#{$_url}@2.png'));
      padding-right: 10px;
    }

    &.insertion-cursor#{$s}:dir(ltr), &.insertion-cursor#{$s}:dir(rtl) {
      $_url: 'assets/slider-horz-scale-has-marks-above#{$as}#{$asset_suffix}';
      -gtk-icon-source: -gtk-scaled(url('#{$_url}.png'),
                                    url('#{$_url}@2.png'));
    }
  }
}

.context-menu { font: initial; } // Decouple the font of context menus from their entry/textview

// shortcut window keys
.keycap {
  min-width: 20px;
  min-height: 25px;
  margin-top: 2px;
  padding-bottom: 3px;
  padding-left: 6px;
  padding-right: 6px;

  color: $fg_color;
  background-color: $base_color;
  border: 1px solid;
  border-color: if($variant == 'light', mix($borders_color, $bg_color, 50%), $borders_color);
  border-radius: $small_radius;
  box-shadow: if($variant == 'light', inset 0 -3px mix($base_color, $bg_color, 20%), inset 0 -3px mix($borders_color, $base_color, 60%));
  font-size: smaller;

  &:backdrop {
    background-color: $backdrop_base_color;
    color: $backdrop_fg_color;
    transition: $backdrop_transition;
  }
}

:not(decoration):not(window):drop(active):focus,
:not(decoration):not(window):drop(active) { // FIXME needs to be done widget by widget, this wildcard should really die
  border-color: $drop_target_color;
  box-shadow: inset 0 0 0 1px $drop_target_color;
  caret-color: $drop_target_color;
}

stackswitcher button.text-button { min-width: 100px; } // FIXME aggregate with buttons

stackswitcher button.circular,
stackswitcher button.text-button.circular { // FIXME aggregate with buttons
  min-width: 32px;
  min-height: 32px;
  padding: 0;
}


/*********
 * Emoji *
 ********/

popover.emoji-picker {
  padding: 0;

  entry {
    border-bottom: 1px solid $borders_color;
    border-bottom-left-radius: 0;
    border-bottom-right-radius: 0;
    box-shadow: none;
    border-width: 0 0 1px 0;
    padding: 4px 12px;

    &:focus {
      box-shadow: inset 0 -1px $selected_bg_color;
      border-color: $selected_bg_color;
    }
  }
}

button.emoji-section {
  border-style: none;
  border-radius: 0;

  margin: 0;
  padding: 2px 5px;
  min-width: 32px;
  min-height: 28px;

  /* reset props inherited from the button style */
  background: none;
  box-shadow: inset 0 1px $borders_color;

  outline-offset: -5px;

  &:hover {
    box-shadow: inset 0 2px $borders_color;
    background-color: $base_hover_color;
  }

  &:active {
    box-shadow: inset 0 2px $selected_bg_color;
    background-color: $base_active_color;
  }

  &:checked {
    box-shadow: inset 0 2px $selected_bg_color;
    background-color: transparent;
    &:hover {
      box-shadow: inset 0 2px $selected_bg_color;
      background-color: $base_hover_color;
    }
  }

  label {
    padding: 0;
  }

  &:first-child { border-bottom-left-radius: $small_radius; }
  &:last-child { border-bottom-right-radius: $small_radius; }
}

.emoji {
  font-size: x-large;
  padding: 6px;

  :hover {
    background: $selected_bg_color;
    border-radius: 6px;
  }
}

.regular-button{
  @include button(normal);
  &:hover{@include button(hover)};
  &:active{@include button(active);}
  &:disabled{@include button(insensitive)}
}<|MERGE_RESOLUTION|>--- conflicted
+++ resolved
@@ -1773,17 +1773,13 @@
     }
 
     .path-bar.linked button {
-<<<<<<< HEAD
       background-color: transparent;
       border-radius: 0;
       &:checked, &checked:active { 
         color: $headerbar_fg_color; 
         font-weight: normal;
       }
-=======
-      @extend %underline_focus_headerbar;
->>>>>>> d855b315
-
+      
       &.slider-button {
         box-shadow: none;
       }
