--- conflicted
+++ resolved
@@ -13,17 +13,6 @@
     }
   }
 
-<<<<<<< HEAD
-  .linked button:not(.raised):not(.suggested-action):not(.destructive-action) {
-    &.arrow-button,
-    &.image-button,
-    &.image-text-button {
-      @extend %button_basic_raised;
-    }
-  }
-
-  menubutton.raised > button {
-=======
   box.linked,
   grid.linked {
     button:not(.raised):not(.suggested-action):not(.destructive-action) {
@@ -47,7 +36,6 @@
   }
 
   menubutton.raised > button:not(.raised):not(.suggested-action):not(.destructive-action) {
->>>>>>> 25b13ba8
     &.arrow-button,
     &.image-button,
     &.image-text-button {
@@ -92,8 +80,6 @@
     margin-bottom: 10px;
   }
 
-<<<<<<< HEAD
-=======
   .toggle-group,
   stackswitcher {
     margin-top: 6px;
@@ -105,7 +91,6 @@
     }
   }
 
->>>>>>> 25b13ba8
   // Reset styles for popovers
   popover {
     button:not(.raised):not(.suggested-action):not(.destructive-action) {
@@ -128,13 +113,9 @@
     separator:not(.sidebar),
     button,
     menubutton,
-<<<<<<< HEAD
-    switch {
-=======
     switch,
     .toggle-group,
     stackswitcher {
->>>>>>> 25b13ba8
       margin-top: 0;
       margin-bottom: 0;
     }
