# Suru Icon Theme

This project is a revitalization of the Suru icon set that was designed for Ubuntu Touch. The principles and styles created for Suru now serve as the basis for a new FreeDesktop icon theme.

This specific repo is a mirror of the upstream Suru repo from Sam that includes the Communitheme build system.

## Installing & Using

This is a very early pre-release version of the theme. This package is intended for the Communitheme designers to get a sense of what actually works in Ubuntu. Many icons are missing, some stuff is just a white squircle. You will find issues and **stuff will break**. We'll make a public statement when this theme is ready for a wider audience.

Install Communitheme in order to get this icon theme. [How to install Communitheme](https://github.com/Ubuntu/gnome-shell-communitheme/blob/master/README.md).

## Contributor Notes

- Pull requests regarding branded, third-party application icons (for example, Google Chrome) will be rejected. Infringing upon third-party brands is a no-no in this set.
- Development is focused on targeting the GNOME desktop, changes regarding other desktop environments (such as MATE or KDE) are not currently a priority.
- See the README in the [icon sources folder](/src) for more about how to contribute or modify icons

## Copying or Reusing

<<<<<<< HEAD
This project is licenced under the terms of the [GNU General Public License, version 3](https://www.gnu.org/licenses/gpl-3.0.txt), so you are free to copy and reuse accordingly.

## Donate

You can [donate](https://snwh.org/donate) to support the development of Suru or become a patron on [Patreon](http://patreon.com/snwh/). It goes without saying that your support is much appreciated. &#x1F60A;
=======
    gsettings reset org.gnome.desktop.interface icon-theme
>>>>>>> 26f710fd
<|MERGE_RESOLUTION|>--- conflicted
+++ resolved
@@ -18,12 +18,4 @@
 
 ## Copying or Reusing
 
-<<<<<<< HEAD
-This project is licenced under the terms of the [GNU General Public License, version 3](https://www.gnu.org/licenses/gpl-3.0.txt), so you are free to copy and reuse accordingly.
-
-## Donate
-
-You can [donate](https://snwh.org/donate) to support the development of Suru or become a patron on [Patreon](http://patreon.com/snwh/). It goes without saying that your support is much appreciated. &#x1F60A;
-=======
-    gsettings reset org.gnome.desktop.interface icon-theme
->>>>>>> 26f710fd
+This project is licenced under the terms of the [GNU General Public License, version 3](https://www.gnu.org/licenses/gpl-3.0.txt), so you are free to copy and reuse accordingly.