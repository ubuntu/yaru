//This is the RIGHT PLACE to edit the stylesheet

//let's start by telling people not to edit the generated CSS:
$cakeisalie: "This stylesheet is generated, DO NOT EDIT";
/* #{$cakeisalie} */
$panel-corner-radius: 0; // 6px;
$panel-alpha-value: 0.1;
$dash-alpha-value: $panel-alpha-value;
$popover-alpha-value: 0.025;
//

/* Copyright 2009, 2015 Red Hat, Inc.
 *
 * Portions adapted from Mx's data/style/default.css
 *   Copyright 2009 Intel Corporation
 *
 * This program is free software; you can redistribute it and/or modify it
 * under the terms and conditions of the GNU Lesser General Public License,
 * version 2.1, as published by the Free Software Foundation.
 *
 * This program is distributed in the hope it will be useful, but WITHOUT ANY
 * WARRANTY; without even the implied warranty of MERCHANTABILITY or FITNESS
 * FOR A PARTICULAR PURPOSE.  See the GNU Lesser General Public License for
 * more details.
 *
 * You should have received a copy of the GNU Lesser General Public License
 * along with this program; if not, write to the Free Software Foundation,
 * Inc., 51 Franklin St - Fifth Floor, Boston, MA 02110-1301 USA.
 */


/* GLOBALS */
$font-size: 11;
$font-family: Ubuntu, Cantarell, Sans-Serif;
$_bubble_bg_color: transparentize($osd_bg_color, $popover-alpha-value);

stage {
  font-family: $font-family;
  @include fontsize($font-size);
  color: $fg_color;
}

/* WIDGETS */

/* Buttons */
.button {
  border-radius: 5px;
  border-width: 1px;
  border-bottom-style: none;
  min-height: 22px; // make just a little taller
  padding: 4px 32px;
  @include button(normal);
  &:hover { @include button(hover); }
  &:focus { @include button(focus); }
  &:insensitive { @include button(insensitive); }
  &:active { @include button(active); }
}

.modal-dialog-linked-button {
  border-right-width: 1px;
  border-top: 1px solid;
  @include button(normal);
  &:insensitive { @include button(insensitive); }
  &:active { @include button(hover); }
  &:active { @include button(active); }
  &:focus { @include button(focus); }
  padding: 12px;

  &:first-child {
    border-radius: 0px 0px 0px 6px;
  }
  &:last-child {
    border-right-width: 0px;
    border-radius: 0px 0px 6px 0px;
  }
  &:first-child:last-child {
    border-right-width: 0px;
    border-radius: 0px 0px 6px 6px;
  }
}

/* Entries */
StEntry {
  border-radius: 3px;
  border-width: 1px;
  padding: 4px;
  @include entry(normal);
  //&:hover { @include entry(hover);}
  &:focus { @include entry(focus,$fc:transparentize($fg_color,0.5));}
  &:insensitive { @include entry(insensitive);}
  selection-background-color: $selected_bg_color;
  selected-color: $selected_fg_color;
  StIcon.capslock-warning {
    icon-size: 16px;
    warning-color: $warning_color;
    padding: 0 4px;
  }
}


/* Scrollbars */

StScrollView {
  &.vfade { -st-vfade-offset: 68px; }
  &.hfade { -st-hfade-offset: 68px; }
}

StScrollBar {
  padding: 0;

  StScrollView & {
    min-width: 14px;
    min-height: 14px;
  }

  StBin#trough {
    border-radius: 0;
    background-color: transparent;
  }

  StButton#vhandle, StButton#hhandle {
    border-radius: 8px;
    background-color: mix($fg_color, $bg_color, 60%);
    //border: 3px solid transparent; //would be nice to margin or at least to transparent
    margin: 3px;
    &:hover { background-color: mix($fg_color, $bg_color, 80%); }
    &:active { background-color: $selected_bg_color; }
  }
}

/* Slider */

.slider {
  $_bg: $neutral_color; // $selected_bg_color;
  height: 1em;
  -slider-height: 0.3em;
<<<<<<< HEAD
  -slider-background-color: $dark_fill; // $osd_borders_color; //background of the trough
  -slider-border-color: $dark_fill; // $osd_borders_color; //trough border color
  -slider-active-background-color: $_bg; //active trough fill
  -slider-active-border-color: $_bg; //active trough border
=======
  -slider-background-color: $osd_borders_color; //background of the trough
  -slider-border-color: $osd_borders_color; //trough border color
  -slider-active-background-color: $indication_bg_color; //active trough fill
  -slider-active-border-color: transparent; //active trough border
>>>>>>> f6bced68
  -slider-border-width: 1px;
  -slider-handle-radius: 6px;
}

/* Check Boxes */

.check-box {
  StBoxLayout { spacing: .8em; }
  StBin {
    width: 24px;
    height: 22px;
    background-image: url("resource:///org/gnome/shell/theme/checkbox-off.svg");
  }
  &:focus StBin { background-image: url("resource:///org/gnome/shell/theme/checkbox-off-focused.svg"); }
  &:checked StBin { background-image: url("resource:///org/gnome/shell/theme/checkbox.svg"); }
  &:focus:checked StBin { background-image: url("resource:///org/gnome/shell/theme/checkbox-focused.svg"); }
}

/* Switches */
.toggle-switch {
  width: 65px;
  height: 22px;
  background-size: contain;
}

  @each $v in us, intl {
    .toggle-switch-#{$v} {
      background-image: url("resource:///org/gnome/shell/theme/toggle-off-#{$v}.svg");
      &:checked { background-image: url("resource:///org/gnome/shell/theme/toggle-on-#{$v}.svg"); }
    }
  }

/* links */
.shell-link {
  color: $link_color;
  &:hover { color: lighten($link_color,10%); }
}

/* Modal Dialogs */

.headline { font-size: 110%; }
.lightbox { background-color: black; }
.flashspot { background-color: white; }

.modal-dialog {
  border-radius: 6px;
  color: $osd_fg_color;
  background-color: $_bubble_bg_color;
  border: 1px solid $osd_borders_color;
  .modal-dialog-content-box {
    padding: 24px;
  }
  .run-dialog-entry {
    width: 20em;
    margin-bottom: 6px;
  }
  .run-dialog-error-box {
    padding-top: 16px;
    spacing: 6px;
  }
  .run-dialog-button-box { padding-top: 1em; }
  .run-dialog-label {
    @include fontsize($font-size + 1.1);
    font-weight: normal; // bold;
    color: darken($osd_fg_color, 10%); // darken($osd_fg_color,10%);
    padding-bottom: .4em;
  }

}

  .mount-dialog-subject,
  .end-session-dialog-subject { //this should be a generic header class
    @include fontsize($font-size * 1.3);
  }

/* Message Dialog */
  .message-dialog-main-layout {
    padding: 12px 20px 0;
    spacing: 12px;
  }

  .message-dialog-content {
    max-width: 28em;
    spacing: 20px;
  }

  .message-dialog-icon {
    min-width: 48px;
    icon-size: 48px;
  }

  .message-dialog-title {
    font-weight: bold;
  }

  .message-dialog-subtitle {
    color: darken($fg_color,40%);
    font-weight: bold;
  }

/* End Session Dialog */
.end-session-dialog {
  spacing: 42px;
  border: 1px solid $osd_borders_color;

  // .modal-dialog-linked-button:last-child {
  //   // Power off button
  //   @include button(normal, $destructive_color);
  //   &:focus { @include button(hover, $destructive_color)}
  //   &:hover { @include button(hover, $destructive_color); }
  //   &:active { @include button(active, $destructive_color);}
  // }
}

  .end-session-dialog-list {
      padding-top: 20px;
  }

  .end-session-dialog-layout {
    padding-left: 17px;
    &:rtl { padding-right: 17px; }
  }

  .end-session-dialog-description {
    width: 28em;
    padding-bottom: 10px;
    &:rtl {
      text-align: right;
    }
  }

  .end-session-dialog-warning {
    width: 28em;
    color: $warning_color;
    padding-top: 6px;
    &:rtl {
      text-align: right;
    }
  }

  .end-session-dialog-logout-icon {
    //border: 2px solid #8b8b8b;
    border-radius: 5px;
    width: 48px;
    height: 48px;
    background-size: contain;
  }

  .end-session-dialog-shutdown-icon {
    color: $fg_color; // $fg_color;
    width: 48px;
    height: 48px;
  }

  .end-session-dialog-inhibitor-layout {
    spacing: 16px;
    max-height: 200px;
    padding-right: 65px;
    padding-left: 65px;
  }

  .end-session-dialog-session-list,
  .end-session-dialog-app-list {
    spacing: 1em;
  }

  .end-session-dialog-list-header {
    font-weight: bold;
    &:rtl { text-align: right; }
  }

  .end-session-dialog-app-list-item,
  .end-session-dialog-session-list-item {
    spacing: 1em;
  }

  .end-session-dialog-app-list-item-name,
  .end-session-dialog-session-list-item-name {
    font-weight: bold;
  }

  .end-session-dialog-app-list-item-description {
    color: darken($fg_color,5%); // darken($fg_color,5%);
    font-size: 10pt;
  }

/* ShellMountOperation Dialogs */
.shell-mount-operation-icon { icon-size: 48px; }

  .mount-dialog {
    spacing: 24px;

    .message-dialog-title {
      padding-top: 10px;
      padding-left: 17px;
      padding-bottom: 6px;
      max-width: 34em;
    }

    .message-dialog-title:rtl {
      padding-left: 0px;
      padding-right: 17px;
    }

    .message-dialog-body {
      padding-left: 17px;
      width: 28em;
    }

    .message-dialog-body:rtl {
      padding-left: 0px;
      padding-right: 17px;
    }
  }

  .mount-dialog-app-list {
    max-height: 200px;
    padding-top: 24px;
    padding-left: 49px;
    padding-right: 32px;
  }

  .mount-dialog-app-list:rtl {
    padding-right: 49px;
    padding-left: 32px;
  }

  .mount-dialog-app-list-item {
    color: darken($fg_color,10%); // darken($fg_color,10%);
    &:hover { color: $fg_color /*$fg_color*/; }
    &:ltr { padding-right: 1em; }
    &:rtl { padding-left: 1em; }
  }

  .mount-dialog-app-list-item-icon {
    &:ltr { padding-right: 17px; }
    &:rtl { padding-left: 17px; }
  }

  .mount-dialog-app-list-item-name {
    font-size: 10pt;
  }


/* Password or Authentication Dialog */

.prompt-dialog {
  //this is the width of the entire modal popup
  width: 34em;
  border: 1px solid $osd_borders_color;

  .message-dialog-main-layout { spacing: 24px; padding: 10px; }
  .message-dialog-content { spacing: 16px; }
  .message-dialog-title { color: darken($osd_fg_color,25%); /*(darken($osd_fg_color,25%);*/ }
}

  .prompt-dialog-description:rtl {
    text-align: right;
  }

  .prompt-dialog-password-box {
    spacing: 1em;
    padding-bottom: 1em;
  }

  .prompt-dialog-error-label {
    font-size: 10pt;
    color: $error_color;
    padding-bottom: 8px;
  }

  .prompt-dialog-info-label {
    font-size: 10pt;
    padding-bottom: 8px;
  }

  .hidden {
    color: rgba(0,0,0,0);
  }

  .prompt-dialog-null-label {
    font-size: 10pt;
    padding-bottom: 8px;
  }


/* Polkit Dialog */

.polkit-dialog-user-layout {
  padding-left: 10px;
  spacing: 10px;
  &:rtl {
    padding-left: 0px;
    padding-right: 10px;
  }
}

  .polkit-dialog-user-root-label {
    color: $warning_color;
  }

  .polkit-dialog-user-icon {
    border-radius: 5px;
    background-size: contain;
    width: 48px;
    height: 48px;
  }

/* Audio selection dialog */
.audio-device-selection-dialog {
  spacing: 30px;
}

  .audio-selection-content {
    spacing: 20px;
    padding: 24px;
  }

  .audio-selection-title {
    font-weight: bold;
    text-align: center;
  }

  .audio-selection-box {
    spacing: 20px;
  }

  .audio-selection-device {
    border: 1px solid $osd_borders_color; // $osd_borders_color;
    border-radius: 12px;
    &:active,&:hover,&:focus { background-color: $selected_bg_color; }
  }

  .audio-selection-device-box {
    padding: 20px;
    spacing: 20px;
  }

  .audio-selection-device-icon {
    icon-size: 64px;
  }

/* Access Dialog */
.access-dialog {
  spacing: 30px;
}

/* Geolocation Dialog */
.geolocation-dialog {
  spacing: 30px;
}

/* Extension Dialog */
.extension-dialog {
  .message-dialog-main-layout { spacing: 24px; padding: 10px; }
  .message-dialog-title { color: darken($osd_fg_color,25%); /*darken($osd_fg_color,25%);*/ }
}

/* Inhibit-Shortcuts Dialog */
.inhibit-shortcuts-dialog {
  spacing: 30px;
}

/* Network Agent Dialog */

.network-dialog-secret-table {
  spacing-rows: 15px;
  spacing-columns: 1em;
}

.keyring-dialog-control-table {
  spacing-rows: 15px;
  spacing-columns: 1em;
}

/* Popovers/Menus */

.popup-menu {
  min-width: 15em;
  $bc: $osd_borders_color;
  $bg: $osd_bg_color;

  .popup-menu-arrow { } //defined globally in the TOP BAR
  .popup-sub-menu {
    background-color: transparentize(lighten($bg, 15%), ($popover-alpha-value * 35));
    box-shadow: inset 0 -1px 0px $bc;
  }

  .popup-menu-content { padding: 1em 0em; }
  .popup-menu-item {
    spacing: 12px;
    border-top: 1px solid transparent; // to avoid popping

    &:ltr { padding: .4em 1.75em .4em 0em; }
    &:rtl { padding: .4em 0em .4em 1.75em; }
    &:checked {
      background-color: darken($bg, 2%);
      box-shadow: inset 0 -1px 0px $bc;
      border-top-color: $bc;
      font-weight: bold;
    }
    &.selected { background-color: $base_hover_color; color: $fg_color; }
    &:active { background-color: $base_active_color; color: $active_fg_color; }
    &:insensitive { color: transparentize($fg_color,.5); }
  }

  .popup-inactive-menu-item { //all icons and other graphical elements
    color: $fg_color;

    &:insensitive { color: transparentize($fg_color,0.5); }
  }
  //.popup-status-menu-item { font-weight: normal;  color: pink; } //dunno what that is
  &.panel-menu {
    -boxpointer-gap: 4px;
    margin-bottom: 1.75em;
  }
}



  .popup-menu-ornament {
    text-align: right;
    width: 1.2em;
  }
  .popup-menu-boxpointer,
  .candidate-popup-boxpointer {
    -arrow-border-radius: 6px;
    -arrow-background-color: transparentize($osd_bg_color, $popover-alpha-value);
    -arrow-border-width: 1px;
    -arrow-border-color: $osd_borders_color;
    -arrow-base: 24px;
    -arrow-rise: 11px;
    -arrow-box-shadow: 0 1px 3px black; //dreaming. bug #689995
  }

  .popup-separator-menu-item {
    //-margin-horizontal: 24px;
    height: 1px; //not really the whole box
    margin: 6px 64px;
    background-color: transparent;
    border-color: $osd_borders_color;
    border-bottom-width: 1px;
    border-bottom-style: solid;
  }


// Background menu
.background-menu { -boxpointer-gap: 4px; -arrow-rise: 0px; }

/* fallback menu
- odd thing for styling App menu when apparently not running under shell. Light Adwaita styled
  app menu inside the main app window itself rather than the top bar
*/


/* OSD */
.osd-window {
  text-align: center;
  font-weight: bold;
  spacing: 1em;
  margin: 32px;
  min-width: 64px;
  min-height: 64px;

  .osd-monitor-label { font-size: 3em; }
  .level {
    height: 0.6em;
    border-radius: 0.3em;
    background-color: $osd_borders_color; // transparentize(darken($osd_bg_color,15%),0.5);
    color: $osd_fg_color;
  }
  .level-bar {
    background-color: $neutral_color; // $osd_fg_color;
    border-radius: 0.3em;
  }
}

/* Pad OSD */
.pad-osd-window {
    padding: 32px;
    background-color: transparentize(black, 0.2);

  .pad-osd-title-box { spacing: 12px; }
  .pad-osd-title-menu-box { spacing: 6px; }
}

.combo-box-label {
    width: 15em;
}

/* App Switcher */
.switcher-popup {
  padding: 8px;
  spacing: 16px;
}

.osd-window,
.resize-popup,
.switcher-list {
  @extend %osd-panel;
}

  .switcher-list-item-container { spacing: 8px;  }

  .switcher-list .item-box {
    padding: 8px;
    border-radius: 4px;
  }

  .switcher-list .item-box:outlined {
    padding: 6px;
    border: 2px solid darken($borders_color,10%);
  }

  .switcher-list .item-box:selected {
    background-color: $selected_bg_color;
    color: $selected_fg_color;
  }

  .switcher-list .thumbnail-box {
    padding: 2px;
    spacing: 4px;
  }

  .switcher-list .thumbnail {
    width:  256px;
  }

  .switcher-list .separator {
    width: 1px;
    background: $borders_color;
  }

  .switcher-arrow {
    border-color: rgba(0,0,0,0);
    color: transparentize($fg_color,0.2);
    &:highlighted {
      color: $fg_color;
    }
  }

  .input-source-switcher-symbol {
    font-size: 34pt;
    width: 96px;
    height: 96px;
  }

/* Window Cycler */
.cycler-highlight { border: 5px solid $selected_bg_color; }

/* Workspace Switcher */
.workspace-switcher-group { padding: 12px; }

  .workspace-switcher-container {
    @extend %osd-panel;
  }

  .workspace-switcher {
    background: transparent;
    border: 0px;
    border-radius: 0px;
    padding: 0px;
    spacing: 8px;
  }

  .ws-switcher-active-up, .ws-switcher-active-down {
    height: 50px;
    background-color: $selected_bg_color;
    color: $selected_fg_color;
    //background-image: url("resource:///org/gnome/shell/theme/ws-switch-arrow-up.png");
    background-size: 32px;
    border-radius: 8px;
  }

  .ws-switcher-active-up { background-image: url("ws-switch-arrow-up.svg"); }
  .ws-switcher-active-down { background-image: url("ws-switch-arrow-down.svg"); }

  .ws-switcher-box {
    height: 50px;
    border: 1px solid transparentize($osd_fg_color,0.9);
    background: transparentize($osd_fg_color,0.9); // transparent;
    border-radius: 8px;
  }

%osd-panel {
  color: $osd_fg_color;
  background-color: $_bubble_bg_color;
  border: 1px solid $osd_borders_color;
  border-radius: 12px;
  padding: 12px;
}

/* Tiled window previews */
.tile-preview {
  background-color: transparentize(white, .55); // transparentize($selected_bg_color,0.5);
  border: 2px solid transparentize(white, .75);
}

  .tile-preview-left.on-primary {
    border-radius: $panel-corner-radius $panel-corner-radius 0 0;
  }

  .tile-preview-right.on-primary {
    border-radius: 0 $panel-corner-radius 0 0;
  }

  .tile-preview-left.tile-preview-right.on-primary {
    border-radius: $panel-corner-radius $panel-corner-radius 0 0;
  }

/* TOP BAR */

#panel {
  $_fg: $panel_fg_color;
  background-color: transparentize($panel_bg_color, $panel-alpha-value);
  /* transition from solid to transparent */
  transition-duration: 500ms;
  font-weight: 450;
  height: 1.86em;

  &.unlock-screen,
  &.login-screen,
  &.lock-screen {
    background-color: transparent;
  }

  #panelLeft, #panelCenter { // spacing between activities<>app menu and such
    spacing: 4px;
  }

  .panel-corner {
    -panel-corner-radius: $panel-corner-radius;
    -panel-corner-background-color: rgba(0, 0, 0, 0.35);
    -panel-corner-border-width: 2px;
    -panel-corner-border-color: transparent;

    &:active, &:overview, &:focus {
      -panel-corner-border-color: lighten($selected_bg_color,5%);
    }

    &.lock-screen, &.login-screen, &.unlock-screen {
      -panel-corner-radius: 0;
      -panel-corner-background-color: transparent;
      -panel-corner-border-color: transparent;
    }
  }

  .panel-button {
    -natural-hpadding: 12px;
    -minimum-hpadding: 6px;
    font-weight: 450;
    color: $_fg;
    text-shadow: none;
    transition-duration: 100ms;

    .app-menu-icon {
      -st-icon-style: symbolic;
      margin-left: 4px;
      margin-right: 4px;
      //dimensions of the icon are hardcoded
    }

    .system-status-icon,
    .app-menu-icon > StIcon,
    .popup-menu-arrow {
      icon-shadow: none; // 0px 1px 2px rgba(0, 0, 0, 0.9);
    }

    &:hover {
      color: lighten($_fg, 10%);
      text-shadow: none; // 0px 1px 6px rgba(0, 0, 0, 1);

      .system-status-icon,
      .app-menu-icon > StIcon,
      .popup-menu-arrow {
        icon-shadow: none; // 0px 1px 6px rgba(0, 0, 0, 1);
      }
    }

    &:active, &:overview, &:focus, &:checked {
      // Trick due to St limitations. It needs a background to draw
      // a box-shadow
      background-color: $base_active_color; // rgba(0, 0, 0, 0.01);
      box-shadow: inset 0 2px 2px -2px transparentize(black, .5); // inset 0 -2px 0px lighten($selected_bg_color,5%);
      color: lighten($_fg,10%);

      & > .system-status-icon { icon-shadow: none; /*black 0 2px 2px;*/ }
    }

    .system-status-icon { icon-size: 1.09em; padding: 0 5px; }
    .unlock-screen &,
    .login-screen &,
    .lock-screen & {
      color: lighten($_fg, 10%);
      &:focus, &:hover, &:active { color: lighten($_fg, 10%); }
    }
  }

  .panel-status-indicators-box,
  .panel-status-menu-box {
    spacing: 2px;
  }

  // spacing between power icon and (optional) percentage label
  .power-status.panel-status-indicators-box {
    spacing: 0;
  }

  .screencast-indicator { color: $warning_color; }

  &.solid {
    background-color: $panel_bg_color;
    box-shadow: inset 0 -1px _border_color($panel_bg_color);
    /* transition from transparent to solid */
    transition-duration: 1000ms;

    .panel-corner {
      -panel-corner-background-color: black;
    }

    .panel-button {
      color: $_fg;
      text-shadow: none;

      &:hover {
        color: lighten($_fg, 10%);
      }
    }

    .system-status-icon,
    .app-menu-icon > StIcon,
    .popup-menu-arrow {
      icon-shadow: none;
    }
  }
}

  // calendar popover
  #calendarArea {
    padding: 0.75em 1.0em;
  }

  .calendar {
    margin-bottom: 1em;
  }

    .calendar,
    .datemenu-today-button,
    .datemenu-displays-box,
    .message-list-sections {
      margin: 0 1.5em;
    }

    .datemenu-calendar-column { spacing: 0.5em; }
    .datemenu-displays-section { padding-bottom: 3em; }
    .datemenu-displays-box { spacing: 1em; }

    .datemenu-calendar-column {
      border: 0 solid lighten($bg_color,5%);
      &:ltr { border-left-width: 1px; }
      &:rtl { border-right-width: 1px; }
    }

    .datemenu-today-button,
    .world-clocks-button,
    .weather-button,
    .events-section-title {
      border-radius: 4px;
      padding: .4em;
    }

    .message-list-section-list:ltr {
      padding-left: .4em;
    }

    .message-list-section-list:rtl {
      padding-right: .4em;
    }

    .datemenu-today-button,
    .world-clocks-button,
    .weather-button,
    .events-section-title {
      &:hover,&:focus { background-color: $base_hover_color; }
      &:active {
        color: $active_fg_color;
        background-color: $base_active_color;
      }
    }

    .weather-button {
      color: darken($fg_color, 20%);
    }

    .datemenu-today-button .day-label {
    }

    .datemenu-today-button .date-label {
      font-size: 1.5em;
    }

    .world-clocks-header,
    .weather-header,
    .events-section-title {
      color: $fg_color;
      font-weight: 450; // normal; // bold;
      font-size: 110%;
    }

    .world-clocks-grid {
      spacing-rows: 0.4em;
    }

    .weather-box {
      spacing: 0.4em;
    }

    .calendar-month-label {
      color: darken($fg_color,5%);
      font-weight: 450; // normal; // bold;
      font-size: 110%;
      padding: 8px 0;
      &:focus {}
    }

    .pager-button {
      transition-duration: 100ms;
      color: $fg_color;
      background-color: transparent;
      width: 32px;
      border-radius: 4px;
      &:hover, &:focus { background-color: $base_hover_color; }
      &:active { background-color: $base_active_color; }
    }

      .calendar-change-month-back { //arrow back
        background-image: url("calendar-arrow-left.svg");
        &:rtl { background-image: url("calendar-arrow-right.svg"); }
      }
      .calendar-change-month-forward { //arrow foreward
        background-image: url("calendar-arrow-right.svg");
        &:rtl { background-image: url("calendar-arrow-left.svg"); }
      }

    .calendar-day-base {
      font-size: 80%;
      text-align: center;
      width: 2.4em; height: 2.4em;
      padding: 0.1em;
      margin: 2px;
      border-radius: 6px; // 1.4em;
      &:hover,&:focus { background-color: lighten($bg_color,5%); }
      &:active,&:selected {
        color: lighten($selected_fg_color, 5%);
        background-color: $indication_bg_color;
        border-color: transparent; //avoid jumparound due to today
      }
      &.calendar-day-heading {  //day of week heading
        color: darken($fg_color,40%);
        margin-top: 1em;
        font-size: 70%;
      }
    }
      .calendar-day { //border collapse hack - see calendar.js
        border-width: 0;
      }
      .calendar-day-top { border-top-width: 1px; }
      .calendar-day-left { border-left-width: 1px; }
      .calendar-work-day {

      }
      .calendar-nonwork-day {
        color: $insensitive_fg_color;
      }
      .calendar-today {
        font-weight: bold;
        //color: lighten($fg_color,10%);
        //background-color: darken($bg_color,5%);
        border: 1px solid $osd_borders_color; // transparentize($borders_color,0.5);
      }
      .calendar-day-with-events {
        color: lighten($fg_color,10%);
        font-weight: bold;
        background-image: url("resource:///org/gnome/shell/theme/calendar-today.svg");
      }
      .calendar-other-month-day {
        color: transparentize($fg_color,0.85);
        opacity: 0.5;
      }
      .calendar-week-number {
        font-size: 70%;
        font-weight: bold;
        width: 2.3em; height: 1.8em;
        border-radius: 2px;
        padding: 0.5em 0 0;
        margin: 6px;
        background-color: transparentize($fg_color,0.7);
        color: $bg_color;
      }

      /* Message list */
      .message-list {
        width: 31.5em;
      }

        .message-list-clear-button.button {
          @include button(normal);
          &:hover,&:focus { @include button(hover); }
          &:active { @include button(active); }
          &:insensitive { @include button(insensitive); }
          margin: 1.5em 1.5em 0;
        }

        .message-list-sections {
          spacing: 1em;
        }

        .message-list-section,
        .message-list-section-list {
          spacing: 0.4em;
        }

        .message {
          background-color: $osd_bg_color;
          border: 1px solid $osd_borders_color;
          &:hover,&:focus { background-color: opacify(mix($osd_bg_color, $base_hover_color), 1); }
          &:active { background-color: $base_active_color; }
          &:active { .message-title, .message-content { color: $active_fg_color; } }
          border-radius: 6px; // 3px;
        }

          .message-icon-bin {
            padding: 0.68em 0.2em 0.68em 0.68em;
            &:rtl { padding: 0.68em 0.68em 0.68em 0.2em; }
          }

          .message-icon-bin > StIcon {
            color: darken($fg_color,20%);
            icon-size: 1.09em;
            -st-icon-style: symbolic;
          }

          .message-secondary-bin {
            padding: 0 0.82em;;
          }

          .message-secondary-bin > .event-time {
            color: darken($fg_color,40%);
            font-size: 0.7em;
            /* HACK: the label should be baseline-aligned with a 1em label,
                     fake this with some bottom padding */
            padding-bottom: 0.13em;
          }

          .message-secondary-bin > StIcon {
            icon-size: 1.09em;
          }

          .message-title {
            color: darken($fg_color,5%);
          }

          .message-content {
            color: darken($fg_color,20%);
            padding: 10px;
          }

          .message-media-control {
            padding: 12px;
            color: darken($fg_color, 20%);

            &:last-child:ltr { padding-right: 18px; }
            &:last-child:rtl { padding-left: 18px; }
            &:hover { color: $fg_color; }
            &:insensitive { color: darken($fg_color,40%); }
          }

          .media-message-cover-icon {
            icon-size: 48px !important;
            &.fallback {
              color: lighten($bg_color,10%);
              background-color: $bg_color;
              border: 2px solid $bg_color;
              border-radius: 2px;
              icon-size: 16px;
              padding: 8px; }
          }


  // a little unstructured mess:

  .system-switch-user-submenu-icon.user-icon {
    icon-size: 20px;
    padding: 0 2px;
  }
  .system-switch-user-submenu-icon.default-icon {
    icon-size: 16px;
    padding: 0 4px;
  }

  #appMenu {
    spinner-image: url("resource:///org/gnome/shell/theme/process-working.svg");
    spacing: 4px;

    .label-shadow { color: transparent; }
  }

  .aggregate-menu {
    min-width: 21em;
    .popup-menu-icon { padding: 0 4px; }
  }

  .system-menu-action {
    color: $fg_color;
    transition-duration: 200ms;
    border-radius: 32px; /* wish we could do 50% */
    padding: 13px;
    border: none; // 1px solid transparent; //  $osd_borders_color; // lighten($borders_color,5%);

    &:hover, &:focus {
      color: $fg_color;
      background-color: $base_hover_color;
      border: none; // 1px solid $osd_borders_color;
      padding: 13px; // 14px;
    }

    &:active { color: $active_fg_color; border: none; /* 1px solid $osd_borders_color; */ background-color: $base_active_color; }

    & > StIcon { icon-size: 16px; }
  }

//Activities Ripples
.ripple-box {
  width: 52px;
  height: 52px;
  background-image: url("resource:///org/gnome/shell/theme/corner-ripple-ltr.png");
  background-size: contain;
}

.ripple-box:rtl {
  background-image: url("resource:///org/gnome/shell/theme/corner-ripple-rtl.png");
}

// not really top bar only
.popup-menu-arrow { width: 16px; height: 16px; }
.popup-menu-icon { icon-size: 1.09em; }

//close buttons

.window-close {
  transition-duration: 100ms;
  background-image: url("close-window.svg");
  background-size: 32px;
  height: 32px;
  width: 32px;
  -shell-close-overlap: 16px;

  &:hover { background-image: url("close-window-hover.svg"); }
  &:active { background-image: url("close-window-active.svg"); }
}

/* NETWORK DIALOGS */

.nm-dialog {
  max-height: 34em;
  min-height: 31em;
  min-width: 32em;
}

  .nm-dialog-content {
    spacing: 20px;
    padding: 24px;
  }
  .nm-dialog-header-hbox { spacing: 10px; }
  .nm-dialog-airplane-box { spacing: 12px; }

  .nm-dialog-airplane-headline {
    font-weight: bold;
    text-align: center;
  }

  .nm-dialog-airplane-text { color: $fg_color; }
  .nm-dialog-header-icon { icon-size: 32px; }
  .nm-dialog-scroll-view { border: 1px solid $borders_color; } // 2px solid $borders_color; }
  .nm-dialog-header { font-weight: bold; }

  .nm-dialog-item {
    font-size: 110%;
    border-bottom: 1px solid $borders_color; // $borders_color;
    padding: 12px;
    spacing: 20px;
  }

  .nm-dialog-item:selected {
    background-color: $selected_bg_color;
    color: $selected_fg_color;
  }

  .nm-dialog-icons { spacing: .5em; }
  .nm-dialog-icon { icon-size: 16px; }
  .no-networks-label { color: #999999; }
  .no-networks-box { spacing: 12px; }

/* OVERVIEW */

#overview {
  spacing: 24px; //
}

.overview-controls {
  padding-bottom: 32px;
}

  .window-picker { //container around window thumbnails
    -horizontal-spacing: 16px;
    -vertical-spacing: 16px;
    padding: 0 16px 16px;

    &.external-monitor { padding: 16px; }
  }

  .window-clone-border {
    $_bg: transparentize(white, 0.2); // $selected_bg_color
    border: 4px solid $_bg;
    border-radius: 4px;
    // For window decorations with round corners we can't match
    // the exact shape when the window is scaled. So apply a shadow
    // to fix that case
    box-shadow: inset 0px 0px 0px 4px $_bg;
  }
  .window-caption {
    spacing: 25px;
    color: $osd_fg_color; // $selected_fg_color;
    background-color: $osd_bg_color; // $selected_bg_color;
    border: 1px solid $osd_borders_color;
    border-radius: 8px;
    padding: 4px 12px;
  }

  //search entry
  .search-entry {
    width: 320px;
    padding: 7px 9px;
    border-radius: 6px;
    border-color: $osd_borders_color;
    color: $osd_fg_color;
    background-color: $osd_bg_color;
    &:focus {
      padding: 6px 8px;
      border-width: 2px;
      border-color: $selected_bg_color;
    }

    .search-entry-icon { icon-size: 1em; padding: 0 4px; color: transparentize($fg_color,.3); }

    &:hover, &:focus {
      .search-entry-icon { color: $fg_color; }
    }
  }

  //search results

  #searchResultsBin {
    max-width: 1000px;
  }

  #searchResultsContent {
    padding-left: 20px;
    padding-right: 20px;
    spacing: 16px;
  }

  .search-section { spacing: 16px; } // This should be equal to #searchResultsContent spacing
  .search-section-content { spacing: 32px; } // This is the space between the provider icon and the results container
  .search-statustext { // "no results"
    @extend %status_text;
  }
  .list-search-results { spacing: 3px; }

  .search-section-separator { height: 2px; background-color: rgba(255, 255, 255, 0.2); }

  .list-search-result-content { spacing: 30px; }
  .list-search-result-title { color: darken($osd_fg_color,5%); spacing: 12px; }
  .list-search-result-description { color: transparentize(darken($osd_fg_color,15%), 0.5); }
  .list-search-provider-details { width: 150px; color: darken($osd_fg_color,5%); margin-top: 0.24em; }
  .list-search-provider-content { spacing: 20px; }
  .search-provider-icon { padding: 15px; }


  /* DASHBOARD */

  #dash {
    // TODO: style the ubuntu dock, not this
    font-size: 9pt;
    color: $osd_fg_color;
    background-color: $_bubble_bg_color;
    padding: 4px 0;
    border: 1px solid $osd_borders_color;
    border-left: 0px;
    border-radius: 0px 9px 9px 0px;

    &:rtl {
      border-radius: 9px 0 0 9px;
    }

    .placeholder {
      background-image: url("resource:///org/gnome/shell/theme/dash-placeholder.svg");
      background-size: contain;
      height: 24px;
    }

    .empty-dash-drop-target {
      width: 24px;
      height: 24px;
    }

  }

  .dash-item-container > StWidget {
    padding: 4px 8px;
  }

  .dash-label { //osd tooltip
    border-radius: 7px;
    padding: 4px 12px;
    color: $osd_fg_color;
    background-color: $osd_bg_color;
    border: 1px solid $osd_borders_color;
    text-align: center;
    -x-offset: 8px;
  }

  /* App Vault/Grid */
  .icon-grid {
    spacing: 30px;
    -shell-grid-horizontal-item-size: 136px;
    -shell-grid-vertical-item-size: 136px;

    .overview-icon { icon-size: 96px; }
  }
  //.app-display { spacing: 20px; }

  .system-action-icon {
    background-color: black;
    color: white;
    border-radius: 99px;
    icon-size: 48px;
  }

  .app-view-controls { //favorties | all toggle container
    padding-bottom: 32px;
  }
  .app-view-control { //favorties | all toggle button
    padding: 4px 32px;
    &:checked { @include button(active); }
    &:first-child {
      border-right-width: 0;
      border-radius: 3px 0 0 3px;
    }
    &:last-child {
     border-radius: 0 3px 3px 0;
    }
  }

  //Icon tile
  .search-provider-icon,
  .list-search-result {
    @extend %icon_tile;
    &:active, &:checked { background-color: transparentize(darken($osd_bg_color,10%),.1); }
    &:focus, &:selected, &:hover {
      background-color: transparentize($osd_fg_color,.9);
      transition-duration: 200ms;
    }
  }
  .app-well-app,
  .app-well-app.app-folder,
  .show-apps,
  .grid-search-result {
    & .overview-icon {
      @extend %icon_tile;
    }
    &:active .overview-icon,
    &:checked .overview-icon {
      // when clicking on an app or a folder is active
      $_bg: darken($osd_fg_color, 10%);
      background-color: transparentize($_bg,.7) !important; // transparentize($osd_bg_color,.6);
      box-shadow: inset 0 1px 2px $osd_borders_color;
    }
    &:hover .overview-icon,
    &:focus .overview-icon,
    &:selected .overview-icon {
      // when hovering over an app
      $_bg: $osd_fg_color;
      background-color: transparentize($_bg,.7); // transparentize($osd_bg_color,.6);
      transition-duration: 0ms;
      border-image: none;
      background-image: none;
    }

  }

  .app-well-app-running-dot { //running apps indicator
    width: 10px; height: 3px;
    background-color: $selected_bg_color;
    margin-bottom: 2px;
  }

  %icon_tile {
    // appeareance of apps
    color: $osd_fg_color;
    border-radius: 4px;
    padding: 6px;
    border: 1px solid transparent;
    transition-duration: 100ms;
    text-align: center;
  }

  .app-well-app.app-folder > .overview-icon {
    // app folder
    $_bg: darken($osd_fg_color, 25%); // $osd_bg_color;
    background-color: transparentize($_bg,.5);
    box-shadow: inset 0 0 0 1px transparentize($_bg,.6);
  }

  .show-apps:checked .show-apps-icon,
  .show-apps:focus .show-apps-icon {
    color: white;
    transition-duration: 100ms;
  }

  // Collections
  .app-folder-popup { //expanded collection
    $_bg: $osd_fg_color;
    -arrow-border-radius: 6px;
    // -arrow-background-color: transparentize($osd_bg_color,0.7);
    -arrow-background-color: transparentize($_bg,.7);
    -arrow-border-width: 1px;
    -arrow-border-color: transparentize($_bg,.5);
    -arrow-base: 24px;
    -arrow-rise: 11px;
  }
  .app-folder-popup-bin { padding: 5px; }
  .app-folder-icon {
    padding: 5px;
    spacing-rows: 5px;
    spacing-columns: 5px;
  }

  .page-indicator {
    padding: 15px 20px;

    .page-indicator-icon {
      width: 18px;
      height: 18px;
      background-image: url(resource:///org/gnome/shell/theme/page-indicator-inactive.svg);
    }

    &:hover .page-indicator-icon { background-image: url(resource:///org/gnome/shell/theme/page-indicator-hover.svg); }
    &:active .page-indicator-icon { background-image: url(resource:///org/gnome/shell/theme/page-indicator-active.svg); }
    &:checked .page-indicator-icon,
    &:checked:active { background-image: url(resource:///org/gnome/shell/theme/page-indicator-checked.svg); }
  }

  .no-frequent-applications-label { @extend %status_text; }

  .app-well-app > .overview-icon.overview-icon-with-label,
  .grid-search-result .overview-icon.overview-icon-with-label {
    padding: 10px 8px 5px 8px;
    spacing: 4px;
  }

  // Workspace pager
  .workspace-thumbnails { //container ala dash
    @extend %overview-panel;
    visible-width: 32px; //amount visible before hover
    spacing: 11px;
    padding: 8px;
    border-radius: 9px 0 0 9px;
    //border-width: 1px 0 1px 1px; //fixme: can't have non unoform borders :(
    &:rtl { border-radius: 0 9px 9px 0;}
  }
  .workspace-thumbnail-indicator {
    border: 4px solid $selected_bg_color;
    padding: 1px;
  }

  //Some hacks I don't even
  .search-display > StBoxLayout,
  .all-apps,
  .frequent-apps > StBoxLayout {
    // horizontal padding to make sure scrollbars or dash don't overlap content
    padding: 0px 88px 10px 88px;
  }

%overview-panel {
  color: $osd_fg_color;
  background-color: $_bubble_bg_color;
  border: 1px solid $osd_borders_color;
}

%status_text {
  font-size: 2em;
  font-weight: bold;
  color: $fg_color;
}

/* NOTIFICATIONS & MESSAGE TRAY */

  .url-highlighter { link-color: $link_color; /*lighten($selected_bg_color,10%);*/ }

  // Banners
  .notification-banner {
    font-size: 11pt;
    width: 34em;
    margin: 5px;
    border-radius: 6px;
    color: $osd_fg_color;
    background-color: $osd_bg_color;
    border: 1px solid $osd_borders_color;
    //box-shadow: 0 1px 4px black;
    box-shadow: none;
    &:hover, &:focus { background-color: opacify(mix($osd_bg_color, $base_hover_color), 1); }

    .notification-icon { padding: 5px; }
    .notification-content { padding: 5px; spacing: 5px; }
    .secondary-icon { icon-size: 1.09em; }
    .notification-actions {
      background-color: $osd_borders_color; // $borders_color;
      padding-top: 1px;
      spacing: 1px;
    }
    .notification-button {
      // padding: 4px 4px 5px;
      min-height: 22px; // make just a little taller
      padding: 4px 32px;
      background-color: darken($_bubble_bg_color,5%);
      &:first-child { border-radius: 0 0 0 6px; }
      &:last-child { border-radius: 0 0 6px 0; }
      &:hover, &:focus { background-color: darken($_bubble_bg_color,2%); }
      &:active { background-color: darken($_bubble_bg_color, 5%); }
    }
  }
  .summary-source-counter {
    font-size: 10pt;
    font-weight: bold;
    height: 1.6em; width: 1.6em;
    -shell-counter-overlap-x: 3px;
    -shell-counter-overlap-y: 3px;
    background-color: $selected_bg_color;
    color: $selected_fg_color;
    border: 2px solid $osd_fg_color;
    box-shadow: 0 2px 2px rgba(0,0,0,0.5);
    border-radius: 0.9em; // should be 0.8 but whatever; wish I could do 50%;
  }

  .secondary-icon { icon-size: 1.09em; }

  //chat bubbles
  .chat-body { spacing: 5px; }
  .chat-response { margin: 5px; }
  .chat-log-message { color: darken($fg_color,10%); }
  .chat-new-group { padding-top: 1em; }
  .chat-received {
    padding-left: 4px;
    &:rtl { padding-left: 0px; padding-right: 4px; }
  }
  .chat-sent {
    padding-left: 18pt;
    color: darken($fg_color, 15%);
    &:rtl { padding-left: 0; padding-right: 18pt; }
  }
  .chat-meta-message {
    padding-left: 4px;
    font-size: 9pt;
    font-weight: bold;
    color: darken($fg_color,20%);
    &:rtl { padding-left: 0; padding-right: 4px; }
  }

  //hotplug
  .hotplug-transient-box {
    spacing: 6px;
    padding: 2px 72px 2px 12px;
  }
    .hotplug-notification-item {
      padding: 2px 10px;
      &:focus { padding: 1px 71px 1px 11px; }
    }

    .hotplug-notification-item-icon {
      icon-size: 24px;
      padding: 2px 5px;
    }

    .hotplug-resident-box { spacing: 8px; }

    .hotplug-resident-mount {
      spacing: 8px;
      border-radius: 4px;
      &:hover { background-color: transparentize($bg_color,0.7); }
    }

    .hotplug-resident-mount-label {
      color: inherit;
      padding-left: 6px;
    }

    .hotplug-resident-mount-icon {
      icon-size: 24px;
      padding-left: 6px;
    }

    .hotplug-resident-eject-icon {
      icon-size: 16px;
    }

    .hotplug-resident-eject-button {
      padding: 7px;
      border-radius: 5px;
      color: pink;
    }

/* Eeeky things */

//magnifier

.magnifier-zoom-region {
  border: 2px solid $selected_bg_color;
  &.full-screen { border-width: 0; }
}

//Keyboard
/* On-screen Keyboard */

#keyboard {
    background-color: transparentize($osd_bg_color, 0.3);
}

  .keyboard-layout {
    spacing: 10px;
    padding: 10px;
  }

  .keyboard-row { spacing: 15px; }

  .keyboard-key {
    @include button(normal);
    min-height: 2em;
    min-width: 2em;
    font-size: 14pt;
    font-weight: bold;
    border-radius: 5px;
    border: 1px solid $borders-color;
    color: white;
    &:focus { @include button(focus); }
    &:hover,&:checked { @include button(hover); }
    &:active { @include button(active);}
    &:grayed { //FIXME
      background-color: $osd_bg_color;
      color: $osd_fg_color;
      border-color: $osd_borders_color;
    }
  }

  .keyboard-subkeys { //long press on a key popup
    color: white;
    padding: 5px;
    -arrow-border-radius: 10px;
    -arrow-background-color: transparentize($osd_bg_color, 0.3);
    -arrow-border-width: 2px;
    -arrow-border-color: $osd_borders_color;
    -arrow-base: 20px;
    -arrow-rise: 10px;
    -boxpointer-gap: 5px;
  }

// IBus Candidate Popup

.candidate-popup-content {
  padding: 0.5em;
  spacing: 0.3em;
}

  .candidate-index {
    padding: 0 0.5em 0 0;
    color: darken($fg_color,10%);
  }

  .candidate-box {
    padding: 0.3em 0.5em 0.3em 0.5em;
    border-radius: 4px;
    &:selected,&:hover { background-color: $selected_bg_color; color: $selected_fg_color; }
  }

  .candidate-page-button-box {
    height: 2em;
    .vertical & { padding-top: 0.5em; }
    .horizontal & { padding-left: 0.5em; }
  }

  .candidate-page-button {
    padding: 4px;
  }

  .candidate-page-button-previous { border-radius: 4px 0px 0px 4px; border-right-width: 0; }
  .candidate-page-button-next { border-radius: 0px 4px 4px 0px;  }
  .candidate-page-button-icon { icon-size: 1em; }

/* Auth Dialogs & Screen Shield */

.framed-user-icon {
  background-size: contain;
  border: 2px solid $osd_fg_color;
  color: $osd_fg_color;
  border-radius: 3px;
  &:hover {
    border-color: lighten($osd_fg_color,30%);
    color: lighten($osd_fg_color,30%);
  }
}

// LOGIN DIALOG

.login-dialog-banner-view {
  padding-top: 24px;
  max-width: 23em;
}

.login-dialog {
  //reset
  border: none;
  background-color: transparent;

  StEntry {
    @include entry(normal, $tc: $slate, $c: $porcelain);
    &:focus { @include entry(focus, $tc: $slate, $c: $porcelain, $fc:transparentize($fg_color,0.5));}
    &:insensitive { @include entry(insensitive, $tc: $slate, $c: $porcelain);}
  }

  .modal-dialog-button-box { spacing: 3px; }
  .modal-dialog-button {
    padding: 4px 18px;
    @include button(normal);
    &:hover,&:focus { @include button(hover); }
    &:active { @include button(active); }
    &:insensitive { @include button(insensitive); }
    &:default {
      $_bg: $success_color;
      @include button(normal,$c:$_bg);
      &:hover,&:focus { @include button(hover,$c:$_bg); }
      &:active { @include button(active,$c:$_bg); }
      &:insensitive { @include button(insensitive, $c:$_bg); }
    }
  }

}

  .login-dialog-logo-bin { padding: 24px 0px; }
  .login-dialog-banner { color: darken($osd_fg_color,10%); }
  .login-dialog-button-box { spacing: 5px; }
  .login-dialog-message-warning { color: $warning_color; }
  .login-dialog-message-hint { padding-top: 0; padding-bottom: 20px; }
  .login-dialog-user-selection-box { padding: 100px 0px; }
  .login-dialog-not-listed-label {
    padding-left: 2px;
    .login-dialog-not-listed-button:focus &,
    .login-dialog-not-listed-button:hover & {
      color: $osd_fg_color;
    }
  }
  .login-dialog-not-listed-label {
    font-size: 90%;
    font-weight: bold;
    color: darken($osd_fg_color,30%);
    padding-top: 1em;
  }

  .login-dialog-user-list-view { -st-vfade-offset: 1em; }
  .login-dialog-user-list {
    spacing: 12px;
    padding: .2em;
    width: 23em;
    &:expanded .login-dialog-user-list-item:selected { background-color: $selected_bg_color; color: $selected_fg_color; }
    &:expanded .login-dialog-user-list-item:logged-in { border-right: 2px solid $selected_bg_color; }
  }
  .login-dialog-user-list-item {
    border-radius: 5px;
    padding: .2em;
    color: darken($osd_fg_color,30%);
    &:ltr { padding-right: 1em; }
    &:rtl { padding-left: 1em; }
    .login-dialog-timed-login-indicator {
      height: 2px;
      margin: 2px 0 0 0;
      background-color: $osd_fg_color;
    }
    &:focus .login-dialog-timed-login-indicator { background-color: $selected_fg_color; }
  }

  .login-dialog-username,
  .user-widget-label {
    color: $osd_fg_color;
    font-size: 120%;
    font-weight: bold;
    text-align: left;
    padding-left: 15px;
  }
    .user-widget-label {
      &:ltr { padding-left: 18px; }
      &:rtl { padding-right: 18px; }
    }

  .login-dialog-prompt-layout {
      padding-top: 24px;
      padding-bottom: 12px;
      spacing: 8px;
      width: 23em;
  }

  .login-dialog-prompt-label {
      color: darken($osd_fg_color, 20%);
      font-size: 110%;
      padding-top: 1em;
  }

  .login-dialog-session-list-button StIcon {
      icon-size: 1.25em;
  }

  .login-dialog-session-list-button {
      color: darken($osd_fg_color,30%);
      &:hover,&:focus { color: $osd_fg_color; }
      &:active { color: darken($osd_fg_color, 50%); }
  }

//SCREEN SHIELD

.screen-shield-arrows {
    padding-bottom: 3em;
}

.screen-shield-arrows Gjs_Arrow {
    color: white;
    width: 80px;
    height: 48px;
    -arrow-thickness: 12px;
    -arrow-shadow: 0 1px 1px rgba(0,0,0,0.4);
}

.screen-shield-clock {
  color: white;
  text-shadow: 0px 1px 2px rgba(0,0,0,0.6);
  font-weight: bold;
  text-align: center;
  padding-bottom: 1.5em;
}

.screen-shield-clock-time {
  font-size: 72pt;
  text-shadow: 0px 2px 2px rgba(0,0,0,0.4);
}

.screen-shield-clock-date { font-size: 28pt; }

.screen-shield-notifications-container {
  spacing: 6px;
  width: 30em;
  background-color: transparent;
  max-height: 500px;
  .summary-notification-stack-scrollview {
    padding-top: 0;
    padding-bottom: 0;
  }

  .notification,
  .screen-shield-notification-source {
    padding: 12px 6px;
    border: 1px solid $osd_borders_color;
    background-color: transparentize($osd_bg_color,0.5);
    color: $osd_fg_color;
    border-radius: 4px;
  }
  .notification { margin-right: 15px; } //compensate for space allocated to the scrollbar
}


.screen-shield-notification-label {
  font-weight: bold;
  padding: 0px 0px 0px 12px;
}

.screen-shield-notification-count-text { padding: 0px 0px 0px 12px; }

#panel.lock-screen { background-color: transparent; }

.screen-shield-background { //just the shadow, really
  background: black;
  box-shadow: 0px 2px 4px transparentize(black,0.6);
}

#lockDialogGroup {
  // background: #2e3436 url(resource:///org/gnome/shell/theme/noise-texture.png);
  background: #2c001e url("lock-gradient.svg");
  background-size: cover; // 40px;
  background-position: top left;
  background-repeat: no-repeat; // repeat;
}

#screenShieldNotifications {
  StButton#vhandle, StButton#hhandle {
    background-color: transparentize($bg_color,0.7);
    &:hover, &:focus { background-color: transparentize($bg_color,0.5); }
    &:active { background-color: transparentize($selected_bg_color,0.5); }
  }
}


// Looking Glass
#LookingGlassDialog {
  background-color: rgba(0,0,0,0.80);
  spacing: 4px;
  padding: 4px;
  border: 2px solid grey;
  border-radius: 4px;
  & > #Toolbar {
    border: 1px solid grey;
    border-radius: 4px;
  }
  .labels { spacing: 4px; }
  .notebook-tab {
    -natural-hpadding: 12px;
    -minimum-hpadding: 6px;
    font-weight: bold;
    color: #ccc;
    transition-duration: 100ms;
    padding-left: .3em;
    padding-right: .3em;
    &:hover {
      color: white;
      text-shadow: black 0px 2px 2px;
    }
    &:selected {
      border-bottom-width: 2px;
      border-color: lighten($selected_bg_color,5%);
      color: white;
      text-shadow: black 0px 2px 2px;
    }
  }
  StBoxLayout#EvalBox { padding: 4px; spacing: 4px; }
  StBoxLayout#ResultsArea { spacing: 4px; }
}

  .lg-dialog {
    StEntry {
      selection-background-color: #bbbbbb;
      selected-color: #333333;
    }
    .shell-link {
      color: #999999;
      &:hover { color: #dddddd; }
     }
  }

  .lg-completions-text {
      font-size: .9em;
      font-style: italic;
  }

  .lg-obj-inspector-title {
      spacing: 4px;
  }

  .lg-obj-inspector-button {
      border: 1px solid gray;
      padding: 4px;
      border-radius: 4px;
      &:hover { border: 1px solid #ffffff; }
  }

  #lookingGlassExtensions { padding: 4px; }

  .lg-extensions-list {
      padding: 4px;
      spacing: 6px;
  }

  .lg-extension {
      border: 1px solid #6f6f6f;
      border-radius: 4px;
      padding: 4px;
  }

  .lg-extension-name {
      font-weight: bold;
  }

  .lg-extension-meta {
      spacing: 6px;
  }

  #LookingGlassPropertyInspector {
    background: rgba(0, 0, 0, 0.8);
    border: 2px solid grey;
    border-radius: 4px;
    padding: 6px;
  }<|MERGE_RESOLUTION|>--- conflicted
+++ resolved
@@ -134,17 +134,10 @@
   $_bg: $neutral_color; // $selected_bg_color;
   height: 1em;
   -slider-height: 0.3em;
-<<<<<<< HEAD
   -slider-background-color: $dark_fill; // $osd_borders_color; //background of the trough
   -slider-border-color: $dark_fill; // $osd_borders_color; //trough border color
   -slider-active-background-color: $_bg; //active trough fill
   -slider-active-border-color: $_bg; //active trough border
-=======
-  -slider-background-color: $osd_borders_color; //background of the trough
-  -slider-border-color: $osd_borders_color; //trough border color
-  -slider-active-background-color: $indication_bg_color; //active trough fill
-  -slider-active-border-color: transparent; //active trough border
->>>>>>> f6bced68
   -slider-border-width: 1px;
   -slider-handle-radius: 6px;
 }
