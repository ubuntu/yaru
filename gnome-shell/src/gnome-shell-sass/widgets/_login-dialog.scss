--- conflicted
+++ resolved
@@ -27,15 +27,9 @@
   .modal-dialog-button {
     padding: 4px 18px;
     box-shadow: 0 1px 3px rgba(0,0,0,0.2);
-<<<<<<< HEAD
     background-color: darken($system_bg_color, 3%);
     border-color: darken($system_bg_color, 3%);
     color: $inkstone; // Yaru: we force the light colors because GDM doesn't change on shell theme switch
-=======
-    background-color: $_gdm_bg;
-    border-color: $_gdm_bg;
-    color: $_gdm_fg;
->>>>>>> 53371e06
 
     $_hover_c: lighten($_gdm_bg, 5%);
     &:hover, &:focus {
@@ -52,11 +46,7 @@
       @include button(insensitive);
       border-color: darken($_gdm_bg, 5%);
       background-color: darken($_gdm_bg, 5%);
-<<<<<<< HEAD
       color: transparentize($osd_fg_color, 0.3);
-=======
-      color: transparentize($_gdm_fg, 0.3);
->>>>>>> 53371e06
     }
     &:default { // Yaru: our suggested action color is green
       @include button(normal, $c:$suggested_bg_color, $tc:$selected_fg_color);
