--- conflicted
+++ resolved
@@ -424,36 +424,6 @@
        y2="101.92042"
        gradientUnits="userSpaceOnUse" />
     <linearGradient
-<<<<<<< HEAD
-       inkscape:collect="always"
-       xlink:href="#linearGradient13214"
-       id="linearGradient54094-3"
-       gradientUnits="userSpaceOnUse"
-       x1="476"
-       y1="-867.13788"
-       x2="498"
-       y2="-867.13788" />
-    <linearGradient
-       inkscape:collect="always"
-       xlink:href="#linearGradient13214"
-       id="linearGradient9181"
-       gradientUnits="userSpaceOnUse"
-       gradientTransform="translate(123,1753.64)"
-       x1="475"
-       y1="-895.63788"
-       x2="475"
-       y2="-848.63788" />
-    <linearGradient
-       inkscape:collect="always"
-       xlink:href="#linearGradient15606-6"
-       id="linearGradient9183"
-       gradientUnits="userSpaceOnUse"
-       gradientTransform="matrix(1.5,0,0,1.80001,-231.5,510.715)"
-       x1="481"
-       y1="-759.63782"
-       x2="481"
-       y2="-764.63782" />
-=======
        id="linearGradient14494">
       <stop
          id="stop14496"
@@ -475,7 +445,6 @@
          style="stop-color:#c557bc;stop-opacity:1"
          offset="1" />
     </linearGradient>
->>>>>>> 09f6c6f1
     <linearGradient
        id="linearGradient15606-6">
       <stop
@@ -539,13 +508,6 @@
        x2="1"
        y2="0"
        gradientUnits="userSpaceOnUse"
-<<<<<<< HEAD
-       gradientTransform="matrix(1.5,0,0,1.80001,-231.5,510.715)"
-       x1="481"
-       y1="-759.63782"
-       x2="481"
-       y2="-764.63782" />
-=======
        gradientTransform="matrix(0,16.223,-16.223,0,338,228.912)">
       <stop
          offset="0"
@@ -556,7 +518,6 @@
          style="stop-color:rgb(16,104,2);stop-opacity:1"
          id="stop378" />
     </linearGradient>
->>>>>>> 09f6c6f1
   </defs>
   <metadata
      id="metadata4">
