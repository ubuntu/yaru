--- conflicted
+++ resolved
@@ -435,17 +435,6 @@
          id="stop15610-7" />
     </linearGradient>
     <linearGradient
-<<<<<<< HEAD
-       inkscape:collect="always"
-       xlink:href="#linearGradient13791"
-       id="linearGradient12432"
-       gradientUnits="userSpaceOnUse"
-       gradientTransform="translate(-0.00120978,9.9e-6)"
-       x1="756"
-       y1="-860.63782"
-       x2="756"
-       y2="-876.63782" />
-=======
        id="linearGradient6430">
       <stop
          offset="0"
@@ -456,7 +445,6 @@
          style="stop-color:#2e851b;stop-opacity:1"
          id="stop6428" />
     </linearGradient>
->>>>>>> 09f6c6f1
     <linearGradient
        id="linearGradient13791">
       <stop
@@ -890,15 +878,6 @@
        y2="0" />
     <linearGradient
        inkscape:collect="always"
-<<<<<<< HEAD
-       xlink:href="#linearGradient13785-5"
-       id="linearGradient25739"
-       gradientUnits="userSpaceOnUse"
-       x1="155.75"
-       y1="1016.3622"
-       x2="155.75"
-       y2="1032.3945" />
-=======
        xlink:href="#_Linear14"
        id="linearGradient1532"
        gradientUnits="userSpaceOnUse"
@@ -907,7 +886,6 @@
        y1="0"
        x2="1"
        y2="0" />
->>>>>>> 09f6c6f1
   </defs>
   <metadata
      id="metadata4">
