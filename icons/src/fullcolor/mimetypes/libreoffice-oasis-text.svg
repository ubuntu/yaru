<?xml version="1.0" encoding="UTF-8" standalone="no"?>
<svg
   xmlns:dc="http://purl.org/dc/elements/1.1/"
   xmlns:cc="http://creativecommons.org/ns#"
   xmlns:rdf="http://www.w3.org/1999/02/22-rdf-syntax-ns#"
   xmlns:svg="http://www.w3.org/2000/svg"
   xmlns="http://www.w3.org/2000/svg"
   xmlns:xlink="http://www.w3.org/1999/xlink"
   xmlns:sodipodi="http://sodipodi.sourceforge.net/DTD/sodipodi-0.dtd"
   xmlns:inkscape="http://www.inkscape.org/namespaces/inkscape"
   inkscape:export-ydpi="96"
   inkscape:export-xdpi="96"
   width="400"
   height="300"
   id="svg11300"
   sodipodi:version="0.32"
   inkscape:version="1.0.1 (3bc2e813f5, 2020-09-07)"
   sodipodi:docname="libreoffice-oasis-text.svg"
   inkscape:output_extension="org.inkscape.output.svg.inkscape"
   version="1.0"
   style="display:inline;enable-background:new"
   inkscape:export-filename="/home/stuart/fold.png">
  <title
     id="title3004">Suru Icon Theme Template</title>
  <sodipodi:namedview
     stroke="#ef2929"
     fill="#f57900"
     id="base"
     pagecolor="#ffffff"
     bordercolor="#000000"
     borderopacity="0.25490196"
     inkscape:pageopacity="0"
     inkscape:pageshadow="2"
     inkscape:zoom="1.4142136"
     inkscape:cx="255.2049"
     inkscape:cy="145.85531"
     inkscape:current-layer="layer6"
     showgrid="false"
     inkscape:grid-bbox="true"
     inkscape:document-units="px"
     inkscape:showpageshadow="false"
     inkscape:window-width="1920"
     inkscape:window-height="1016"
     inkscape:window-x="1920"
     inkscape:window-y="27"
     width="400px"
     height="300px"
     inkscape:snap-nodes="true"
     inkscape:snap-bbox="true"
     gridtolerance="10000"
     inkscape:object-nodes="true"
     inkscape:snap-grids="true"
     showguides="true"
     inkscape:guide-bbox="true"
     inkscape:window-maximized="1"
     inkscape:bbox-paths="true"
     inkscape:snap-bbox-midpoints="true"
     inkscape:snap-global="true"
     inkscape:object-paths="true"
     inkscape:snap-intersection-paths="true"
     inkscape:snap-smooth-nodes="true"
     inkscape:pagecheckerboard="false"
     showborder="false"
     inkscape:document-rotation="0">
    <inkscape:grid
       spacingy="1"
       spacingx="1"
       id="grid5883"
       type="xygrid"
       enabled="true"
       visible="true"
       empspacing="4"
       snapvisiblegridlinesonly="true"
       originx="0"
       originy="0" />
    <inkscape:grid
       type="xygrid"
       id="grid11592"
       empspacing="2"
       visible="true"
       enabled="false"
       spacingx="0.5"
       spacingy="0.5"
       color="#ff0000"
       opacity="0.1254902"
       empcolor="#ff0000"
       empopacity="0.25098039"
       snapvisiblegridlinesonly="true"
       originx="0"
       originy="0" />
  </sodipodi:namedview>
  <defs
     id="defs3">
    <linearGradient
       id="linearGradient12761"
       inkscape:collect="always">
      <stop
         id="stop12757"
         offset="0"
         style="stop-color:#1d7ba3;stop-opacity:1" />
      <stop
         id="stop12759"
         offset="1"
         style="stop-color:#56a4c7;stop-opacity:1" />
    </linearGradient>
    <linearGradient
       inkscape:collect="always"
       id="linearGradient12717">
      <stop
         style="stop-color:#259dd1;stop-opacity:1;"
         offset="0"
         id="stop12713" />
      <stop
         style="stop-color:#75b4d1;stop-opacity:1"
         offset="1"
         id="stop12715" />
    </linearGradient>
    <linearGradient
       inkscape:collect="always"
       id="linearGradient1750">
      <stop
         style="stop-color:#000000;stop-opacity:1;"
         offset="0"
         id="stop1746" />
      <stop
         style="stop-color:#000000;stop-opacity:0;"
         offset="1"
         id="stop1748" />
    </linearGradient>
    <filter
       inkscape:collect="always"
       style="color-interpolation-filters:sRGB"
       id="filter4346"
       x="-0.013249796"
       width="1.0264996"
       y="-0.010965657"
       height="1.0219313">
      <feGaussianBlur
         inkscape:collect="always"
         stdDeviation="2.120027"
         id="feGaussianBlur4348" />
    </filter>
    <linearGradient
       inkscape:collect="always"
       xlink:href="#linearGradient4360"
       id="linearGradient4358"
       x1="88"
       y1="88"
       x2="488"
       y2="488"
       gradientUnits="userSpaceOnUse" />
    <linearGradient
       id="linearGradient4360"
       inkscape:collect="always">
      <stop
         id="stop4362"
         offset="0"
         style="stop-color:#000000;stop-opacity:0.58823532" />
      <stop
         style="stop-color:#000000;stop-opacity:0"
         offset="0.88"
         id="stop4364" />
      <stop
         id="stop4366"
         offset="1"
         style="stop-color:#000000;stop-opacity:1" />
    </linearGradient>
    <filter
       inkscape:collect="always"
       style="color-interpolation-filters:sRGB"
       id="filter4380"
       x="-0.052999184"
       width="1.1059984"
       y="-0.043862626"
       height="1.0877253">
      <feGaussianBlur
         inkscape:collect="always"
         stdDeviation="8.4801079"
         id="feGaussianBlur4382" />
    </filter>
    <linearGradient
       gradientUnits="userSpaceOnUse"
       y2="169.68051"
       x2="494.34482"
       y1="444.64114"
       x1="-308.93396"
       id="linearGradient4226"
       xlink:href="#linearGradient19846"
       inkscape:collect="always"
       gradientTransform="matrix(0,-0.453125,0.45311204,0,26.0376,268)" />
    <linearGradient
       inkscape:collect="always"
       id="linearGradient927">
      <stop
         style="stop-color:#ffffff;stop-opacity:1;"
         offset="0"
         id="stop923" />
      <stop
         id="stop933"
         offset="0.125"
         style="stop-color:#ffffff;stop-opacity:0.09803922" />
      <stop
         id="stop931"
         offset="0.92500001"
         style="stop-color:#ffffff;stop-opacity:0.09803922" />
      <stop
         style="stop-color:#ffffff;stop-opacity:0.49803922"
         offset="1"
         id="stop925" />
    </linearGradient>
    <linearGradient
       inkscape:collect="always"
       xlink:href="#linearGradient927"
       id="linearGradient1004"
       x1="344"
       y1="62"
       x2="344"
       y2="106"
       gradientUnits="userSpaceOnUse" />
    <linearGradient
       inkscape:collect="always"
       xlink:href="#linearGradient19846"
       id="linearGradient1024"
       gradientUnits="userSpaceOnUse"
       gradientTransform="matrix(0,-0.11585583,0.11642029,0,307.52562,112.63637)"
       x1="57.281277"
       y1="384.33087"
       x2="437.06363"
       y2="242.26747" />
    <linearGradient
       inkscape:collect="always"
       xlink:href="#linearGradient19846"
       id="linearGradient916"
       gradientUnits="userSpaceOnUse"
       gradientTransform="matrix(0,-0.05921519,0.05978336,0,313.2699,214.63635)"
       x1="52.965466"
       y1="386.30798"
       x2="441.3793"
       y2="240.30266" />
    <linearGradient
       inkscape:collect="always"
       xlink:href="#linearGradient19846"
       id="linearGradient920"
       gradientUnits="userSpaceOnUse"
       gradientTransform="matrix(0,-0.0386186,0.03904659,0,315.4715,253.54546)"
       x1="52.965412"
       y1="401.42969"
       x2="441.37927"
       y2="240.30267" />
    <linearGradient
       inkscape:collect="always"
       xlink:href="#linearGradient19846"
       id="linearGradient924"
       gradientUnits="userSpaceOnUse"
       gradientTransform="matrix(0,-0.07466265,0.07508952,0,311.90676,166.45455)"
       x1="52.965439"
       y1="401.42953"
       x2="441.37918"
       y2="240.30251" />
    <linearGradient
       inkscape:collect="always"
       xlink:href="#linearGradient927"
       id="linearGradient969"
       x1="336"
       y1="134"
       x2="336"
       y2="162"
       gradientUnits="userSpaceOnUse" />
    <linearGradient
       inkscape:collect="always"
       xlink:href="#linearGradient927"
       id="linearGradient981"
       x1="332"
       y1="189"
       x2="332"
       y2="211"
       gradientUnits="userSpaceOnUse" />
    <linearGradient
       inkscape:collect="always"
       xlink:href="#linearGradient927"
       id="linearGradient993"
       x1="328"
       y1="237"
       x2="328"
       y2="251"
       gradientUnits="userSpaceOnUse" />
    <radialGradient
       inkscape:collect="always"
       xlink:href="#linearGradient1750"
       id="radialGradient1752"
       cx="179.99261"
       cy="103.2822"
       fx="179.99261"
       fy="103.2822"
       r="35.068906"
       gradientTransform="matrix(1.3687341,-2.0954866e-7,2.0316901e-7,1.3528551,-66.362046,-35.725806)"
       gradientUnits="userSpaceOnUse" />
    <filter
       inkscape:collect="always"
       style="color-interpolation-filters:sRGB"
       id="filter2553"
       x="-0.072"
       width="1.144"
       y="-0.072"
       height="1.144">
      <feGaussianBlur
         inkscape:collect="always"
         stdDeviation="1.98"
         id="feGaussianBlur2555" />
    </filter>
    <linearGradient
       id="linearGradient19846">
      <stop
         id="stop19848"
         style="stop-color:#259dd2;stop-opacity:1"
         offset="0" />
      <stop
         id="stop19850"
         style="stop-color:#065d8d;stop-opacity:1"
         offset="1" />
    </linearGradient>
    <linearGradient
       inkscape:collect="always"
       id="linearGradient4338">
      <stop
         style="stop-color:#f2f2f2;stop-opacity:1"
         offset="0"
         id="stop4340" />
      <stop
         style="stop-color:#f9f9f9;stop-opacity:1"
         offset="1"
         id="stop4342" />
    </linearGradient>
    <linearGradient
       inkscape:collect="always"
       xlink:href="#linearGradient4338"
       id="linearGradient1024-1"
       gradientUnits="userSpaceOnUse"
       gradientTransform="matrix(0,-0.10298295,0.10068782,0,312.45458,109.45454)"
       x1="459.03448"
       y1="419.23337"
       x2="35.310345"
       y2="207.36522" />
    <linearGradient
       inkscape:collect="always"
       xlink:href="#linearGradient4338"
       id="linearGradient924-3"
       gradientUnits="userSpaceOnUse"
       gradientTransform="matrix(0,-0.06178978,0.06007161,0,316.7254,163.27272)"
       x1="441.37912"
       y1="240.3089"
       x2="52.965229"
       y2="401.43906" />
    <linearGradient
       inkscape:collect="always"
       xlink:href="#linearGradient4338"
       id="linearGradient916-2"
       gradientUnits="userSpaceOnUse"
       gradientTransform="matrix(0,-0.05149147,0.05034386,0,316.2273,212.72727)"
       x1="441.37936"
       y1="240.3031"
       x2="52.965523"
       y2="386.30743" />
    <linearGradient
       inkscape:collect="always"
       xlink:href="#linearGradient4338"
       id="linearGradient920-7"
       gradientUnits="userSpaceOnUse"
       gradientTransform="matrix(0,-0.03089488,0.03003587,0,318.36269,251.63636)"
       x1="441.37933"
       y1="240.30263"
       x2="52.9655"
       y2="401.439" />
    <linearGradient
       gradientUnits="userSpaceOnUse"
       y2="169.68051"
       x2="494.34482"
       y1="386.30795"
       x1="-2.2068965"
       id="linearGradient4226-8"
       xlink:href="#linearGradient4338"
       inkscape:collect="always"
       gradientTransform="matrix(0,-0.40457589,0.39131205,0,43.214559,256)" />
    <filter
       inkscape:collect="always"
       style="color-interpolation-filters:sRGB"
       id="filter8603"
       x="-0.036"
       width="1.072"
       y="-0.036"
       height="1.072">
      <feGaussianBlur
         inkscape:collect="always"
         stdDeviation="0.99"
         id="feGaussianBlur8605" />
    </filter>
    <linearGradient
       id="linearGradient9153">
      <stop
         id="stop9155"
         style="stop-color:#0369a3;stop-opacity:1"
         offset="0" />
      <stop
         id="stop9157"
         style="stop-color:#047fc6;stop-opacity:1"
         offset="1" />
    </linearGradient>
    <linearGradient
       id="linearGradient9364">
      <stop
         style="stop-color: rgb(99, 187, 238); stop-opacity: 1;"
         offset="0"
         id="stop9366" />
      <stop
         style="stop-color: rgb(170, 220, 247); stop-opacity: 1;"
         offset="1"
         id="stop9368" />
    </linearGradient>
    <linearGradient
       id="linearGradient10292">
      <stop
         id="stop10294"
         style="stop-color:#666666;stop-opacity:1"
         offset="0" />
      <stop
         id="stop10296"
         style="stop-color:#333333;stop-opacity:1"
         offset="1" />
    </linearGradient>
    <linearGradient
<<<<<<< HEAD
       inkscape:collect="always"
       xlink:href="#linearGradient9153"
       id="linearGradient15002"
       gradientUnits="userSpaceOnUse"
       gradientTransform="matrix(0.85712614,0,0,2,229.42958,-1821.7222)"
       x1="117.71875"
       y1="976.30396"
       x2="117.71875"
       y2="992.23761" />
    <linearGradient
       inkscape:collect="always"
       xlink:href="#linearGradient9153"
       id="linearGradient2834"
       gradientUnits="userSpaceOnUse"
       gradientTransform="matrix(0.66666633,0,0,3,251.33256,-2706.0811)"
       x1="115.00122"
       y1="981.36035"
       x2="115.00122"
       y2="985.36035" />
=======
       x1="298"
       y1="-1587.6377"
       x2="298"
       y2="-1507.6377"
       id="linearGradient8652-8-2"
       xlink:href="#linearGradient19846-7"
       gradientUnits="userSpaceOnUse" />
    <linearGradient
       id="linearGradient19846-7">
      <stop
         id="stop19848-1"
         style="stop-color:#259dd2;stop-opacity:1"
         offset="0" />
      <stop
         id="stop19850-7"
         style="stop-color:#025583;stop-opacity:1"
         offset="1" />
    </linearGradient>
    <linearGradient
       x1="298"
       y1="-1571.1794"
       x2="298"
       y2="-1497.5724"
       id="linearGradient8652-2"
       xlink:href="#linearGradient19846"
       gradientUnits="userSpaceOnUse" />
    <linearGradient
       x1="516.04974"
       y1="192.9848"
       x2="495.66605"
       y2="192.9848"
       id="linearGradient8648-3-3"
       xlink:href="#linearGradient8642-9"
       gradientUnits="userSpaceOnUse"
       gradientTransform="translate(-123,-1753.64)" />
    <linearGradient
       id="linearGradient8642-9">
      <stop
         id="stop8644-6"
         style="stop-color:#000061;stop-opacity:1"
         offset="0" />
      <stop
         id="stop8646-5"
         style="stop-color:#006f86;stop-opacity:0"
         offset="1" />
    </linearGradient>
    <linearGradient
       x1="230"
       y1="-581.63782"
       x2="230"
       y2="-577.57336"
       id="linearGradient19761-6-6"
       xlink:href="#linearGradient19796"
       gradientUnits="userSpaceOnUse"
       gradientTransform="matrix(9.81802,0,0,8,-1867.87,3054.46)" />
    <linearGradient
       id="linearGradient19796">
      <stop
         id="stop19798"
         style="stop-color:#44adeb;stop-opacity:1"
         offset="0" />
      <stop
         id="stop19800"
         style="stop-color:#aadcf7;stop-opacity:1"
         offset="1" />
    </linearGradient>
    <linearGradient
       x1="345"
       y1="1173"
       x2="345"
       y2="1178"
       id="linearGradient8608-1"
       xlink:href="#linearGradient10292"
       gradientUnits="userSpaceOnUse"
       gradientTransform="matrix(-8.86632,0,0,8.1065,3447.88,-11110.2)" />
    <linearGradient
       x1="346.69568"
       y1="-1313.5192"
       x2="361.36813"
       y2="-1303.7965"
       id="linearGradient8680-9"
       xlink:href="#linearGradient8984"
       gradientUnits="userSpaceOnUse"
       gradientTransform="translate(0,-263)" />
    <linearGradient
       id="linearGradient8984">
      <stop
         id="stop8986"
         style="stop-color:#ffffff;stop-opacity:1"
         offset="0" />
      <stop
         id="stop8988"
         style="stop-color:#ffffff;stop-opacity:0"
         offset="1" />
    </linearGradient>
    <linearGradient
       x1="345"
       y1="1173.9109"
       x2="345"
       y2="1178"
       id="linearGradient8604-2"
       xlink:href="#linearGradient8655"
       gradientUnits="userSpaceOnUse"
       gradientTransform="matrix(8.86632,0,0,8.1065,-2745.88,-11107.7)" />
    <linearGradient
       id="linearGradient8655">
      <stop
         id="stop8657"
         style="stop-color:#666666;stop-opacity:1"
         offset="0" />
      <stop
         id="stop8659"
         style="stop-color:#1a1a1a;stop-opacity:1"
         offset="1" />
    </linearGradient>
    <linearGradient
       x1="298.1875"
       y1="-631.14911"
       x2="298.1875"
       y2="-634.26807"
       id="linearGradient9085-3"
       xlink:href="#linearGradient13214"
       gradientUnits="userSpaceOnUse"
       gradientTransform="matrix(2.53328,0,0,2.53328,-398.851,44.4122)" />
    <linearGradient
       id="linearGradient13214">
      <stop
         id="stop13216"
         style="stop-color:#18a303;stop-opacity:1"
         offset="0" />
      <stop
         id="stop13218"
         style="stop-color:#106802;stop-opacity:1"
         offset="1" />
    </linearGradient>
    <linearGradient
       x1="345"
       y1="1173"
       x2="345"
       y2="1178"
       id="linearGradient8598-9"
       xlink:href="#linearGradient9153"
       gradientUnits="userSpaceOnUse"
       gradientTransform="matrix(8.86632,0,0,8.1065,-2745.88,-11097.6)" />
    <linearGradient
       x1="337.37491"
       y1="-1311.3585"
       x2="337.37491"
       y2="-1304.4017"
       id="linearGradient8633-8"
       xlink:href="#linearGradient8627"
       gradientUnits="userSpaceOnUse"
       gradientTransform="translate(0,-263)" />
    <linearGradient
       id="linearGradient8627">
      <stop
         id="stop8629"
         style="stop-color:#666666;stop-opacity:1"
         offset="0" />
      <stop
         id="stop8631"
         style="stop-color:#666666;stop-opacity:0.5"
         offset="1" />
    </linearGradient>
    <radialGradient
       cx="-1535.3044"
       cy="-842.90808"
       r="10"
       fx="-1535.3044"
       fy="-842.90808"
       id="radialGradient8546-3"
       xlink:href="#linearGradient8548"
       gradientUnits="userSpaceOnUse"
       gradientTransform="matrix(-3.31574,0,0,-7.58441,-3491.73,-6782.31)" />
    <linearGradient
       id="linearGradient8548">
      <stop
         id="stop8550"
         style="stop-color:#ffffff;stop-opacity:1"
         offset="0" />
      <stop
         id="stop8552"
         style="stop-color:#00a8ff;stop-opacity:0"
         offset="1" />
    </linearGradient>
    <linearGradient
       x1="337.37491"
       y1="-1311.3585"
       x2="337.37491"
       y2="-1299.649"
       id="linearGradient8633-1-2"
       xlink:href="#linearGradient8627"
       gradientUnits="userSpaceOnUse"
       gradientTransform="translate(0,-263)" />
    <linearGradient
       x1="349.55026"
       y1="-1308.946"
       x2="349.55026"
       y2="-1302.7262"
       id="linearGradient8641-9"
       xlink:href="#linearGradient8635"
       gradientUnits="userSpaceOnUse"
       gradientTransform="translate(0,-263)" />
    <linearGradient
       id="linearGradient8635">
      <stop
         id="stop8637"
         style="stop-color:#808080;stop-opacity:1"
         offset="0" />
      <stop
         id="stop8639"
         style="stop-color:#666666;stop-opacity:1"
         offset="1" />
    </linearGradient>
    <linearGradient
       x1="349.55026"
       y1="-1307.696"
       x2="349.55026"
       y2="-1301.2262"
       id="linearGradient8641-8-9"
       xlink:href="#linearGradient8635"
       gradientUnits="userSpaceOnUse"
       gradientTransform="translate(0,-263)" />
    <linearGradient
       x1="337.375"
       y1="-1293.6378"
       x2="337.375"
       y2="-1287.5115"
       id="linearGradient9159-4"
       xlink:href="#linearGradient9153"
       gradientUnits="userSpaceOnUse"
       gradientTransform="translate(0,-263)" />
    <linearGradient
       x1="445.69522"
       y1="1103.5776"
       x2="441.38797"
       y2="1099.8198"
       id="linearGradient10761-4"
       xlink:href="#linearGradient10755"
       gradientUnits="userSpaceOnUse" />
    <linearGradient
       id="linearGradient10755">
      <stop
         id="stop10757"
         style="stop-color:#e9b913;stop-opacity:1"
         offset="0" />
      <stop
         id="stop10759"
         style="stop-color:#ffff00;stop-opacity:1"
         offset="1" />
    </linearGradient>
    <linearGradient
       x1="-17"
       y1="-1194.6378"
       x2="144"
       y2="-1194.6378"
       id="linearGradient7410-3"
       xlink:href="#linearGradient8074-2"
       gradientUnits="userSpaceOnUse"
       gradientTransform="matrix(0.524068,0,0,1,318.409,-356)" />
    <linearGradient
       id="linearGradient8074-2">
      <stop
         id="stop8076-1"
         style="stop-color:#000000;stop-opacity:0"
         offset="0" />
      <stop
         id="stop8078-94"
         style="stop-color:#000000;stop-opacity:1"
         offset="0.49305555" />
      <stop
         id="stop8080-0"
         style="stop-color:#000000;stop-opacity:0"
         offset="1" />
    </linearGradient>
    <linearGradient
       x1="-17"
       y1="-1194.6378"
       x2="144"
       y2="-1194.6378"
       id="linearGradient7414-6"
       xlink:href="#linearGradient8074-2"
       gradientUnits="userSpaceOnUse"
       gradientTransform="matrix(0.524068,0,0,1,318.409,-405)" />
    <linearGradient
       x1="387.49451"
       y1="192.9848"
       x2="405.17218"
       y2="192.9848"
       id="linearGradient8648-32"
       xlink:href="#linearGradient8642-9"
       gradientUnits="userSpaceOnUse"
       gradientTransform="translate(-123,-1753.64)" />
    <linearGradient
       x1="-17"
       y1="-1194.6378"
       x2="144"
       y2="-1194.6378"
       id="linearGradient20129-0"
       xlink:href="#linearGradient8074-2"
       gradientUnits="userSpaceOnUse"
       gradientTransform="matrix(0.298137,0,0,1,-1593.57,881.638)" />
    <linearGradient
       x1="-17"
       y1="-1194.6378"
       x2="144"
       y2="-1194.6378"
       id="linearGradient20133-6"
       xlink:href="#linearGradient8074-2"
       gradientUnits="userSpaceOnUse"
       gradientTransform="matrix(0.298137,0,0,1,-1593.57,804.638)" />
    <linearGradient
       x1="-17"
       y1="-1194.6378"
       x2="144"
       y2="-1194.6378"
       id="linearGradient20141-1"
       xlink:href="#linearGradient8074-2"
       gradientUnits="userSpaceOnUse"
       gradientTransform="matrix(0.298137,0,0,1,-1593.57,884.638)" />
    <linearGradient
       x1="-17"
       y1="-1194.6378"
       x2="144"
       y2="-1194.6378"
       id="linearGradient20145-5"
       xlink:href="#linearGradient8074-2"
       gradientUnits="userSpaceOnUse"
       gradientTransform="matrix(0.524068,0,0,1,318.409,-353)" />
    <linearGradient
       x1="-17"
       y1="-1194.6378"
       x2="144"
       y2="-1194.6378"
       id="linearGradient20149-5"
       xlink:href="#linearGradient8074-2"
       gradientUnits="userSpaceOnUse"
       gradientTransform="matrix(0.298137,0,0,1,-1593.57,801.638)" />
>>>>>>> 09f6c6f1
    <linearGradient
       inkscape:collect="always"
       xlink:href="#linearGradient12717"
       id="linearGradient12719"
       x1="208"
       y1="76"
       x2="182.59512"
       y2="101.92042"
       gradientUnits="userSpaceOnUse" />
    <linearGradient
       gradientTransform="translate(0,-4e-6)"
       inkscape:collect="always"
       xlink:href="#linearGradient12761"
       id="linearGradient12719-7"
       x1="208"
       y1="76"
       x2="182.59512"
       y2="101.92042"
       gradientUnits="userSpaceOnUse" />
    <linearGradient
       id="_Linear19"
       x1="0"
       y1="0"
       x2="1"
       y2="0"
       gradientUnits="userSpaceOnUse"
       gradientTransform="matrix(0,200,-200,0,152,64)">
      <stop
         offset="0"
         style="stop-color:rgb(3,105,163);stop-opacity:1"
         id="stop333" />
      <stop
         offset="1"
         style="stop-color:rgb(4,127,198);stop-opacity:1"
         id="stop335" />
    </linearGradient>
    <linearGradient
       id="_Linear20"
       x1="0"
       y1="0"
       x2="1"
       y2="0"
       gradientUnits="userSpaceOnUse"
       gradientTransform="matrix(0,20.001,-20.001,0,206.995,128.991)">
      <stop
         offset="0"
         style="stop-color:rgb(170,220,247);stop-opacity:1"
         id="stop338" />
      <stop
         offset="1"
         style="stop-color:rgb(170,220,247);stop-opacity:1"
         id="stop340" />
    </linearGradient>
    <linearGradient
       inkscape:collect="always"
       xlink:href="#_Linear9"
       id="linearGradient1212"
       gradientUnits="userSpaceOnUse"
       gradientTransform="matrix(0,40,-40,0,765,358)"
       x1="0"
       y1="0"
       x2="1"
       y2="0" />
    <linearGradient
       id="_Linear9"
       x1="0"
       y1="0"
       x2="1"
       y2="0"
       gradientUnits="userSpaceOnUse"
       gradientTransform="matrix(0,40,-40,0,765,358)">
      <stop
         offset="0"
         style="stop-color:rgb(3,105,163);stop-opacity:1"
         id="stop267" />
      <stop
         offset="1"
         style="stop-color:rgb(4,127,198);stop-opacity:1"
         id="stop269" />
    </linearGradient>
    <linearGradient
       id="_Linear22"
       x1="0"
       y1="0"
       x2="1"
       y2="0"
       gradientUnits="userSpaceOnUse"
       gradientTransform="matrix(0,4,-4,0,354.994,78.998)">
      <stop
         offset="0"
         style="stop-color:rgb(170,220,247);stop-opacity:1"
         id="stop348" />
      <stop
         offset="1"
         style="stop-color:rgb(170,220,247);stop-opacity:1"
         id="stop350" />
    </linearGradient>
    <linearGradient
       id="_Linear10"
       x1="0"
       y1="0"
       x2="1"
       y2="0"
       gradientUnits="userSpaceOnUse"
       gradientTransform="matrix(0,31.867,-31.867,0,751.329,424.886)">
      <stop
         offset="0"
         style="stop-color:rgb(3,105,163);stop-opacity:1"
         id="stop272" />
      <stop
         offset="1"
         style="stop-color:rgb(4,127,198);stop-opacity:1"
         id="stop274" />
    </linearGradient>
    <linearGradient
       id="_Linear23"
       x1="0"
       y1="0"
       x2="1"
       y2="0"
       gradientUnits="userSpaceOnUse"
       gradientTransform="matrix(0,28,-28,0,757.286,428.6)">
      <stop
         offset="0"
         style="stop-color:rgb(3,105,163);stop-opacity:1"
         id="stop353" />
      <stop
         offset="1"
         style="stop-color:rgb(4,127,198);stop-opacity:1"
         id="stop355" />
    </linearGradient>
    <linearGradient
       id="_Linear24"
       x1="0"
       y1="0"
       x2="1"
       y2="0"
       gradientUnits="userSpaceOnUse"
       gradientTransform="matrix(0,2.5,-2.5,0,764,437.999)">
      <stop
         offset="0"
         style="stop-color:rgb(170,220,247);stop-opacity:1"
         id="stop358" />
      <stop
         offset="1"
         style="stop-color:rgb(170,220,247);stop-opacity:1"
         id="stop360" />
    </linearGradient>
    <linearGradient
       id="_Linear11"
       x1="0"
       y1="0"
       x2="1"
       y2="0"
       gradientUnits="userSpaceOnUse"
       gradientTransform="matrix(0,20,-20,0,753,484)">
      <stop
         offset="0"
         style="stop-color:rgb(3,105,163);stop-opacity:1"
         id="stop277" />
      <stop
         offset="1"
         style="stop-color:rgb(4,127,198);stop-opacity:1"
         id="stop279" />
    </linearGradient>
    <linearGradient
       id="_Linear25"
       x1="0"
       y1="0"
       x2="1"
       y2="0"
       gradientUnits="userSpaceOnUse"
       gradientTransform="matrix(0,20,-20,0,753,483)">
      <stop
         offset="0"
         style="stop-color:rgb(3,105,163);stop-opacity:1"
         id="stop363" />
      <stop
         offset="1"
         style="stop-color:rgb(4,127,198);stop-opacity:1"
         id="stop365" />
    </linearGradient>
    <linearGradient
       id="_Linear26"
       x1="0"
       y1="0"
       x2="1"
       y2="0"
       gradientUnits="userSpaceOnUse"
       gradientTransform="matrix(0,1.5,-1.5,0,758,489.999)">
      <stop
         offset="0"
         style="stop-color:rgb(170,220,247);stop-opacity:1"
         id="stop368" />
      <stop
         offset="1"
         style="stop-color:rgb(170,220,247);stop-opacity:1"
         id="stop370" />
    </linearGradient>
    <linearGradient
       id="_Linear12"
       x1="0"
       y1="0"
       x2="1"
       y2="0"
       gradientUnits="userSpaceOnUse"
       gradientTransform="matrix(0,12,-12,0,749,530)">
      <stop
         offset="0"
         style="stop-color:rgb(3,105,163);stop-opacity:1"
         id="stop282" />
      <stop
         offset="1"
         style="stop-color:rgb(4,127,198);stop-opacity:1"
         id="stop284" />
    </linearGradient>
    <linearGradient
       inkscape:collect="always"
       xlink:href="#_Linear9"
       id="linearGradient1181"
       gradientUnits="userSpaceOnUse"
       gradientTransform="matrix(0,40,-40,0,765,358)"
       x1="0"
       y1="0"
       x2="1"
       y2="0" />
  </defs>
  <metadata
     id="metadata4">
    <rdf:RDF>
      <cc:Work
         rdf:about="">
        <dc:format>image/svg+xml</dc:format>
        <dc:type
           rdf:resource="http://purl.org/dc/dcmitype/StillImage" />
        <dc:creator>
          <cc:Agent>
            <dc:title>Sam Hewitt</dc:title>
          </cc:Agent>
        </dc:creator>
        <dc:source />
        <cc:license
           rdf:resource="http://creativecommons.org/licenses/by-sa/4.0/" />
        <dc:title>Suru Icon Theme Template</dc:title>
        <dc:subject>
          <rdf:Bag />
        </dc:subject>
        <dc:date />
        <dc:rights>
          <cc:Agent>
            <dc:title />
          </cc:Agent>
        </dc:rights>
        <dc:publisher>
          <cc:Agent>
            <dc:title />
          </cc:Agent>
        </dc:publisher>
        <dc:identifier />
        <dc:relation />
        <dc:language />
        <dc:coverage />
        <dc:description />
        <dc:contributor>
          <cc:Agent>
            <dc:title />
          </cc:Agent>
        </dc:contributor>
      </cc:Work>
      <cc:Work
         rdf:about="">
        <dc:format>image/svg+xml</dc:format>
        <dc:type
           rdf:resource="http://purl.org/dc/dcmitype/StillImage" />
      </cc:Work>
      <cc:License
         rdf:about="http://creativecommons.org/licenses/by-sa/4.0/">
        <cc:permits
           rdf:resource="http://creativecommons.org/ns#Reproduction" />
        <cc:permits
           rdf:resource="http://creativecommons.org/ns#Distribution" />
        <cc:requires
           rdf:resource="http://creativecommons.org/ns#Notice" />
        <cc:requires
           rdf:resource="http://creativecommons.org/ns#Attribution" />
        <cc:permits
           rdf:resource="http://creativecommons.org/ns#DerivativeWorks" />
        <cc:requires
           rdf:resource="http://creativecommons.org/ns#ShareAlike" />
      </cc:License>
    </rdf:RDF>
  </metadata>
  <g
     style="display:inline"
     inkscape:groupmode="layer"
     inkscape:label="Icon"
     id="layer1">
    <g
       style="display:none"
       inkscape:label="Baseplate"
       id="layer7"
       inkscape:groupmode="layer"
       sodipodi:insensitive="true">
      <text
         y="-8.2548828"
         xml:space="preserve"
         x="19.006836"
         style="font-style:normal;font-variant:normal;font-weight:normal;font-stretch:normal;line-height:0%;font-family:'DejaVu Sans';-inkscape-font-specification:'DejaVu Sans';display:inline;fill:#000000;fill-opacity:1;stroke:none;enable-background:new"
         inkscape:label="context"
         id="context"><tspan
           style="font-style:normal;font-variant:normal;font-weight:normal;font-stretch:normal;font-size:18px;line-height:1.25;font-family:'DejaVu Sans';-inkscape-font-specification:'DejaVu Sans'"
           y="-8.2548828"
           x="19.006836"
           sodipodi:role="line"
           id="tspan3933">mimetypes</tspan></text>
      <text
         y="-8.2548828"
         xml:space="preserve"
         x="146.48828"
         style="font-style:normal;font-variant:normal;font-weight:bold;font-stretch:normal;line-height:0%;font-family:'DejaVu Sans';-inkscape-font-specification:'DejaVu Sans Bold';text-align:start;writing-mode:lr-tb;text-anchor:start;display:inline;fill:#000000;fill-opacity:1;stroke:none;enable-background:new"
         inkscape:label="icon-name"
         id="icon-name"><tspan
           style="font-style:normal;font-variant:normal;font-weight:bold;font-stretch:normal;font-size:18px;line-height:1.25;font-family:'DejaVu Sans';-inkscape-font-specification:'DejaVu Sans Bold'"
           y="-8.2548828"
           x="146.48828"
           sodipodi:role="line"
           id="tspan3937">libreoffice-oasis-text</tspan></text>
      <rect
         style="display:inline;overflow:visible;visibility:visible;fill:#cdcdcd;fill-opacity:1;fill-rule:nonzero;stroke:none;stroke-width:2;marker:none;enable-background:accumulate"
         id="rect16x16"
         width="16"
         height="16"
         x="320"
         y="236"
         inkscape:label="16x16" />
      <rect
         style="display:inline;overflow:visible;visibility:visible;fill:#cdcdcd;fill-opacity:1;fill-rule:nonzero;stroke:none;stroke-width:2;marker:none;enable-background:accumulate"
         id="rect24x24"
         width="24"
         height="24"
         x="320"
         y="188"
         inkscape:label="24x24" />
      <rect
         style="display:inline;overflow:visible;visibility:visible;fill:#cdcdcd;fill-opacity:1;fill-rule:nonzero;stroke:none;stroke-width:2;marker:none;enable-background:accumulate"
         id="rect32x32"
         width="32"
         height="32"
         x="320"
         y="132"
         inkscape:label="32x32" />
      <rect
         inkscape:label="48x48"
         y="60"
         x="320"
         height="48"
         width="48"
         id="rect48x48"
         style="display:inline;overflow:visible;visibility:visible;fill:#cdcdcd;fill-opacity:1;fill-rule:nonzero;stroke:none;stroke-width:2;marker:none;enable-background:accumulate" />
      <rect
         style="display:inline;overflow:visible;visibility:visible;fill:#cdcdcd;fill-opacity:1;fill-rule:nonzero;stroke:none;stroke-width:2;marker:none;enable-background:accumulate"
         id="rect3951"
         width="256"
         height="256"
         x="24"
         y="28"
         inkscape:label="48x48" />
    </g>
    <g
       inkscape:groupmode="layer"
       id="layer4"
       inkscape:label="Shadows"
       style="display:inline"
       sodipodi:insensitive="true">
      <path
         style="color:#000000;font-style:normal;font-variant:normal;font-weight:normal;font-stretch:normal;font-size:medium;line-height:normal;font-family:sans-serif;font-variant-ligatures:normal;font-variant-position:normal;font-variant-caps:normal;font-variant-numeric:normal;font-variant-alternates:normal;font-feature-settings:normal;text-indent:0;text-align:start;text-decoration:none;text-decoration-line:none;text-decoration-style:solid;text-decoration-color:#000000;letter-spacing:normal;word-spacing:normal;text-transform:none;writing-mode:lr-tb;direction:ltr;text-orientation:mixed;dominant-baseline:auto;baseline-shift:baseline;text-anchor:start;white-space:normal;shape-padding:0;clip-rule:nonzero;display:inline;overflow:visible;visibility:visible;opacity:0.1;isolation:auto;mix-blend-mode:normal;color-interpolation:sRGB;color-interpolation-filters:linearRGB;solid-color:#000000;solid-opacity:1;vector-effect:none;fill:#000000;fill-opacity:1;fill-rule:nonzero;stroke:none;stroke-width:2;stroke-linecap:butt;stroke-linejoin:miter;stroke-miterlimit:4;stroke-dasharray:none;stroke-dashoffset:0;stroke-opacity:1;marker:none;color-rendering:auto;image-rendering:auto;shape-rendering:auto;text-rendering:auto;enable-background:accumulate"
         d="m 327.86523,189 c -1.12014,0 -2.01524,0.0241 -2.79101,0.1543 -0.77577,0.13022 -1.48014,0.38763 -2.00977,0.91601 -0.52962,0.52838 -0.79079,1.23687 -0.91992,2.01367 -0.12912,0.77681 -0.15002,1.67169 -0.14453,2.79493 v 6.12109 6.125 c -0.005,1.12104 0.0156,2.01529 0.14453,2.79102 0.12912,0.77681 0.39029,1.48529 0.91992,2.01367 0.52964,0.52838 1.234,0.78579 2.00977,0.91601 0.77577,0.13022 1.67087,0.1543 2.79101,0.1543 h 8.26954 c 1.12013,0 2.01264,-0.024 2.78711,-0.1543 0.77446,-0.13033 1.48001,-0.38927 2.00781,-0.91797 0.5278,-0.52869 0.78594,-1.23438 0.91601,-2.00976 0.13007,-0.77539 0.1543,-1.67062 0.1543,-2.79297 v -6.125 -6 l -6,-6 z"
         id="path995"
         inkscape:connector-curvature="0"
         sodipodi:nodetypes="sccccccccssscccscccs" />
      <path
         style="color:#000000;font-style:normal;font-variant:normal;font-weight:normal;font-stretch:normal;font-size:medium;line-height:normal;font-family:sans-serif;font-variant-ligatures:normal;font-variant-position:normal;font-variant-caps:normal;font-variant-numeric:normal;font-variant-alternates:normal;font-feature-settings:normal;text-indent:0;text-align:start;text-decoration:none;text-decoration-line:none;text-decoration-style:solid;text-decoration-color:#000000;letter-spacing:normal;word-spacing:normal;text-transform:none;writing-mode:lr-tb;direction:ltr;text-orientation:mixed;dominant-baseline:auto;baseline-shift:baseline;text-anchor:start;white-space:normal;shape-padding:0;clip-rule:nonzero;display:inline;overflow:visible;visibility:visible;opacity:0.1;isolation:auto;mix-blend-mode:normal;color-interpolation:sRGB;color-interpolation-filters:linearRGB;solid-color:#000000;solid-opacity:1;vector-effect:none;fill:#000000;fill-opacity:1;fill-rule:nonzero;stroke:none;stroke-width:2;stroke-linecap:butt;stroke-linejoin:miter;stroke-miterlimit:4;stroke-dasharray:none;stroke-dashoffset:0;stroke-opacity:1;marker:none;color-rendering:auto;image-rendering:auto;shape-rendering:auto;text-rendering:auto;enable-background:accumulate"
         d="m 325.0957,237 c -0.71904,0 -1.30185,0.0139 -1.83593,0.10352 -0.53409,0.0897 -1.0683,0.27628 -1.47657,0.68359 -0.40826,0.4073 -0.59657,0.94323 -0.68554,1.47851 -0.089,0.53529 -0.10119,1.12048 -0.0977,1.8418 v 2.89258 3.89844 c -0.003,0.71816 0.009,1.30235 0.0977,1.83594 0.089,0.53528 0.27727,1.07121 0.68554,1.47851 0.40827,0.40731 0.94248,0.59394 1.47657,0.68359 0.53408,0.0897 1.11689,0.10352 1.83593,0.10352 h 5.8086 c 0.71904,0 1.30058,-0.0137 1.83398,-0.10352 0.53341,-0.0898 1.06768,-0.27792 1.47461,-0.68554 0.40693,-0.40762 0.59404,-0.94271 0.68359,-1.47656 0.0896,-0.53386 0.10352,-1.11551 0.10352,-1.83594 v -3.89844 -3 l -4,-4 z"
         id="path997"
         inkscape:connector-curvature="0"
         sodipodi:nodetypes="scscccccccsscscscccs" />
      <path
         style="color:#000000;font-style:normal;font-variant:normal;font-weight:normal;font-stretch:normal;font-size:medium;line-height:normal;font-family:sans-serif;font-variant-ligatures:normal;font-variant-position:normal;font-variant-caps:normal;font-variant-numeric:normal;font-variant-alternates:normal;font-feature-settings:normal;text-indent:0;text-align:start;text-decoration:none;text-decoration-line:none;text-decoration-style:solid;text-decoration-color:#000000;letter-spacing:normal;word-spacing:normal;text-transform:none;writing-mode:lr-tb;direction:ltr;text-orientation:mixed;dominant-baseline:auto;baseline-shift:baseline;text-anchor:start;white-space:normal;shape-padding:0;clip-rule:nonzero;display:inline;overflow:visible;visibility:visible;opacity:0.1;isolation:auto;mix-blend-mode:normal;color-interpolation:sRGB;color-interpolation-filters:linearRGB;solid-color:#000000;solid-opacity:1;vector-effect:none;fill:#000000;fill-opacity:1;fill-rule:nonzero;stroke:none;stroke-width:2;stroke-linecap:butt;stroke-linejoin:miter;stroke-miterlimit:4;stroke-dasharray:none;stroke-dashoffset:0;stroke-opacity:1;marker:none;color-rendering:auto;image-rendering:auto;shape-rendering:auto;text-rendering:auto;enable-background:accumulate"
         d="m 330.19336,134 c -1.42096,0 -2.54883,0.0308 -3.50586,0.19141 -0.95703,0.16064 -1.79146,0.4726 -2.41211,1.09179 -0.62065,0.61919 -0.93647,1.45612 -1.0957,2.41407 -0.15924,0.95795 -0.18666,2.08705 -0.17969,3.51171 v 7.79102 7.79688 c -0.007,1.42131 0.0207,2.5495 0.17969,3.50585 0.15923,0.95796 0.47505,1.79488 1.0957,2.41407 0.62065,0.61919 1.45508,0.93115 2.41211,1.09179 0.95703,0.16065 2.0849,0.19141 3.50586,0.19141 h 11.61523 c 1.42097,0 2.54669,-0.0307 3.50196,-0.19141 0.95527,-0.16075 1.78779,-0.47425 2.40625,-1.09375 0.61845,-0.6195 0.93134,-1.45363 1.09179,-2.41015 0.16046,-0.95653 0.19141,-2.08403 0.19141,-3.50781 v -7.79688 -8 l -7,-7 z"
         id="path999"
         inkscape:connector-curvature="0"
         sodipodi:nodetypes="scscccccscsscccscccs" />
      <path
         style="color:#000000;font-style:normal;font-variant:normal;font-weight:normal;font-stretch:normal;font-size:medium;line-height:normal;font-family:sans-serif;font-variant-ligatures:normal;font-variant-position:normal;font-variant-caps:normal;font-variant-numeric:normal;font-variant-alternates:normal;font-feature-settings:normal;text-indent:0;text-align:start;text-decoration:none;text-decoration-line:none;text-decoration-style:solid;text-decoration-color:#000000;letter-spacing:normal;word-spacing:normal;text-transform:none;writing-mode:lr-tb;direction:ltr;text-orientation:mixed;dominant-baseline:auto;baseline-shift:baseline;text-anchor:start;white-space:normal;shape-padding:0;clip-rule:nonzero;display:inline;overflow:visible;visibility:visible;opacity:0.1;isolation:auto;mix-blend-mode:normal;color-interpolation:sRGB;color-interpolation-filters:linearRGB;solid-color:#000000;solid-opacity:1;vector-effect:none;fill:#000000;fill-opacity:1;fill-rule:nonzero;stroke:none;stroke-width:2;stroke-linecap:butt;stroke-linejoin:miter;stroke-miterlimit:4;stroke-dasharray:none;stroke-dashoffset:0;stroke-opacity:1;marker:none;color-rendering:auto;image-rendering:auto;shape-rendering:auto;text-rendering:auto;enable-background:accumulate"
         d="m 335.73047,62 c -2.2229,-0.03386 -3.97368,0.05118 -5.41406,0.292969 -1.44039,0.241784 -2.61905,0.695299 -3.48243,1.55664 -0.86337,0.861342 -1.31906,2.039471 -1.55859,3.480469 -0.23953,1.440999 -0.28629,3.195341 -0.27539,5.423828 v 12.246094 12.251953 c -0.0108,2.225063 0.0361,3.978517 0.27539,5.417967 0.23953,1.441 0.69522,2.61913 1.55859,3.48047 0.86338,0.86134 2.04204,1.31486 3.48243,1.55664 1.44039,0.24179 3.1909,0.29297 5.41406,0.29297 h 16.53906 c 2.22316,0 3.97276,-0.0511 5.41016,-0.29297 1.4374,-0.24189 2.61246,-0.69694 3.47265,-1.55859 0.8602,-0.86165 1.3132,-2.03894 1.55469,-3.47852 0.24149,-1.43957 0.29297,-3.190353 0.29297,-5.417967 v -12.251953 -12 l -10.73047,-10.748047 z"
         id="path1020"
         inkscape:connector-curvature="0"
         sodipodi:nodetypes="sccsccccccsscccscccs" />
      <path
         style="color:#000000;display:inline;overflow:visible;visibility:visible;opacity:0.1;fill:#000000;fill-opacity:1;fill-rule:nonzero;stroke:none;stroke-width:2;marker:none;filter:url(#filter4346);enable-background:accumulate"
         d="m 189.84323,74 c -70.59344,0 -78.18921,7.250835 -77.84323,77.98706 v 146.01294 146.01294 c -0.34598,70.73623 7.24979,77.98706 77.84323,77.98706 h 196.31354 c 70.59344,0 76.00668,-7.27384 77.84323,-77.98706 v -146.01294 -98 l -128,-126 z"
         id="rect4158-9"
         inkscape:connector-curvature="0"
         sodipodi:nodetypes="scccssscccs"
         transform="matrix(0.5,0,0,0.5,8,8)" />
      <path
         sodipodi:nodetypes="scccssscccs"
         inkscape:connector-curvature="0"
         id="path4350"
         d="m 189.84323,74 c -70.59344,0 -78.18921,7.250835 -77.84323,77.98706 v 146.01294 146.01294 c -0.34598,70.73623 7.24979,77.98706 77.84323,77.98706 h 196.31354 c 70.59344,0 77.84323,-7.24999 77.84323,-77.98706 v -146.01294 -96 l -128,-128 z"
         style="color:#000000;display:inline;overflow:visible;visibility:visible;opacity:0.3;fill:url(#linearGradient4358);fill-opacity:1;fill-rule:nonzero;stroke:none;stroke-width:2;marker:none;filter:url(#filter4380);enable-background:accumulate"
         transform="matrix(0.5,0,0,0.5,8,8)" />
    </g>
    <g
       inkscape:groupmode="layer"
       id="layer2"
       inkscape:label="Background"
       style="display:inline"
       sodipodi:insensitive="true">
      <path
         style="color:#000000;display:inline;overflow:visible;visibility:visible;fill:url(#linearGradient1024);fill-opacity:1;fill-rule:nonzero;stroke:none;stroke-width:1;marker:none;enable-background:accumulate"
         d="m 335.50172,61.500002 c -9.06896,0 -10.04477,0.926949 -10.00032,9.969934 v 12.530066 12.530067 c -0.0445,9.042981 0.93136,9.969931 10.00032,9.969931 h 16.99797 c 9.06896,0 10.00032,-0.92684 10.00032,-9.969931 v -12.530067 l -6.9e-4,-12.272727 -10.27739,-10.227273 z"
         id="path964"
         inkscape:connector-curvature="0"
         sodipodi:nodetypes="scccssscccs" />
      <path
         style="color:#000000;display:inline;overflow:visible;visibility:visible;fill:url(#linearGradient4226);fill-opacity:1;fill-rule:nonzero;stroke:none;stroke-width:1;marker:none;enable-background:accumulate"
         d="m 102.92162,44 c -35.296723,0 -39.09461,3.625418 -38.92162,38.99353 v 73.00647 73.00647 c -0.17299,35.36812 3.624897,38.99353 38.92162,38.99353 h 98.15676 c 35.29672,0 38.92162,-3.625 38.92162,-38.99353 v -73.00647 -48 l -64,-64 z"
         id="rect4158"
         inkscape:connector-curvature="0"
         sodipodi:nodetypes="scccssscccs" />
      <path
         style="color:#000000;display:inline;overflow:visible;visibility:visible;opacity:0.4;fill:#ffffff;fill-opacity:1;fill-rule:nonzero;stroke:none;stroke-width:1;marker:none;enable-background:accumulate"
         d="m 102.92188,44 c -35.296728,0 -39.09487,3.626029 -38.92188,38.994141 v 2 c -0.17299,-35.368112 3.625152,-38.994141 38.92188,-38.994141 h 73.07812 v -2 z"
         id="path931"
         inkscape:connector-curvature="0"
         sodipodi:nodetypes="sccsccs" />
      <path
         sodipodi:nodetypes="scccssscccs"
         inkscape:connector-curvature="0"
         id="path914"
         d="m 327.636,188.49999 c -4.65703,0 -5.15812,0.47378 -5.1353,5.09575 v 6.40425 6.40426 c -0.0229,4.62196 0.47827,5.09574 5.1353,5.09574 h 8.72869 c 4.65703,0 5.1353,-0.47372 5.1353,-5.09574 v -6.40426 -6.27273 l -5.27758,-5.22727 z"
         style="color:#000000;display:inline;overflow:visible;visibility:visible;fill:url(#linearGradient916);fill-opacity:1;fill-rule:nonzero;stroke:none;stroke-width:1;marker:none;enable-background:accumulate" />
      <path
         style="color:#000000;display:inline;overflow:visible;visibility:visible;fill:url(#linearGradient920);fill-opacity:1;fill-rule:nonzero;stroke:none;stroke-width:1;marker:none;enable-background:accumulate"
         d="m 324.8545,236.50001 c -3.04166,0 -3.36894,0.30899 -3.35403,3.32331 v 4.17669 4.17668 c -0.0149,3.01433 0.31237,3.32332 3.35403,3.32332 h 6.29146 c 3.04167,0 3.35404,-0.30895 3.35404,-3.32332 v -4.17668 -4.28572 l -3.25,-3.21428 z"
         id="path918"
         inkscape:connector-curvature="0"
         sodipodi:nodetypes="scccssscccs" />
      <path
         sodipodi:nodetypes="scccssscccs"
         inkscape:connector-curvature="0"
         id="path922"
         d="m 329.95096,133.50001 c -5.84935,0 -6.47872,0.59738 -6.45005,6.42507 v 8.07493 8.07493 c -0.0288,5.82769 0.6007,6.42507 6.45005,6.42507 h 12.09895 c 5.84937,0 6.45008,-0.5973 6.45008,-6.42507 v -8.07493 l 2e-5,-8.28571 -6.25,-6.21428 z"
         style="color:#000000;display:inline;overflow:visible;visibility:visible;fill:url(#linearGradient924);fill-opacity:1;fill-rule:nonzero;stroke:none;stroke-width:1;marker:none;enable-background:accumulate" />
      <path
         style="color:#000000;display:inline;overflow:visible;visibility:visible;fill:url(#linearGradient1024-1);fill-opacity:1;fill-rule:nonzero;stroke:none;stroke-width:1;marker:none;enable-background:accumulate"
         d="m 336.65013,64 c -8.65013,0 -8.65013,0 -8.64892,8.862164 v 11.137836 11.137836 c -0.001,8.862164 -0.001,8.862164 8.64892,8.862164 h 14.70095 c 8.64892,0 8.64892,0 8.64892,-8.862164 v -11.137836 -12 l -8,-8 z"
         id="path964-4"
         inkscape:connector-curvature="0"
         sodipodi:nodetypes="scccssscccs" />
      <path
         sodipodi:nodetypes="scccssscccs"
         inkscape:connector-curvature="0"
         id="path922-5"
         d="m 331.16075,136 c -5.16075,0 -5.16075,0 -5.16003,5.3173 v 6.6827 6.6827 c -7.2e-4,5.3173 -7.2e-4,5.3173 5.16003,5.3173 h 9.67917 c 5.16008,0 5.16006,0 5.16006,-5.3173 v -6.6827 l 2e-5,-8 -4,-4 z"
         style="color:#000000;display:inline;overflow:visible;visibility:visible;fill:url(#linearGradient924-3);fill-opacity:1;fill-rule:nonzero;stroke:none;stroke-width:1;marker:none;enable-background:accumulate" />
      <path
         sodipodi:nodetypes="scccssscccs"
         inkscape:connector-curvature="0"
         id="path914-7"
         d="m 328.32506,190 c -4.32506,0 -4.32506,0 -4.32446,4.43109 v 5.56891 5.56892 c -6e-4,4.43108 -6e-4,4.43108 4.32446,4.43108 h 7.35048 c 4.32446,0 4.32446,0 4.32446,-4.43108 v -5.56892 -6 l -4,-4 z"
         style="color:#000000;display:inline;overflow:visible;visibility:visible;fill:url(#linearGradient916-2);fill-opacity:1;fill-rule:nonzero;stroke:none;stroke-width:1;marker:none;enable-background:accumulate" />
      <path
         style="color:#000000;display:inline;overflow:visible;visibility:visible;fill:url(#linearGradient920-7);fill-opacity:1;fill-rule:nonzero;stroke:none;stroke-width:1;marker:none;enable-background:accumulate"
         d="m 325.58039,238 c -2.58039,0 -2.58039,0 -2.58003,2.65865 v 3.34135 3.34134 c -3.6e-4,2.65866 -3.6e-4,2.65866 2.58003,2.65866 h 4.83959 c 2.58002,0 2.58003,0 2.58003,-2.65866 v -3.34134 l -10e-6,-4 -2,-2 z"
         id="path918-8"
         inkscape:connector-curvature="0"
         sodipodi:nodetypes="scccssscccs" />
      <path
         style="color:#000000;display:inline;overflow:visible;visibility:visible;fill:url(#linearGradient4226-8);fill-opacity:1;fill-rule:nonzero;stroke:none;stroke-width:1;marker:none;enable-background:accumulate"
         d="m 109.61236,55.999999 c -33.61236,0 -33.61236,10e-7 -33.613097,34.815652 v 65.184349 65.18435 c 7.37e-4,34.81565 7.37e-4,34.81565 33.613097,34.81565 h 84.76915 c 33.61849,0 33.61309,0 33.61309,-34.81565 v -65.18435 -50.85714 l -47.27103,-49.142861 z"
         id="rect4158-1"
         inkscape:connector-curvature="0"
         sodipodi:nodetypes="scccssscccs" />
    </g>
    <g
       inkscape:groupmode="layer"
       id="layer6"
       inkscape:label="Pictogram"
       style="display:inline">
      <g
         transform="translate(-421.005,-292)"
         id="g72"
         style="clip-rule:evenodd;display:inline;fill-rule:evenodd;enable-background:new">
        <path
           d="m 754,370 c -0.552,0 -1,0.448 -1,1 0,0.552 0.448,1 1,1 h 6 c 0.553,0 1,-0.448 1,-1 0,-0.552 -0.447,-1 -1,-1 z m 0,4 c -0.552,0 -1,0.448 -1,1 0,0.552 0.448,1 1,1 h 6 c 0.553,0 1,-0.448 1,-1 0,-0.552 -0.447,-1 -1,-1 z m 0,4 c -0.552,0 -1,0.448 -1,1 0,0.552 0.448,1 1,1 h 6 c 0.553,0 1,-0.448 1,-1 0,-0.552 -0.447,-1 -1,-1 z m 0,4 c -0.552,0 -1,0.448 -1,1 0,0.552 0.448,1 1,1 h 22 c 0.553,0 1,-0.448 1,-1 0,-0.552 -0.447,-1 -1,-1 z m 0,4 c -0.552,0 -1,0.448 -1,1 0,0.552 0.448,1 1,1 h 22 c 0.553,0 1,-0.448 1,-1 0,-0.552 -0.447,-1 -1,-1 z m 0,4 c -0.552,0 -1,0.448 -1,1 0,0.552 0.448,1 1,1 h 16 c 0.553,0 1,-0.448 1,-1 0,-0.552 -0.447,-1 -1,-1 z"
           style="fill:url(#linearGradient1212);fill-rule:nonzero"
           id="path70" />
      </g>
      <g
         transform="translate(-421.005,-292)"
         id="g80"
         style="clip-rule:evenodd;display:inline;fill-rule:evenodd;enable-background:new">
        <path
           d="m 749.5,437 c -0.277,0 -0.5,0.224 -0.5,0.5 0,0.276 0.223,0.5 0.5,0.5 h 5 c 0.276,0 0.5,-0.224 0.5,-0.5 0,-0.276 -0.224,-0.5 -0.5,-0.5 z m 0,2 c -0.277,0 -0.5,0.224 -0.5,0.5 0,0.276 0.223,0.5 0.5,0.5 h 5 c 0.276,0 0.5,-0.224 0.5,-0.5 0,-0.276 -0.224,-0.5 -0.5,-0.5 z m 0,2 c -0.277,0 -0.5,0.224 -0.5,0.5 0,0.276 0.223,0.5 0.5,0.5 h 5 c 0.276,0 0.5,-0.224 0.5,-0.5 0,-0.276 -0.224,-0.5 -0.5,-0.5 z m 0,2 c -0.277,0 -0.5,0.224 -0.5,0.5 0,0.276 0.223,0.5 0.5,0.5 h 5 c 0.276,0 0.5,-0.224 0.5,-0.5 0,-0.276 -0.224,-0.5 -0.5,-0.5 z m 0,2 c -0.277,0 -0.5,0.224 -0.5,0.5 0,0.276 0.223,0.5 0.5,0.5 h 15 c 0.276,0 0.5,-0.224 0.5,-0.5 0,-0.276 -0.224,-0.5 -0.5,-0.5 z m 0,2 c -0.277,0 -0.5,0.224 -0.5,0.5 0,0.276 0.223,0.5 0.5,0.5 h 15 c 0.276,0 0.5,-0.224 0.5,-0.5 0,-0.276 -0.224,-0.5 -0.5,-0.5 z m 0,2 c -0.277,0 -0.5,0.224 -0.5,0.5 0,0.276 0.223,0.5 0.5,0.5 h 11 c 0.276,0 0.5,-0.224 0.5,-0.5 0,-0.276 -0.224,-0.5 -0.5,-0.5 z"
           style="fill:url(#_Linear10);fill-rule:nonzero"
           id="path78" />
      </g>
      <g
         transform="translate(-421.005,-292)"
         id="g84"
         style="clip-rule:evenodd;display:inline;fill-rule:evenodd;enable-background:new">
        <path
           d="m 747.5,489 c -0.276,0 -0.5,0.224 -0.5,0.5 0,0.276 0.224,0.5 0.5,0.5 h 3 c 0.277,0 0.5,-0.224 0.5,-0.5 0,-0.276 -0.223,-0.5 -0.5,-0.5 z m 0,2 c -0.276,0 -0.5,0.224 -0.5,0.5 0,0.276 0.224,0.5 0.5,0.5 h 3 c 0.277,0 0.5,-0.224 0.5,-0.5 0,-0.276 -0.223,-0.5 -0.5,-0.5 z m 0,2 c -0.276,0 -0.5,0.224 -0.5,0.5 0,0.276 0.224,0.5 0.5,0.5 h 3 c 0.277,0 0.5,-0.224 0.5,-0.5 0,-0.276 -0.223,-0.5 -0.5,-0.5 z m 0,2 c -0.276,0 -0.5,0.224 -0.5,0.5 0,0.276 0.224,0.5 0.5,0.5 h 11 c 0.277,0 0.5,-0.224 0.5,-0.5 0,-0.276 -0.223,-0.5 -0.5,-0.5 z m 0,2 c -0.276,0 -0.5,0.224 -0.5,0.5 0,0.276 0.224,0.5 0.5,0.5 h 11 c 0.277,0 0.5,-0.224 0.5,-0.5 0,-0.276 -0.223,-0.5 -0.5,-0.5 z m 0,2 c -0.276,0 -0.5,0.224 -0.5,0.5 0,0.276 0.224,0.5 0.5,0.5 h 5 c 0.277,0 0.5,-0.224 0.5,-0.5 0,-0.276 -0.223,-0.5 -0.5,-0.5 z"
           style="fill:url(#_Linear11);fill-rule:nonzero"
           id="path82" />
      </g>
      <g
         transform="translate(-421.005,-292)"
         id="g88"
         style="clip-rule:evenodd;display:inline;fill-rule:evenodd;enable-background:new">
        <path
           d="m 745.5,533 c -0.276,0 -0.5,0.224 -0.5,0.5 0,0.276 0.224,0.5 0.5,0.5 h 5 c 0.277,0 0.5,-0.224 0.5,-0.5 0,-0.276 -0.223,-0.5 -0.5,-0.5 z m 0,2 c -0.276,0 -0.5,0.224 -0.5,0.5 0,0.276 0.224,0.5 0.5,0.5 h 7 c 0.277,0 0.5,-0.224 0.5,-0.5 0,-0.276 -0.223,-0.5 -0.5,-0.5 z m 0,2 c -0.276,0 -0.5,0.224 -0.5,0.5 0,0.276 0.224,0.5 0.5,0.5 h 7 c 0.277,0 0.5,-0.224 0.5,-0.5 0,-0.276 -0.223,-0.5 -0.5,-0.5 z m 0,2 c -0.276,0 -0.5,0.224 -0.5,0.5 0,0.276 0.224,0.5 0.5,0.5 h 5 c 0.277,0 0.5,-0.224 0.5,-0.5 0,-0.276 -0.223,-0.5 -0.5,-0.5 z"
           style="fill:url(#_Linear12);fill-rule:nonzero"
           id="path86" />
      </g>
      <path
         d="m 97,124 c -2.761,0 -5,2.239 -5,5 0,2.761 2.239,5 5,5 h 30 c 2.761,0 5,-2.239 5,-5 0,-2.761 -2.239,-5 -5,-5 z m 56,0 c -6.075,0 -11,4.925 -11,11 v 28 c 0,6.075 4.925,11 11,11 h 48 c 6.075,0 11,-4.925 11,-11 v -28 c 0,-6.075 -4.925,-11 -11,-11 z m -56,20 c -2.761,0 -5,2.239 -5,5 0,2.761 2.239,5 5,5 h 30 c 2.761,0 5,-2.239 5,-5 0,-2.761 -2.239,-5 -5,-5 z m 0,20 c -2.761,0 -5,2.239 -5,5 0,2.761 2.239,5 5,5 h 30 c 2.761,0 5,-2.239 5,-5 0,-2.761 -2.239,-5 -5,-5 z m 0,20 c -2.761,0 -5,2.239 -5,5 0,2.761 2.239,5 5,5 h 110 c 2.761,0 5,-2.239 5,-5 0,-2.761 -2.239,-5 -5,-5 z m 0,20 c -2.761,0 -5,2.239 -5,5 0,2.761 2.239,5 5,5 h 110 c 2.761,0 5,-2.239 5,-5 0,-2.761 -2.239,-5 -5,-5 z m 0,20 c -2.761,0 -5,2.239 -5,5 0,2.761 2.239,5 5,5 h 80 c 2.761,0 5,-2.239 5,-5 0,-2.761 -2.239,-5 -5,-5 z"
         style="clip-rule:evenodd;display:inline;fill:url(#_Linear19);fill-rule:nonzero;enable-background:new"
         id="path162" />
      <path
         id="path166"
         style="clip-rule:evenodd;display:inline;fill:url(#_Linear20);fill-rule:nonzero;enable-background:new"
         d="m 151.99414,129 c -2.761,0 -5,2.239 -5,5 v 30 c 0,2.41675 1.71593,4.43231 3.99414,4.89844 -2.27636,-0.46774 -3.98828,-2.48388 -3.98828,-4.89844 l 12.16797,-19.11914 c 2.599,-4.084 8.45769,-4.36006 11.42969,-0.53906 l 10.67382,13.72265 c 0.38,0.489 1.1113,0.5166 1.5293,0.0586 l 4.42578,-4.84961 c 2.811,-3.08 7.67474,-3.0363 10.42774,0.0957 l 9.33984,10.62695 v -29.99609 c 0,-2.761 -2.239,-5 -5,-5 z m 54.98633,35.27539 c -0.0142,0.25841 -0.0437,0.51328 -0.0957,0.75977 0.052,-0.24684 0.0816,-0.50097 0.0957,-0.75977 z m -0.32813,1.50586 c -0.0232,0.0606 -0.0351,0.12612 -0.0605,0.18555 0.0255,-0.0594 0.0374,-0.12496 0.0605,-0.18555 z m -0.47265,0.94141 c -0.0164,0.0251 -0.0281,0.0533 -0.0449,0.0781 0.0169,-0.0249 0.0285,-0.0529 0.0449,-0.0781 z m -0.56446,0.70898 c -0.0334,0.0352 -0.0593,0.0771 -0.0937,0.11133 0.0345,-0.0343 0.0603,-0.076 0.0937,-0.11133 z m -0.67773,0.59375 c -0.0547,0.04 -0.1018,0.0891 -0.1582,0.12695 0.0564,-0.0379 0.10349,-0.0869 0.1582,-0.12695 z m -0.81445,0.48438 c -0.0648,0.0306 -0.12321,0.0718 -0.18946,0.0996 0.0663,-0.0279 0.12464,-0.069 0.18946,-0.0996 z" />
      <g
         transform="translate(-421.005,-292)"
         id="g192"
         style="clip-rule:evenodd;display:inline;fill-rule:evenodd;enable-background:new">
        <path
           d="m 765.2,370 c -1.215,0 -2.2,0.985 -2.2,2.2 v 5.6 c 0,1.215 0.985,2.2 2.2,2.2 h 9.6 c 1.215,0 2.2,-0.985 2.2,-2.2 v -5.6 c 0,-1.215 -0.985,-2.2 -2.2,-2.2 z"
           style="fill:url(#linearGradient1181);fill-rule:nonzero"
           id="path190" />
      </g>
      <path
         id="path194"
         style="clip-rule:evenodd;display:inline;fill:url(#_Linear22);fill-rule:nonzero;enable-background:new"
         d="m 343.99414,79 c -0.552,0 -1,0.448 -1,1 v 6 l 2.43359,-3.82422 c 0.52,-0.817 1.69211,-0.87142 2.28711,-0.10742 l 2.13477,2.74414 c 0.076,0.098 0.22069,0.10272 0.30469,0.0117 l 0.88476,-0.96875 c 0.563,-0.617 1.53689,-0.60842 2.08789,0.0176 l 1.86719,2.12695 v -6 c 0,-0.552 -0.448,-1 -1,-1 z m 10.94336,7.2793 c -0.0111,0.0375 -0.0101,0.0797 -0.0254,0.11523 0.0154,-0.0357 0.0142,-0.0775 0.0254,-0.11523 z m -11.6543,0.42187 c 0.0724,0.0734 0.16184,0.12745 0.25391,0.17578 -0.0921,-0.0484 -0.18153,-0.10229 -0.25391,-0.17578 z m 0.31446,0.21485 c 0.0652,0.0284 0.13937,0.0329 0.21093,0.0469 -0.0712,-0.014 -0.146,-0.0186 -0.21093,-0.0469 z" />
      <g
         transform="translate(-421.005,-292)"
         id="g204"
         style="clip-rule:evenodd;display:inline;fill-rule:evenodd;enable-background:new">
        <path
           d="m 757.54,437 c -0.851,0 -1.54,0.689 -1.54,1.54 v 3.92 c 0,0.851 0.689,1.54 1.54,1.54 h 5.92 c 0.851,0 1.54,-0.689 1.54,-1.54 v -3.92 c 0,-0.851 -0.689,-1.54 -1.54,-1.54 z"
           style="fill:url(#_Linear23);fill-rule:nonzero"
           id="path202" />
      </g>
      <g
         transform="translate(-421.005,-292)"
         id="g208"
         style="clip-rule:evenodd;display:inline;fill-rule:evenodd;enable-background:new">
        <path
           d="m 763.3,438 h -5.6 c -0.387,0 -0.7,0.313 -0.7,0.7 v 3.6 c 0,0.387 0.313,0.7 0.7,0.7 h 5.6 c 0.387,0 0.7,-0.313 0.7,-0.7 v -3.6 c 0,-0.387 -0.313,-0.7 -0.7,-0.7 z"
           style="fill:url(#_Linear24);fill-rule:nonzero"
           id="path206" />
      </g>
      <g
         transform="translate(-421.005,-292)"
         id="g212"
         style="clip-rule:evenodd;display:inline;fill-rule:evenodd;enable-background:new">
        <path
           d="m 764.357,442.618 v -0.018 l -1.117,-1.383 c -0.387,-0.48 -1.117,-0.487 -1.513,-0.014 l -0.468,0.558 c -0.059,0.071 -0.168,0.066 -0.221,-0.008 l -1.265,-1.771 c -0.413,-0.579 -1.285,-0.539 -1.644,0.075 l -1.486,2.543 c 0,0.386 0.313,0.7 0.7,0.7 h 6.314 c 0.381,0 0.69,-0.304 0.7,-0.682 z"
           style="fill:#0474b4"
           id="path210" />
      </g>
      <g
         transform="translate(-421.005,-292)"
         id="g216"
         style="clip-rule:evenodd;display:inline;fill-rule:evenodd;enable-background:new">
        <path
           d="m 753.198,489 c -0.662,0 -1.198,0.536 -1.198,1.198 v 2.604 c 0,0.662 0.536,1.198 1.198,1.198 h 4.604 c 0.662,0 1.198,-0.536 1.198,-1.198 v -2.604 c 0,-0.662 -0.536,-1.198 -1.198,-1.198 z"
           style="fill:url(#_Linear25);fill-rule:nonzero"
           id="path214" />
      </g>
      <g
         transform="translate(-421.005,-292)"
         id="g220"
         style="clip-rule:evenodd;display:inline;fill-rule:evenodd;enable-background:new">
        <path
           d="m 757.456,490 h -3.912 c -0.3,0 -0.544,0.244 -0.544,0.544 v 1.912 c 0,0.3 0.244,0.544 0.544,0.544 h 3.912 c 0.3,0 0.544,-0.244 0.544,-0.544 v -1.912 c 0,-0.3 -0.244,-0.544 -0.544,-0.544 z"
           style="fill:url(#_Linear26);fill-rule:nonzero"
           id="path218" />
      </g>
      <g
         transform="translate(-421.005,-292)"
         id="g224"
         style="clip-rule:evenodd;display:inline;fill-rule:evenodd;enable-background:new">
        <path
           d="m 757.993,492.829 -0.624,-0.762 c -0.301,-0.368 -0.863,-0.373 -1.171,-0.011 l -0.193,0.228 c -0.046,0.054 -0.13,0.05 -0.171,-0.007 l -0.698,-0.962 c -0.321,-0.444 -0.993,-0.413 -1.272,0.059 l -0.861,1.452 c 0.041,0.26 0.266,0.458 0.538,0.458 h 3.914 c 0.271,0 0.495,-0.197 0.538,-0.455 z"
           style="fill:#0474b4"
           id="path222" />
      </g>
    </g>
    <g
       inkscape:groupmode="layer"
       id="layer3"
       inkscape:label="Folds"
       style="display:inline"
       sodipodi:insensitive="true">
      <path
         style="color:#000000;display:inline;overflow:visible;visibility:visible;opacity:0.1;fill:#ffffff;fill-opacity:1;fill-rule:nonzero;stroke:none;stroke-width:1;marker:none;enable-background:accumulate"
         d="m 152,44 v 224 h 49.07812 c 35.29672,0 38.00361,-3.63655 38.92188,-38.99317 v -73.00683 -48 l -64,-64 z"
         id="path4231"
         inkscape:connector-curvature="0"
         sodipodi:nodetypes="ccsscccc" />
      <path
         inkscape:connector-curvature="0"
         style="color:#000000;display:inline;overflow:visible;visibility:visible;opacity:0.1;fill:#ffffff;fill-opacity:1;fill-rule:nonzero;stroke:none;stroke-width:1;marker:none;enable-background:accumulate"
         d="m 64,156 v 73.00683 c -0.17299,35.36812 3.625155,38.99317 38.92188,38.99317 h 98.15624 c 35.29672,0 38.00361,-3.63655 38.92188,-38.99317 v -73.00683 z"
         id="path4255"
         sodipodi:nodetypes="ccssscc" />
      <path
         style="color:#000000;display:inline;overflow:visible;visibility:visible;opacity:0.1;fill:#ffffff;fill-opacity:1;fill-rule:nonzero;stroke:none;stroke-width:8;stroke-linecap:butt;stroke-linejoin:miter;stroke-miterlimit:4;stroke-dasharray:none;stroke-dashoffset:0;stroke-opacity:1;marker:none;enable-background:accumulate"
         d="m 180,268 60,-60 v 22.48388 c -0.0523,33.99581 -3.80268,37.51612 -38.1741,37.51612 z"
         id="path4254"
         inkscape:connector-curvature="0"
         sodipodi:nodetypes="cccsc" />
      <path
         style="color:#000000;display:inline;overflow:visible;visibility:visible;opacity:0.2;fill:#ffffff;fill-opacity:1;fill-rule:nonzero;stroke:none;stroke-width:1;marker:none;enable-background:accumulate"
         d="m 326,84 v 12.251953 c -0.0433,8.842027 0.90629,9.748047 9.73047,9.748047 h 16.53906 c 8.82418,0 9.73047,-0.90592 9.73047,-9.748047 v -12.251953 z"
         id="path1006"
         inkscape:connector-curvature="0" />
      <path
         style="color:#000000;display:inline;overflow:visible;visibility:visible;opacity:0.1;fill:#ffffff;fill-opacity:1;fill-rule:nonzero;stroke:none;stroke-width:1;marker:none;enable-background:accumulate"
         d="m 344,62 v 44 h 8.26953 c 8.82418,0 9.73047,-0.90592 9.73047,-9.748047 v -12.251953 -12 l -10,-10 z"
         id="path1013"
         inkscape:connector-curvature="0"
         sodipodi:nodetypes="ccsscccc" />
      <path
         style="color:#000000;display:inline;overflow:visible;visibility:visible;opacity:0.2;fill:#ffffff;fill-opacity:1;fill-rule:nonzero;stroke:none;stroke-width:1;marker:none;enable-background:accumulate"
         d="m 323,200 v 6.125 c -0.0217,4.42101 0.45314,4.875 4.86523,4.875 h 8.26954 c 4.41209,0 4.86523,-0.45393 4.86523,-4.875 v -6.125 z"
         id="path1007"
         inkscape:connector-curvature="0" />
      <path
         style="color:#000000;display:inline;overflow:visible;visibility:visible;opacity:0.2;fill:#ffffff;fill-opacity:1;fill-rule:nonzero;stroke:none;stroke-width:1;marker:none;enable-background:accumulate"
         d="m 328,237 v 14 h 2.9043 c 2.8077,0 3.0957,-0.28815 3.0957,-3.10156 v -3.89844 -4 l -3,-3 z"
         id="path1009"
         inkscape:connector-curvature="0"
         sodipodi:nodetypes="ccsscccc" />
      <path
         style="color:#000000;display:inline;overflow:visible;visibility:visible;opacity:0.2;fill:#ffffff;fill-opacity:1;fill-rule:nonzero;stroke:none;stroke-width:1;marker:none;enable-background:accumulate"
         d="m 324,148 v 7.79688 c -0.0276,5.62673 0.57798,6.20312 6.19336,6.20312 h 11.61523 c 5.6154,0 6.19141,-0.57631 6.19141,-6.20312 v -7.79688 z"
         id="path1011"
         inkscape:connector-curvature="0" />
      <path
         style="color:#000000;display:inline;overflow:visible;visibility:visible;opacity:0.2;fill:#ffffff;fill-opacity:1;fill-rule:nonzero;stroke:none;stroke-width:1;marker:none;enable-background:accumulate"
         d="m 332,189 v 22 h 4.13477 c 4.41209,0 4.86523,-0.45393 4.86523,-4.875 v -6.125 -6 l -5,-5 z"
         id="path1014"
         inkscape:connector-curvature="0"
         sodipodi:nodetypes="ccsscccc" />
      <path
         style="color:#000000;display:inline;overflow:visible;visibility:visible;opacity:0.2;fill:#ffffff;fill-opacity:1;fill-rule:nonzero;stroke:none;stroke-width:1;marker:none;enable-background:accumulate"
         d="m 322,244 v 3.89844 c -0.0138,2.81337 0.28801,3.10156 3.0957,3.10156 h 5.8086 c 2.8077,0 3.0957,-0.28815 3.0957,-3.10156 v -3.89844 z"
         id="path1016"
         inkscape:connector-curvature="0" />
      <path
         style="color:#000000;display:inline;overflow:visible;visibility:visible;opacity:0.2;fill:#ffffff;fill-opacity:1;fill-rule:nonzero;stroke:none;stroke-width:1;marker:none;enable-background:accumulate"
         d="m 336,134 v 28 h 5.80859 c 5.6154,0 6.19141,-0.57631 6.19141,-6.20312 v -7.79688 -8 l -6,-6 z"
         id="path1018"
         inkscape:connector-curvature="0"
         sodipodi:nodetypes="ccsscccc" />
    </g>
    <g
       inkscape:groupmode="layer"
       id="layer5"
       inkscape:label="Highlights"
       style="display:inline"
       sodipodi:insensitive="true">
      <path
         style="color:#000000;font-style:normal;font-variant:normal;font-weight:normal;font-stretch:normal;font-size:medium;line-height:normal;font-family:sans-serif;font-variant-ligatures:normal;font-variant-position:normal;font-variant-caps:normal;font-variant-numeric:normal;font-variant-alternates:normal;font-feature-settings:normal;text-indent:0;text-align:start;text-decoration:none;text-decoration-line:none;text-decoration-style:solid;text-decoration-color:#000000;letter-spacing:normal;word-spacing:normal;text-transform:none;writing-mode:lr-tb;direction:ltr;text-orientation:mixed;dominant-baseline:auto;baseline-shift:baseline;text-anchor:start;white-space:normal;shape-padding:0;clip-rule:nonzero;display:inline;overflow:visible;visibility:visible;opacity:0.4;isolation:auto;mix-blend-mode:normal;color-interpolation:sRGB;color-interpolation-filters:linearRGB;solid-color:#000000;solid-opacity:1;vector-effect:none;fill:#000000;fill-opacity:1;fill-rule:nonzero;stroke:none;stroke-width:2;stroke-linecap:butt;stroke-linejoin:miter;stroke-miterlimit:4;stroke-dasharray:none;stroke-dashoffset:0;stroke-opacity:1;marker:none;color-rendering:auto;image-rendering:auto;shape-rendering:auto;text-rendering:auto;enable-background:accumulate"
         d="m 335.73047,61 c -2.22316,0 -3.97368,0.05118 -5.41406,0.292969 -1.44039,0.241784 -2.61905,0.695299 -3.48243,1.55664 -0.86337,0.861342 -1.31906,2.039471 -1.55859,3.480469 -0.23953,1.440999 -0.28629,3.195341 -0.27539,5.423828 v 12.246094 12.251953 c -0.0108,2.225063 0.0361,3.978517 0.27539,5.417967 0.23953,1.441 0.69522,2.61913 1.55859,3.48047 0.86338,0.86134 2.04204,1.31486 3.48243,1.55664 1.44039,0.24179 3.1909,0.29297 5.41406,0.29297 h 16.53906 c 2.22316,0 3.97276,-0.0511 5.41016,-0.29297 1.4374,-0.24189 2.61246,-0.69694 3.47265,-1.55859 0.8602,-0.86165 1.3132,-2.03894 1.55469,-3.47852 0.24149,-1.43957 0.29297,-3.190353 0.29297,-5.417967 v -12.251953 -12.414062 l -10.58594,-10.585938 z m 0,1 h 16.26953 l 10,10 v 12 12.251953 c 0,8.842127 -0.90629,9.748047 -9.73047,9.748047 h -16.53906 c -8.82418,0 -9.77377,-0.90602 -9.73047,-9.748047 v -12.251953 -12.251953 c -0.0433,-8.84203 0.90629,-9.748047 9.73047,-9.748047 z"
         id="path958"
         inkscape:connector-curvature="0"
         sodipodi:nodetypes="sccsccccccsscccscccsscccssscccs" />
      <path
         style="color:#000000;font-style:normal;font-variant:normal;font-weight:normal;font-stretch:normal;font-size:medium;line-height:normal;font-family:sans-serif;font-variant-ligatures:normal;font-variant-position:normal;font-variant-caps:normal;font-variant-numeric:normal;font-variant-alternates:normal;font-feature-settings:normal;text-indent:0;text-align:start;text-decoration:none;text-decoration-line:none;text-decoration-style:solid;text-decoration-color:#000000;letter-spacing:normal;word-spacing:normal;text-transform:none;writing-mode:lr-tb;direction:ltr;text-orientation:mixed;dominant-baseline:auto;baseline-shift:baseline;text-anchor:start;white-space:normal;shape-padding:0;clip-rule:nonzero;display:inline;overflow:visible;visibility:visible;opacity:0.4;isolation:auto;mix-blend-mode:normal;color-interpolation:sRGB;color-interpolation-filters:linearRGB;solid-color:#000000;solid-opacity:1;vector-effect:none;fill:url(#linearGradient1004);fill-opacity:1;fill-rule:nonzero;stroke:none;stroke-width:2;stroke-linecap:butt;stroke-linejoin:miter;stroke-miterlimit:4;stroke-dasharray:none;stroke-dashoffset:0;stroke-opacity:1;marker:none;color-rendering:auto;image-rendering:auto;shape-rendering:auto;text-rendering:auto;enable-background:accumulate"
         clip-path="none"
         d="m 335.73047,62 c -8.82418,0 -9.77372,0.906017 -9.73047,9.748047 v 12.251953 12.251953 c -0.0433,8.842027 0.90629,9.748047 9.73047,9.748047 h 16.53906 c 8.82418,0 9.73047,-0.90592 9.73047,-9.748047 v -12.251953 -12 h -1 v 12 12.251953 c 0,2.193451 -0.0614,3.870697 -0.26562,5.087887 -0.20419,1.2172 -0.52867,1.92434 -0.99805,2.39454 -0.46938,0.47015 -1.17436,0.79563 -2.38867,1 -1.21432,0.20434 -2.8892,0.26562 -5.07813,0.26562 h -16.53906 c -2.18893,0 -3.86589,-0.0612 -5.08399,-0.26562 -1.21809,-0.20449 -1.92877,-0.5295 -2.40039,-1 -0.47161,-0.47053 -0.79596,-1.17682 -0.99804,-2.39258 -0.20209,-1.21576 -0.25879,-2.893414 -0.24805,-5.085941 v -0.002 -12.253859 -12.253906 -0.002 c -0.0107,-2.192528 0.046,-3.870175 0.24805,-5.085938 0.20209,-1.215763 0.52643,-1.922078 0.99804,-2.392578 0.47161,-0.4705 1.18426,-0.79553 2.40235,-1 1.21809,-0.204376 2.8931,-0.265578 5.08203,-0.265578 h 16.26953 v -1 z"
         id="path990"
         inkscape:connector-curvature="0" />
      <path
         style="color:#000000;font-style:normal;font-variant:normal;font-weight:normal;font-stretch:normal;font-size:medium;line-height:normal;font-family:sans-serif;font-variant-ligatures:normal;font-variant-position:normal;font-variant-caps:normal;font-variant-numeric:normal;font-variant-alternates:normal;font-feature-settings:normal;text-indent:0;text-align:start;text-decoration:none;text-decoration-line:none;text-decoration-style:solid;text-decoration-color:#000000;letter-spacing:normal;word-spacing:normal;text-transform:none;writing-mode:lr-tb;direction:ltr;text-orientation:mixed;dominant-baseline:auto;baseline-shift:baseline;text-anchor:start;white-space:normal;shape-padding:0;clip-rule:nonzero;display:inline;overflow:visible;visibility:visible;opacity:0.4;isolation:auto;mix-blend-mode:normal;color-interpolation:sRGB;color-interpolation-filters:linearRGB;solid-color:#000000;solid-opacity:1;vector-effect:none;fill:#000000;fill-opacity:1;fill-rule:nonzero;stroke:none;stroke-width:2;stroke-linecap:butt;stroke-linejoin:miter;stroke-miterlimit:4;stroke-dasharray:none;stroke-dashoffset:0;stroke-opacity:1;marker:none;color-rendering:auto;image-rendering:auto;shape-rendering:auto;text-rendering:auto;enable-background:accumulate"
         d="m 327.86523,188 c -1.12014,0 -2.01524,0.0241 -2.79101,0.1543 -0.77577,0.13022 -1.48014,0.38763 -2.00977,0.91601 -0.52962,0.52838 -0.79079,1.23687 -0.91992,2.01367 -0.12912,0.77681 -0.15002,1.67169 -0.14453,2.79493 v 6.12109 6.125 c -0.005,1.12104 0.0156,2.01529 0.14453,2.79102 0.12912,0.77681 0.39029,1.48529 0.91992,2.01367 0.52964,0.52838 1.234,0.78579 2.00977,0.91601 0.77577,0.13022 1.67087,0.1543 2.79101,0.1543 h 8.26954 c 1.12013,0 2.01264,-0.024 2.78711,-0.1543 0.77445,-0.13033 1.48001,-0.38927 2.00781,-0.91797 0.5278,-0.52869 0.78594,-1.23438 0.91601,-2.00976 0.13007,-0.77539 0.1543,-1.67062 0.1543,-2.79297 v -6.125 -6.53906 l -5.45117,-5.46094 z m 0,1 h 8.13477 l 5,5 v 6 6.125 c 0,4.42107 -0.45314,4.875 -4.86523,4.875 h -8.26954 c -4.41209,0 -4.88693,-0.45399 -4.86523,-4.875 v -6.125 -6.125 c -0.0216,-4.42101 0.45314,-4.875 4.86523,-4.875 z"
         id="path926"
         inkscape:connector-curvature="0"
         sodipodi:nodetypes="sccccccccssscccscccsscccssscccs" />
      <path
         style="color:#000000;font-style:normal;font-variant:normal;font-weight:normal;font-stretch:normal;font-size:medium;line-height:normal;font-family:sans-serif;font-variant-ligatures:normal;font-variant-position:normal;font-variant-caps:normal;font-variant-numeric:normal;font-variant-alternates:normal;font-feature-settings:normal;text-indent:0;text-align:start;text-decoration:none;text-decoration-line:none;text-decoration-style:solid;text-decoration-color:#000000;letter-spacing:normal;word-spacing:normal;text-transform:none;writing-mode:lr-tb;direction:ltr;text-orientation:mixed;dominant-baseline:auto;baseline-shift:baseline;text-anchor:start;white-space:normal;shape-padding:0;clip-rule:nonzero;display:inline;overflow:visible;visibility:visible;opacity:0.4;isolation:auto;mix-blend-mode:normal;color-interpolation:sRGB;color-interpolation-filters:linearRGB;solid-color:#000000;solid-opacity:1;vector-effect:none;fill:url(#linearGradient981);fill-opacity:1;fill-rule:nonzero;stroke:none;stroke-width:2;stroke-linecap:butt;stroke-linejoin:miter;stroke-miterlimit:4;stroke-dasharray:none;stroke-dashoffset:0;stroke-opacity:1;marker:none;color-rendering:auto;image-rendering:auto;shape-rendering:auto;text-rendering:auto;enable-background:accumulate"
         clip-path="none"
         d="m 327.86523,189 c -4.41209,0 -4.88685,0.45399 -4.86523,4.875 v 6.125 6.125 c -0.0217,4.42101 0.45314,4.875 4.86523,4.875 h 8.26954 c 4.41209,0 4.86523,-0.45393 4.86523,-4.875 v -6.125 -6 l -5,-5 z m 0,1 h 8.13477 l 4,4 v 6 6.125 c 0,1.08819 -0.0322,1.90989 -0.125,2.46289 -0.0928,0.553 -0.22434,0.78856 -0.36133,0.92578 -0.13699,0.13722 -0.37244,0.26659 -0.92383,0.35938 -0.55138,0.0928 -1.36917,0.12695 -2.45507,0.12695 h -8.26954 c -1.0859,0 -1.9055,-0.0341 -2.45898,-0.12695 -0.55348,-0.0929 -0.79182,-0.22184 -0.92969,-0.35938 -0.13786,-0.13754 -0.26769,-0.37421 -0.35937,-0.92578 -0.0917,-0.55157 -0.12253,-1.36976 -0.11719,-2.45703 v -0.002 -6.12886 -6.12891 -0.002 c -0.005,-1.08727 0.0255,-1.90546 0.11719,-2.45703 0.0917,-0.55157 0.22151,-0.78824 0.35937,-0.92578 0.13787,-0.13754 0.37622,-0.26647 0.92969,-0.35938 0.55347,-0.0929 1.37308,-0.12695 2.45898,-0.12695 z"
         id="path935"
         inkscape:connector-curvature="0"
         sodipodi:nodetypes="scccssscccsscccssscsscccccccccccs" />
      <path
         style="color:#000000;font-style:normal;font-variant:normal;font-weight:normal;font-stretch:normal;font-size:medium;line-height:normal;font-family:sans-serif;font-variant-ligatures:normal;font-variant-position:normal;font-variant-caps:normal;font-variant-numeric:normal;font-variant-alternates:normal;font-feature-settings:normal;text-indent:0;text-align:start;text-decoration:none;text-decoration-line:none;text-decoration-style:solid;text-decoration-color:#000000;letter-spacing:normal;word-spacing:normal;text-transform:none;writing-mode:lr-tb;direction:ltr;text-orientation:mixed;dominant-baseline:auto;baseline-shift:baseline;text-anchor:start;white-space:normal;shape-padding:0;clip-rule:nonzero;display:inline;overflow:visible;visibility:visible;opacity:0.4;isolation:auto;mix-blend-mode:normal;color-interpolation:sRGB;color-interpolation-filters:linearRGB;solid-color:#000000;solid-opacity:1;vector-effect:none;fill:#000000;fill-opacity:1;fill-rule:nonzero;stroke:none;stroke-width:2;stroke-linecap:butt;stroke-linejoin:miter;stroke-miterlimit:4;stroke-dasharray:none;stroke-dashoffset:0;stroke-opacity:1;marker:none;color-rendering:auto;image-rendering:auto;shape-rendering:auto;text-rendering:auto;enable-background:accumulate"
         d="m 325.0957,236 c -0.71904,0 -1.30185,0.0139 -1.83593,0.10352 -0.53409,0.0897 -1.0683,0.27628 -1.47657,0.68359 -0.40826,0.4073 -0.59657,0.94324 -0.68554,1.47851 -0.089,0.5353 -0.10115,1.12048 -0.0977,1.8418 v 3.89258 3.89844 c -0.003,0.71816 0.009,1.30235 0.0977,1.83594 0.089,0.53528 0.27727,1.07121 0.68554,1.47851 0.40827,0.40731 0.94248,0.59394 1.47657,0.68359 0.53408,0.0897 1.11689,0.10352 1.83593,0.10352 h 5.8086 c 0.71904,0 1.30058,-0.0137 1.83398,-0.10352 0.53341,-0.0898 1.06768,-0.27792 1.47461,-0.68554 0.40693,-0.40762 0.59404,-0.94271 0.68359,-1.47656 0.0896,-0.53386 0.10352,-1.11551 0.10352,-1.83594 v -3.89844 -4.41406 l -3.58594,-3.58594 z m 0,1 h 5.9043 l 3,3 v 4 3.89844 c 0,2.81341 -0.288,3.10156 -3.0957,3.10156 h -5.8086 c -2.80769,0 -3.1095,-0.28819 -3.0957,-3.10156 v -3.89844 -3.89844 c -0.0138,-2.81337 0.28801,-3.10156 3.0957,-3.10156 z"
         id="path928"
         inkscape:connector-curvature="0"
         sodipodi:nodetypes="scscccccccsscscscccsscccssscccs" />
      <path
         style="color:#000000;font-style:normal;font-variant:normal;font-weight:normal;font-stretch:normal;font-size:medium;line-height:normal;font-family:sans-serif;font-variant-ligatures:normal;font-variant-position:normal;font-variant-caps:normal;font-variant-numeric:normal;font-variant-alternates:normal;font-feature-settings:normal;text-indent:0;text-align:start;text-decoration:none;text-decoration-line:none;text-decoration-style:solid;text-decoration-color:#000000;letter-spacing:normal;word-spacing:normal;text-transform:none;writing-mode:lr-tb;direction:ltr;text-orientation:mixed;dominant-baseline:auto;baseline-shift:baseline;text-anchor:start;white-space:normal;shape-padding:0;clip-rule:nonzero;display:inline;overflow:visible;visibility:visible;opacity:0.4;isolation:auto;mix-blend-mode:normal;color-interpolation:sRGB;color-interpolation-filters:linearRGB;solid-color:#000000;solid-opacity:1;vector-effect:none;fill:url(#linearGradient993);fill-opacity:1;fill-rule:nonzero;stroke:none;stroke-width:2;stroke-linecap:butt;stroke-linejoin:miter;stroke-miterlimit:4;stroke-dasharray:none;stroke-dashoffset:0;stroke-opacity:1;marker:none;color-rendering:auto;image-rendering:auto;shape-rendering:auto;text-rendering:auto;enable-background:accumulate"
         clip-path="none"
         d="m 325.0957,237 c -2.80769,0 -3.10946,0.28819 -3.0957,3.10156 v 3.89844 3.89844 c -0.0138,2.81337 0.28801,3.10156 3.0957,3.10156 h 5.8086 c 2.8077,0 3.0957,-0.28815 3.0957,-3.10156 v -3.89844 -4 l -3,-3 z m 0,1 h 5.9043 l 2,2 v 4 3.89844 c 0,0.68627 -0.022,1.19438 -0.0742,1.50586 -0.0522,0.31147 -0.11279,0.37642 -0.1289,0.39258 -0.0161,0.0161 -0.0803,0.0767 -0.39063,0.1289 -0.31036,0.0522 -0.81716,0.0742 -1.50197,0.0742 h -5.8086 c -0.6848,0 -1.19211,-0.0238 -1.5039,-0.0762 -0.3118,-0.0523 -0.37803,-0.1105 -0.39453,-0.12695 -0.0165,-0.0165 -0.0754,-0.0806 -0.12696,-0.39063 -0.0515,-0.31005 -0.0737,-0.81855 -0.0703,-1.50391 v -0.002 -3.90031 -3.90039 -0.002 c -0.003,-0.68537 0.0188,-1.19386 0.0703,-1.50391 0.0515,-0.31005 0.11045,-0.37416 0.12696,-0.39063 0.0165,-0.0165 0.0827,-0.0746 0.39453,-0.12695 0.31179,-0.0523 0.8191,-0.0762 1.5039,-0.0762 z"
         id="path937"
         inkscape:connector-curvature="0"
         sodipodi:nodetypes="scccssscccsscccscccssccccccccsccs" />
      <path
         style="color:#000000;font-style:normal;font-variant:normal;font-weight:normal;font-stretch:normal;font-size:medium;line-height:normal;font-family:sans-serif;font-variant-ligatures:normal;font-variant-position:normal;font-variant-caps:normal;font-variant-numeric:normal;font-variant-alternates:normal;font-feature-settings:normal;text-indent:0;text-align:start;text-decoration:none;text-decoration-line:none;text-decoration-style:solid;text-decoration-color:#000000;letter-spacing:normal;word-spacing:normal;text-transform:none;writing-mode:lr-tb;direction:ltr;text-orientation:mixed;dominant-baseline:auto;baseline-shift:baseline;text-anchor:start;white-space:normal;shape-padding:0;clip-rule:nonzero;display:inline;overflow:visible;visibility:visible;opacity:0.4;isolation:auto;mix-blend-mode:normal;color-interpolation:sRGB;color-interpolation-filters:linearRGB;solid-color:#000000;solid-opacity:1;vector-effect:none;fill:#000000;fill-opacity:1;fill-rule:nonzero;stroke:none;stroke-width:2;stroke-linecap:butt;stroke-linejoin:miter;stroke-miterlimit:4;stroke-dasharray:none;stroke-dashoffset:0;stroke-opacity:1;marker:none;color-rendering:auto;image-rendering:auto;shape-rendering:auto;text-rendering:auto;enable-background:accumulate"
         d="m 330.19336,133 c -1.42096,0 -2.54883,0.0308 -3.50586,0.19141 -0.95703,0.16064 -1.79146,0.4726 -2.41211,1.09179 -0.62065,0.61919 -0.93647,1.45612 -1.0957,2.41407 -0.15924,0.95795 -0.18666,2.08705 -0.17969,3.51171 v 7.79102 7.79688 c -0.007,1.42131 0.0207,2.5495 0.17969,3.50585 0.15923,0.95796 0.47505,1.79488 1.0957,2.41407 0.62065,0.61919 1.45508,0.93115 2.41211,1.09179 0.95703,0.16065 2.0849,0.19141 3.50586,0.19141 h 11.61523 c 1.42097,0 2.54669,-0.0307 3.50196,-0.19141 0.95527,-0.16075 1.78779,-0.47425 2.40625,-1.09375 0.61845,-0.6195 0.93134,-1.45363 1.09179,-2.41015 0.16046,-0.95653 0.19141,-2.08404 0.19141,-3.50781 v -7.79688 -8.21094 l -6.77734,-6.78906 z m 0,1 h 11.61523 l 6.19141,6.20312 v 7.79688 7.79688 c 0,5.62681 -0.57601,6.20312 -6.19141,6.20312 h -11.61523 c -5.61538,0 -6.22096,-0.57639 -6.19336,-6.20312 v -7.79688 -7.79688 c -0.0275,-5.62674 0.57798,-6.20312 6.19336,-6.20312 z"
         id="path930"
         inkscape:connector-curvature="0"
         sodipodi:nodetypes="scscccccscsscccscccsscccssscccs" />
      <path
         style="color:#000000;font-style:normal;font-variant:normal;font-weight:normal;font-stretch:normal;font-size:medium;line-height:normal;font-family:sans-serif;font-variant-ligatures:normal;font-variant-position:normal;font-variant-caps:normal;font-variant-numeric:normal;font-variant-alternates:normal;font-feature-settings:normal;text-indent:0;text-align:start;text-decoration:none;text-decoration-line:none;text-decoration-style:solid;text-decoration-color:#000000;letter-spacing:normal;word-spacing:normal;text-transform:none;writing-mode:lr-tb;direction:ltr;text-orientation:mixed;dominant-baseline:auto;baseline-shift:baseline;text-anchor:start;white-space:normal;shape-padding:0;clip-rule:nonzero;display:inline;overflow:visible;visibility:visible;opacity:0.4;isolation:auto;mix-blend-mode:normal;color-interpolation:sRGB;color-interpolation-filters:linearRGB;solid-color:#000000;solid-opacity:1;vector-effect:none;fill:url(#linearGradient969);fill-opacity:1;fill-rule:nonzero;stroke:none;stroke-width:2;stroke-linecap:butt;stroke-linejoin:miter;stroke-miterlimit:4;stroke-dasharray:none;stroke-dashoffset:0;stroke-opacity:1;marker:none;color-rendering:auto;image-rendering:auto;shape-rendering:auto;text-rendering:auto;enable-background:accumulate"
         clip-path="none"
         d="m 330.19336,134 c -5.61538,0 -6.22088,0.57638 -6.19336,6.20312 v 7.79688 7.79688 c -0.0276,5.62673 0.57798,6.20312 6.19336,6.20312 h 11.61523 c 5.6154,0 6.19141,-0.57631 6.19141,-6.20312 v -7.79688 -7.79688 l -6.19141,-6.20312 z m 0,1 h 11.61523 l 5.19141,5.20312 v 7.79688 7.79688 c 0,1.38962 -0.0409,2.44358 -0.16406,3.17773 -0.12315,0.73414 -0.30557,1.1001 -0.53321,1.32812 -0.22764,0.22803 -0.59203,0.40999 -1.32421,0.53321 -0.73219,0.12321 -1.78319,0.16406 -3.16993,0.16406 h -11.61523 c -1.38673,0 -2.44105,-0.0407 -3.17578,-0.16406 -0.73474,-0.12334 -1.10119,-0.30681 -1.33008,-0.53516 -0.22889,-0.22835 -0.41141,-0.59346 -0.5332,-1.32617 -0.12179,-0.73271 -0.16111,-1.78513 -0.1543,-3.17383 v -0.002 -7.79878 -7.79883 -0.002 c -0.007,-1.38871 0.0325,-2.44307 0.1543,-3.17578 0.12179,-0.73272 0.30431,-1.09587 0.5332,-1.32422 0.22889,-0.22835 0.59535,-0.41182 1.33008,-0.53516 0.73473,-0.12323 1.78905,-0.16401 3.17578,-0.16401 z"
         id="path939"
         inkscape:connector-curvature="0"
         sodipodi:nodetypes="scccssscccsscccscccsscssccccccscs" />
    </g>
    <g
       inkscape:groupmode="layer"
       id="layer9"
       inkscape:label="Folded corner"
       style="display:inline"
       sodipodi:insensitive="true">
      <path
         inkscape:connector-curvature="0"
         style="color:#000000;display:inline;overflow:visible;visibility:visible;opacity:0.6;fill:#165d7c;fill-opacity:1;fill-rule:nonzero;stroke:none;stroke-width:0.250023;marker:none;enable-background:accumulate"
         d="m 362,73 v -1 l -10,-10 h -1 v 4.209054 0.161272 0.08662 c 0,5.69198 0.76196,6.56967 6.467,6.541773 z"
         id="rect4158-0-3-62-2"
         sodipodi:nodetypes="ccccccscc" />
      <path
         inkscape:connector-curvature="0"
         style="color:#000000;display:inline;overflow:visible;visibility:visible;fill:#259dd1;fill-opacity:1;fill-rule:nonzero;stroke:none;stroke-width:0.250023;marker:none;enable-background:accumulate"
         d="m 362,71.99872 -10,-9.998722 v 3.708942 0.161272 0.08662 c 0,5.69198 0.26232,6.069784 5.96736,6.041887 z"
         id="rect4158-0-3-62"
         sodipodi:nodetypes="ccccscc" />
      <path
         inkscape:connector-curvature="0"
         style="color:#000000;display:inline;overflow:visible;visibility:visible;opacity:0.6;fill:#165d7c;fill-opacity:1;fill-rule:nonzero;stroke:none;stroke-width:0.250023;marker:none;enable-background:accumulate"
         d="m 348,141 v -1 l -6,-6 h -1 v 2.67849 0.10263 0.0551 c 0,3.62217 0.48488,4.1807 4.11536,4.16294 z"
         id="rect4158-0-3-62-2-3"
         sodipodi:nodetypes="ccccccscc" />
      <path
         inkscape:connector-curvature="0"
         style="color:#000000;display:inline;overflow:visible;visibility:visible;fill:#259dd1;fill-opacity:1;fill-rule:nonzero;stroke:none;stroke-width:0.250023;marker:none;enable-background:accumulate"
         d="m 348,139.99922 -6,-5.99923 v 2.22536 0.0968 0.0519 c 0,3.41519 0.15739,3.64187 3.58042,3.62513 z"
         id="rect4158-0-3-62-6"
         sodipodi:nodetypes="ccccscc" />
      <path
         inkscape:connector-curvature="0"
         style="color:#000000;display:inline;overflow:visible;visibility:visible;opacity:0.6;fill:#165d7c;fill-opacity:1;fill-rule:nonzero;stroke:none;stroke-width:0.250023;marker:none;enable-background:accumulate"
         d="m 341,195 v -1 l -5,-5 h -1 v 2.29585 0.088 0.0472 c 0,3.10471 0.41561,3.58345 3.52745,3.56823 z"
         id="rect4158-0-3-62-2-3-7"
         sodipodi:nodetypes="ccccccscc" />
      <path
         inkscape:connector-curvature="0"
         style="color:#000000;display:inline;overflow:visible;visibility:visible;fill:#259dd1;fill-opacity:1;fill-rule:nonzero;stroke:none;stroke-width:0.250023;marker:none;enable-background:accumulate"
         d="m 341,193.99934 -5,-4.99936 v 1.85447 0.0807 0.0433 c 0,2.84599 0.13116,3.03489 2.98368,3.02094 z"
         id="rect4158-0-3-62-6-5"
         sodipodi:nodetypes="ccccscc" />
      <path
         inkscape:connector-curvature="0"
         style="color:#000000;display:inline;overflow:visible;visibility:visible;opacity:0.6;fill:#165d7c;fill-opacity:1;fill-rule:nonzero;stroke:none;stroke-width:0.250023;marker:none;enable-background:accumulate"
         d="m 334,241 v -1 l -3,-3 h -1 v 1.53057 0.0587 0.0315 c 0,2.06981 0.27707,2.38897 2.35163,2.37882 z"
         id="rect4158-0-3-62-2-3-7-3"
         sodipodi:nodetypes="ccccccscc" />
      <path
         inkscape:connector-curvature="0"
         style="color:#000000;display:inline;overflow:visible;visibility:visible;fill:#259dd1;fill-opacity:1;fill-rule:nonzero;stroke:none;stroke-width:0.250023;marker:none;enable-background:accumulate"
         d="m 334,239.99962 -3,-2.99962 v 1.11269 0.0485 0.026 c 0,1.70759 0.0787,1.82093 1.79021,1.81256 z"
         id="rect4158-0-3-62-6-5-5"
         sodipodi:nodetypes="ccccscc" />
      <path
         inkscape:connector-curvature="0"
         style="color:#000000;display:inline;overflow:visible;visibility:visible;opacity:0.1;fill:url(#radialGradient1752);fill-opacity:1;fill-rule:nonzero;stroke:none;stroke-width:1;marker:none;filter:url(#filter2553);enable-background:accumulate"
         d="m 240,110 -64,-66 0.003,24.99857 v 1 0.53711 c 0,35.29429 1.62603,39.63197 36.99414,39.45899 z"
         id="rect4158-0-3-6"
         sodipodi:nodetypes="ccccscc" />
      <path
         inkscape:connector-curvature="0"
         style="color:#000000;display:inline;overflow:visible;visibility:visible;opacity:0.1;fill:#000000;fill-opacity:1;fill-rule:nonzero;stroke:none;stroke-width:1;marker:none;filter:url(#filter8603);enable-background:accumulate"
         d="m 240,110 v -2 l -64,-64 v 0 24.999094 1 0.53711 c 0,34.463796 4,39.463796 36.99414,39.458996 z"
         id="rect4158-0-3-2"
         sodipodi:nodetypes="ccccccscc" />
      <path
         inkscape:connector-curvature="0"
         style="color:#000000;display:inline;overflow:visible;visibility:visible;fill:url(#linearGradient12719);fill-opacity:1;fill-rule:nonzero;stroke:none;stroke-width:1;marker:none;enable-background:accumulate"
         d="m 239.99707,107.99467 -63.99414,-63.994146 v 22.99805 1 0.53711 c 0,35.294286 3.62603,39.631966 38.99414,39.458986 z"
         id="rect4158-0-3" />
      <path
         inkscape:connector-curvature="0"
         style="color:#000000;display:inline;overflow:visible;visibility:visible;fill:#ffffff;fill-opacity:1;fill-rule:nonzero;stroke:none;stroke-width:1;marker:none;enable-background:accumulate"
         d="m 239.99707,107.99467 -63.99414,-63.99415 v 22.99805 1 0.53711 c 0,35.29429 3.62603,39.63197 38.99414,39.45899 z"
         id="rect4158-0-3-8" />
      <path
         inkscape:connector-curvature="0"
         style="color:#000000;display:inline;overflow:visible;visibility:visible;fill:url(#linearGradient12719-7);fill-opacity:1;fill-rule:nonzero;stroke:none;stroke-width:1;marker:none;enable-background:accumulate"
         d="m 239.99707,107.99467 -63.99414,-63.99415 v 22.99805 1 0.53711 c 0,35.29429 3.62603,39.63197 38.99414,39.45899 z"
         id="rect4158-0-3-27" />
      <rect
         style="opacity:0.2;fill:#000000;fill-opacity:1;stroke:none;stroke-width:9.06331;stroke-linecap:round;stroke-linejoin:round;stroke-miterlimit:4;stroke-dasharray:none;stroke-opacity:1"
         id="rect12851"
         width="12"
         height="1"
         x="228"
         y="108" />
    </g>
  </g>
</svg><|MERGE_RESOLUTION|>--- conflicted
+++ resolved
@@ -428,27 +428,6 @@
          offset="1" />
     </linearGradient>
     <linearGradient
-<<<<<<< HEAD
-       inkscape:collect="always"
-       xlink:href="#linearGradient9153"
-       id="linearGradient15002"
-       gradientUnits="userSpaceOnUse"
-       gradientTransform="matrix(0.85712614,0,0,2,229.42958,-1821.7222)"
-       x1="117.71875"
-       y1="976.30396"
-       x2="117.71875"
-       y2="992.23761" />
-    <linearGradient
-       inkscape:collect="always"
-       xlink:href="#linearGradient9153"
-       id="linearGradient2834"
-       gradientUnits="userSpaceOnUse"
-       gradientTransform="matrix(0.66666633,0,0,3,251.33256,-2706.0811)"
-       x1="115.00122"
-       y1="981.36035"
-       x2="115.00122"
-       y2="985.36035" />
-=======
        x1="298"
        y1="-1587.6377"
        x2="298"
@@ -787,7 +766,6 @@
        xlink:href="#linearGradient8074-2"
        gradientUnits="userSpaceOnUse"
        gradientTransform="matrix(0.298137,0,0,1,-1593.57,801.638)" />
->>>>>>> 09f6c6f1
     <linearGradient
        inkscape:collect="always"
        xlink:href="#linearGradient12717"
