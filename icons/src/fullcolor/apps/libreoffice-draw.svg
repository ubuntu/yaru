<?xml version="1.0" encoding="UTF-8" standalone="no"?>
<svg
   xmlns:dc="http://purl.org/dc/elements/1.1/"
   xmlns:cc="http://creativecommons.org/ns#"
   xmlns:rdf="http://www.w3.org/1999/02/22-rdf-syntax-ns#"
   xmlns:svg="http://www.w3.org/2000/svg"
   xmlns="http://www.w3.org/2000/svg"
   xmlns:xlink="http://www.w3.org/1999/xlink"
   xmlns:sodipodi="http://sodipodi.sourceforge.net/DTD/sodipodi-0.dtd"
   xmlns:inkscape="http://www.inkscape.org/namespaces/inkscape"
   inkscape:export-ydpi="96"
   inkscape:export-xdpi="96"
   width="400"
   height="300"
   id="svg11300"
   sodipodi:version="0.32"
   inkscape:version="1.0.1 (3bc2e813f5, 2020-09-07)"
   sodipodi:docname="libreoffice-draw.svg"
   inkscape:output_extension="org.inkscape.output.svg.inkscape"
   version="1.0"
   style="display:inline;enable-background:new"
   inkscape:export-filename="C:\Users\sblav\Pictures\vertical oblong template.png">
  <title
     id="title3004">Suru Icon Theme Template</title>
  <sodipodi:namedview
     stroke="#ef2929"
     fill="#f57900"
     id="base"
     pagecolor="#909090"
     bordercolor="#000000"
     borderopacity="0.25490196"
     inkscape:pageopacity="0"
     inkscape:pageshadow="2"
     inkscape:zoom="2"
     inkscape:cx="162.30601"
     inkscape:cy="95.686135"
     inkscape:current-layer="layer6"
     showgrid="true"
     inkscape:grid-bbox="true"
     inkscape:document-units="px"
     inkscape:showpageshadow="false"
     inkscape:window-width="1920"
     inkscape:window-height="1016"
     inkscape:window-x="0"
     inkscape:window-y="27"
     width="400px"
     height="300px"
     inkscape:snap-nodes="true"
     inkscape:snap-bbox="true"
     gridtolerance="10000"
     inkscape:object-nodes="true"
     inkscape:snap-grids="true"
     showguides="false"
     inkscape:guide-bbox="true"
     inkscape:window-maximized="1"
     inkscape:bbox-paths="true"
     inkscape:snap-bbox-midpoints="true"
     inkscape:snap-global="true"
     inkscape:object-paths="true"
     inkscape:snap-intersection-paths="true"
     inkscape:snap-smooth-nodes="true"
     inkscape:pagecheckerboard="false"
     showborder="false"
     inkscape:document-rotation="0">
    <inkscape:grid
       spacingy="1"
       spacingx="1"
       id="grid5883"
       type="xygrid"
       enabled="true"
       visible="true"
       empspacing="4"
       snapvisiblegridlinesonly="true"
       originx="0"
       originy="0" />
    <inkscape:grid
       type="xygrid"
       id="grid11592"
       empspacing="2"
       visible="true"
       enabled="false"
       spacingx="0.5"
       spacingy="0.5"
       color="#ff0000"
       opacity="0.1254902"
       empcolor="#ff0000"
       empopacity="0.25098039"
       snapvisiblegridlinesonly="true"
       originx="0"
       originy="0" />
  </sodipodi:namedview>
  <defs
     id="defs3">
    <linearGradient
       inkscape:collect="always"
       id="linearGradient927">
      <stop
         style="stop-color:#ffffff;stop-opacity:1;"
         offset="0"
         id="stop923" />
      <stop
         id="stop933"
         offset="0.125"
         style="stop-color:#ffffff;stop-opacity:0.09803922" />
      <stop
         id="stop931"
         offset="0.92500001"
         style="stop-color:#ffffff;stop-opacity:0.09803922" />
      <stop
         style="stop-color:#ffffff;stop-opacity:0.49803922"
         offset="1"
         id="stop925" />
    </linearGradient>
    <linearGradient
       inkscape:collect="always"
       xlink:href="#linearGradient927"
       id="linearGradient1004"
       x1="344"
       y1="62"
       x2="344"
       y2="106"
       gradientUnits="userSpaceOnUse" />
    <clipPath
       clipPathUnits="userSpaceOnUse"
       id="clipPath994-5">
      <path
         style="color:#000000;display:inline;overflow:visible;visibility:visible;fill:#cdcdcd;fill-opacity:1;fill-rule:nonzero;stroke:none;stroke-width:2;stroke-miterlimit:4;stroke-dasharray:none;stroke-opacity:1;marker:none;enable-background:accumulate"
         d="m 335.73108,62 c -8.82418,0 -9.77365,0.90635 -9.7304,9.74838 V 84 96.25162 c -0.0433,8.84203 0.90622,9.74838 9.7304,9.74838 h 16.53919 c 8.82418,0 9.7304,-0.90625 9.7304,-9.74838 V 84 71.74838 C 362.00067,62.90625 361.09445,62 352.27027,62 Z"
         id="path996-9"
         inkscape:connector-curvature="0"
         sodipodi:nodetypes="scccssscsss" />
    </clipPath>
    <linearGradient
       inkscape:collect="always"
       xlink:href="#linearGradient4338"
       id="linearGradient3194"
       x1="335.73108"
       y1="62"
       x2="352.26993"
       y2="106"
       gradientUnits="userSpaceOnUse" />
    <linearGradient
       gradientUnits="userSpaceOnUse"
       y2="169.66859"
       x2="4.4137931"
       y1="386.30838"
       x1="494.34482"
       id="linearGradient4226-1"
       xlink:href="#linearGradient4338"
       inkscape:collect="always"
       gradientTransform="matrix(0,-0.453125,-0.45311204,0,277.96286,268)" />
    <filter
       inkscape:collect="always"
       style="color-interpolation-filters:sRGB"
       id="filter6646"
       x="-0.01363613"
       width="1.0272723"
       y="-0.01071443"
       height="1.0214289">
      <feGaussianBlur
         inkscape:collect="always"
         stdDeviation="1.0000135"
         id="feGaussianBlur6648" />
    </filter>
    <filter
       inkscape:collect="always"
       style="color-interpolation-filters:sRGB"
       id="filter6668"
       x="-0.054544518"
       width="1.109089"
       y="-0.042857721"
       height="1.0857154">
      <feGaussianBlur
         inkscape:collect="always"
         stdDeviation="4.000054"
         id="feGaussianBlur6670" />
    </filter>
    <linearGradient
       inkscape:collect="always"
       id="linearGradient4338">
      <stop
         style="stop-color:#f2f2f2;stop-opacity:1"
         offset="0"
         id="stop4340" />
      <stop
         style="stop-color:#ffffff;stop-opacity:1"
         offset="1"
         id="stop4342" />
    </linearGradient>
    <linearGradient
       inkscape:collect="always"
       xlink:href="#linearGradient7707"
       id="linearGradient18935"
       x1="352.77151"
       y1="106.5"
       x2="335.23242"
       y2="61.5"
       gradientUnits="userSpaceOnUse" />
    <linearGradient
       inkscape:collect="always"
       xlink:href="#linearGradient927"
       id="linearGradient993"
       x1="328"
       y1="237"
       x2="328"
       y2="251"
       gradientUnits="userSpaceOnUse" />
    <clipPath
       clipPathUnits="userSpaceOnUse"
       id="clipPath983-6">
      <path
         sodipodi:nodetypes="scccssscsss"
         inkscape:connector-curvature="0"
         id="path985-0"
         d="m 325.09646,237 c -2.80769,0 -3.10979,0.28839 -3.09603,3.10176 V 244 v 3.89824 c -0.0138,2.81337 0.28834,3.10176 3.09603,3.10176 h 5.8075 C 333.71166,251 334,250.71165 334,247.89824 V 244 240.10176 C 334,237.28836 333.71165,237 330.90396,237 Z"
         style="color:#000000;display:inline;overflow:visible;visibility:visible;opacity:1;fill:#46a926;fill-opacity:1;fill-rule:nonzero;stroke:none;stroke-width:2;stroke-miterlimit:4;stroke-dasharray:none;stroke-opacity:1;marker:none;enable-background:accumulate" />
    </clipPath>
    <linearGradient
       inkscape:collect="always"
       xlink:href="#linearGradient927"
       id="linearGradient981"
       x1="332"
       y1="189"
       x2="332"
       y2="211"
       gradientUnits="userSpaceOnUse" />
    <clipPath
       clipPathUnits="userSpaceOnUse"
       id="clipPath971-6">
      <path
         style="color:#000000;display:inline;overflow:visible;visibility:visible;opacity:1;fill:#46a926;fill-opacity:1;fill-rule:nonzero;stroke:none;stroke-width:2;stroke-miterlimit:4;stroke-dasharray:none;stroke-opacity:1;marker:none;enable-background:accumulate"
         d="m 327.8652,189 c -4.41209,0 -4.88682,0.45318 -4.8652,4.87419 V 200 206.12581 C 322.9783,210.54682 323.45311,211 327.8652,211 h 8.2696 C 340.54689,211 341,210.54688 341,206.12581 V 200 193.87419 C 341,189.45313 340.54688,189 336.13479,189 Z"
         id="path973-2"
         inkscape:connector-curvature="0"
         sodipodi:nodetypes="scccssscsss" />
    </clipPath>
    <linearGradient
       gradientTransform="translate(4.9980746e-4)"
       inkscape:collect="always"
       xlink:href="#linearGradient4338"
       id="linearGradient1311"
       x1="327.99951"
       y1="188"
       x2="335.99951"
       y2="212"
       gradientUnits="userSpaceOnUse" />
    <linearGradient
       gradientTransform="translate(4.9980746e-4)"
       inkscape:collect="always"
       xlink:href="#linearGradient4338"
       id="linearGradient1309"
       x1="332"
       y1="236"
       x2="324"
       y2="252"
       gradientUnits="userSpaceOnUse" />
    <linearGradient
       inkscape:collect="always"
       xlink:href="#linearGradient7707"
       id="linearGradient916"
       gradientUnits="userSpaceOnUse"
       gradientTransform="matrix(0,-0.05664062,-0.05663901,0,349.74506,214)"
       x1="44.137936"
       y1="240.29004"
       x2="450.20694"
       y2="386.29437" />
    <linearGradient
       inkscape:collect="always"
       xlink:href="#linearGradient7707"
       id="linearGradient920"
       gradientUnits="userSpaceOnUse"
       gradientTransform="matrix(0,-0.03604403,-0.03604301,0,339.56482,252.90909)"
       x1="39.093575"
       y1="240.26906"
       x2="455.25125"
       y2="401.58029" />
    <linearGradient
       gradientTransform="matrix(0.67265869,0,0,0.64265845,104.54969,94.05684)"
       inkscape:collect="always"
       xlink:href="#linearGradient7707"
       id="linearGradient18935-0"
       x1="352.89749"
       y1="106.50614"
       x2="334.86411"
       y2="61.500103"
       gradientUnits="userSpaceOnUse" />
    <linearGradient
       inkscape:collect="always"
       xlink:href="#linearGradient927"
       id="linearGradient4316"
       x1="372"
       y1="134"
       x2="372"
       y2="162"
       gradientUnits="userSpaceOnUse"
       gradientTransform="translate(-37.000489)" />
    <linearGradient
       gradientTransform="matrix(0.67265869,0,0,0.64265845,104.54969,94.05684)"
       inkscape:collect="always"
       xlink:href="#linearGradient4338"
       id="linearGradient18935-0-8"
       x1="336.64893"
       y1="59.040947"
       x2="348.54202"
       y2="108.83411"
       gradientUnits="userSpaceOnUse" />
    <linearGradient
<<<<<<< HEAD
       inkscape:collect="always"
       xlink:href="#linearGradient6989-5"
       id="linearGradient3577"
       gradientUnits="userSpaceOnUse"
       x1="1180.158"
       y1="688.52631"
       x2="1180.158"
       y2="658.13159" />
=======
       id="linearGradient15606-6">
      <stop
         style="stop-color: rgb(255, 255, 255); stop-opacity: 0.588235;"
         offset="0"
         id="stop15608-8" />
      <stop
         style="stop-color: rgb(255, 255, 255); stop-opacity: 0.862745;"
         offset="1"
         id="stop15610-7" />
    </linearGradient>
    <linearGradient
       id="linearGradient7723">
      <stop
         id="stop7721"
         style="stop-color:#2e851b;stop-opacity:1"
         offset="0" />
      <stop
         id="stop7715"
         style="stop-color:#18a003;stop-opacity:1"
         offset="1" />
    </linearGradient>
    <linearGradient
       id="linearGradient13791">
      <stop
         id="stop13793"
         style="stop-color:#d36118;stop-opacity:1"
         offset="0" />
      <stop
         id="stop13795"
         style="stop-color:#f09e6f;stop-opacity:1"
         offset="1" />
    </linearGradient>
    <linearGradient
       id="linearGradient16134-3-1-8">
      <stop
         id="stop16136-6-3-7"
         style="stop-color:#000000;stop-opacity:0.50196099"
         offset="0" />
      <stop
         id="stop16138-4-6-2"
         style="stop-color:#000000;stop-opacity:0"
         offset="1" />
    </linearGradient>
    <linearGradient
       id="linearGradient10286-8">
      <stop
         id="stop10288-2-1"
         offset="0"
         style="stop-color: rgb(179, 179, 179); stop-opacity: 1;" />
      <stop
         id="stop10290-6"
         offset="1"
         style="stop-color: rgb(230, 230, 230); stop-opacity: 1;" />
    </linearGradient>
    <linearGradient
       id="linearGradient7713">
      <stop
         id="stop7711"
         style="stop-color:#993a03;stop-opacity:1"
         offset="0" />
      <stop
         id="stop7709"
         style="stop-color:#f0692c;stop-opacity:1"
         offset="1" />
    </linearGradient>
>>>>>>> 09f6c6f1
    <linearGradient
       id="linearGradient6989-5">
      <stop
         id="stop6991-5"
         offset="0"
         style="stop-color: rgb(240, 158, 111); stop-opacity: 1;" />
      <stop
         id="stop6993-1"
         offset="1"
         style="stop-color: rgb(249, 207, 181); stop-opacity: 1;" />
    </linearGradient>
    <linearGradient
       id="linearGradient6975-88">
      <stop
         id="stop6977-8"
         offset="0"
         style="stop-color: rgb(245, 206, 83); stop-opacity: 1;" />
      <stop
         id="stop6979-6"
         offset="1"
         style="stop-color: rgb(253, 233, 169); stop-opacity: 1;" />
    </linearGradient>
    <linearGradient
       id="linearGradient10125-8">
      <stop
         style="stop-color: rgb(201, 156, 0); stop-opacity: 1;"
         offset="0"
         id="stop10127-5" />
      <stop
         style="stop-color: rgb(135, 105, 0); stop-opacity: 1;"
         offset="1"
         id="stop10129-5" />
    </linearGradient>
    <linearGradient
       id="linearGradient7707">
      <stop
         offset="0"
         style="stop-color:#d98027;stop-opacity:1"
         id="stop7703" />
      <stop
         offset="1"
         style="stop-color:#be5e0f;stop-opacity:1"
         id="stop7705" />
    </linearGradient>
    <linearGradient
       inkscape:collect="always"
       xlink:href="#linearGradient7707"
       id="linearGradient18820-3"
       x1="201.07812"
       y1="269.99988"
       x2="102.92188"
       y2="45.999878"
       gradientUnits="userSpaceOnUse" />
<<<<<<< HEAD
=======
    <linearGradient
       id="linearGradient3976">
      <stop
         offset="0"
         style="stop-color:#626262;stop-opacity:1"
         id="stop3972" />
      <stop
         offset="1"
         style="stop-color:#4e4e4e;stop-opacity:1"
         id="stop3974" />
    </linearGradient>
    <linearGradient
       id="_Linear22"
       x1="0"
       y1="0"
       x2="1"
       y2="0"
       gradientUnits="userSpaceOnUse"
       gradientTransform="matrix(0,-64.473,64.473,0,534.297,183.148)">
      <stop
         offset="0"
         style="stop-color:rgb(240,188,111);stop-opacity:1"
         id="stop380" />
      <stop
         offset="1"
         style="stop-color:rgb(249,234,181);stop-opacity:1"
         id="stop382" />
    </linearGradient>
    <linearGradient
       id="_Linear23"
       x1="0"
       y1="0"
       x2="1"
       y2="0"
       gradientUnits="userSpaceOnUse"
       gradientTransform="matrix(0,82.553,-82.553,0,583.977,140.504)">
      <stop
         offset="0"
         style="stop-color:rgb(201,156,0);stop-opacity:1"
         id="stop385" />
      <stop
         offset="1"
         style="stop-color:rgb(135,105,0);stop-opacity:1"
         id="stop387" />
    </linearGradient>
    <linearGradient
       id="_Linear24"
       x1="0"
       y1="0"
       x2="1"
       y2="0"
       gradientUnits="userSpaceOnUse"
       gradientTransform="matrix(0,-63.914,63.914,0,553.935,220.506)">
      <stop
         offset="0"
         style="stop-color:rgb(245,206,83);stop-opacity:1"
         id="stop390" />
      <stop
         offset="1"
         style="stop-color:rgb(253,233,169);stop-opacity:1"
         id="stop392" />
    </linearGradient>
    <linearGradient
       id="_Linear9"
       x1="0"
       y1="0"
       x2="1"
       y2="0"
       gradientUnits="userSpaceOnUse"
       gradientTransform="matrix(0,-12.8947,12.8947,0,751.658,85.0297)">
      <stop
         offset="0"
         style="stop-color:rgb(240,188,111);stop-opacity:1"
         id="stop299" />
      <stop
         offset="1"
         style="stop-color:rgb(249,234,181);stop-opacity:1"
         id="stop301" />
    </linearGradient>
    <linearGradient
       id="_Linear10"
       x1="0"
       y1="0"
       x2="1"
       y2="0"
       gradientUnits="userSpaceOnUse"
       gradientTransform="matrix(0,16.5107,-16.5107,0,761.594,76.5008)">
      <stop
         offset="0"
         style="stop-color:rgb(201,156,0);stop-opacity:1"
         id="stop304" />
      <stop
         offset="1"
         style="stop-color:rgb(135,105,0);stop-opacity:1"
         id="stop306" />
    </linearGradient>
    <linearGradient
       id="_Linear11"
       x1="0"
       y1="0"
       x2="1"
       y2="0"
       gradientUnits="userSpaceOnUse"
       gradientTransform="matrix(0,-12.783,12.783,0,755.585,92.5013)">
      <stop
         offset="0"
         style="stop-color:rgb(245,206,83);stop-opacity:1"
         id="stop309" />
      <stop
         offset="1"
         style="stop-color:rgb(253,233,169);stop-opacity:1"
         id="stop311" />
    </linearGradient>
    <linearGradient
       id="_Linear12"
       x1="0"
       y1="0"
       x2="1"
       y2="0"
       gradientUnits="userSpaceOnUse"
       gradientTransform="matrix(0,-8.29,8.29,0,745.808,146.553)">
      <stop
         offset="0"
         style="stop-color:rgb(240,188,111);stop-opacity:1"
         id="stop314" />
      <stop
         offset="1"
         style="stop-color:rgb(249,234,181);stop-opacity:1"
         id="stop316" />
    </linearGradient>
    <linearGradient
       id="_Linear13"
       x1="0"
       y1="0"
       x2="1"
       y2="0"
       gradientUnits="userSpaceOnUse"
       gradientTransform="matrix(0,-8.85,8.85,0,748.051,150.5)">
      <stop
         offset="0"
         style="stop-color:rgb(245,206,83);stop-opacity:1"
         id="stop319" />
      <stop
         offset="1"
         style="stop-color:rgb(253,233,169);stop-opacity:1"
         id="stop321" />
    </linearGradient>
    <linearGradient
       id="_Linear14"
       x1="0"
       y1="0"
       x2="1"
       y2="0"
       gradientUnits="userSpaceOnUse"
       gradientTransform="matrix(0,-8.29,8.29,0,743.808,196.553)">
      <stop
         offset="0"
         style="stop-color:rgb(240,188,111);stop-opacity:1"
         id="stop324" />
      <stop
         offset="1"
         style="stop-color:rgb(249,234,181);stop-opacity:1"
         id="stop326" />
    </linearGradient>
    <linearGradient
       id="_Linear15"
       x1="0"
       y1="0"
       x2="1"
       y2="0"
       gradientUnits="userSpaceOnUse"
       gradientTransform="matrix(0,-8.85,8.85,0,746.051,200.5)">
      <stop
         offset="0"
         style="stop-color:rgb(245,206,83);stop-opacity:1"
         id="stop329" />
      <stop
         offset="1"
         style="stop-color:rgb(253,233,169);stop-opacity:1"
         id="stop331" />
    </linearGradient>
>>>>>>> 09f6c6f1
  </defs>
  <metadata
     id="metadata4">
    <rdf:RDF>
      <cc:Work
         rdf:about="">
        <dc:format>image/svg+xml</dc:format>
        <dc:type
           rdf:resource="http://purl.org/dc/dcmitype/StillImage" />
        <dc:creator>
          <cc:Agent>
            <dc:title>Sam Hewitt</dc:title>
          </cc:Agent>
        </dc:creator>
        <dc:source />
        <cc:license
           rdf:resource="http://creativecommons.org/licenses/by-sa/4.0/" />
        <dc:title>Suru Icon Theme Template</dc:title>
        <dc:subject>
          <rdf:Bag />
        </dc:subject>
        <dc:date />
        <dc:rights>
          <cc:Agent>
            <dc:title />
          </cc:Agent>
        </dc:rights>
        <dc:publisher>
          <cc:Agent>
            <dc:title />
          </cc:Agent>
        </dc:publisher>
        <dc:identifier />
        <dc:relation />
        <dc:language />
        <dc:coverage />
        <dc:description />
        <dc:contributor>
          <cc:Agent>
            <dc:title />
          </cc:Agent>
        </dc:contributor>
      </cc:Work>
      <cc:Work
         rdf:about="">
        <dc:format>image/svg+xml</dc:format>
        <dc:type
           rdf:resource="http://purl.org/dc/dcmitype/StillImage" />
      </cc:Work>
      <cc:License
         rdf:about="http://creativecommons.org/licenses/by-sa/4.0/">
        <cc:permits
           rdf:resource="http://creativecommons.org/ns#Reproduction" />
        <cc:permits
           rdf:resource="http://creativecommons.org/ns#Distribution" />
        <cc:requires
           rdf:resource="http://creativecommons.org/ns#Notice" />
        <cc:requires
           rdf:resource="http://creativecommons.org/ns#Attribution" />
        <cc:permits
           rdf:resource="http://creativecommons.org/ns#DerivativeWorks" />
        <cc:requires
           rdf:resource="http://creativecommons.org/ns#ShareAlike" />
      </cc:License>
    </rdf:RDF>
  </metadata>
  <g
     style="display:inline"
     inkscape:groupmode="layer"
     inkscape:label="Icon"
     id="layer1">
    <g
       style="display:none"
       inkscape:label="Baseplate"
       id="layer7"
       inkscape:groupmode="layer">
      <text
         y="-8.2548828"
         xml:space="preserve"
         x="19.006836"
         style="font-style:normal;font-variant:normal;font-weight:normal;font-stretch:normal;line-height:0%;font-family:'DejaVu Sans';-inkscape-font-specification:'DejaVu Sans';display:inline;fill:#000000;fill-opacity:1;stroke:none;enable-background:new"
         inkscape:label="context"
         id="context"><tspan
           style="font-style:normal;font-variant:normal;font-weight:normal;font-stretch:normal;font-size:18px;line-height:1.25;font-family:'DejaVu Sans';-inkscape-font-specification:'DejaVu Sans'"
           y="-8.2548828"
           x="19.006836"
           sodipodi:role="line"
           id="tspan3933">apps</tspan></text>
      <text
         y="-8.2548828"
         xml:space="preserve"
         x="146.48828"
         style="font-style:normal;font-variant:normal;font-weight:bold;font-stretch:normal;line-height:0%;font-family:'DejaVu Sans';-inkscape-font-specification:'DejaVu Sans Bold';text-align:start;writing-mode:lr-tb;text-anchor:start;display:inline;fill:#000000;fill-opacity:1;stroke:none;enable-background:new"
         inkscape:label="icon-name"
         id="icon-name"><tspan
           style="font-style:normal;font-variant:normal;font-weight:bold;font-stretch:normal;font-size:18px;line-height:1.25;font-family:'DejaVu Sans';-inkscape-font-specification:'DejaVu Sans Bold'"
           y="-8.2548828"
           x="146.48828"
           sodipodi:role="line"
           id="tspan3937">libreoffice-draw</tspan></text>
      <rect
         style="display:inline;overflow:visible;visibility:visible;fill:#cdcdcd;fill-opacity:1;fill-rule:nonzero;stroke:none;stroke-width:2;marker:none;enable-background:accumulate"
         id="rect16x16"
         width="16"
         height="16"
         x="320"
         y="236"
         inkscape:label="16x16" />
      <rect
         style="display:inline;overflow:visible;visibility:visible;fill:#cdcdcd;fill-opacity:1;fill-rule:nonzero;stroke:none;stroke-width:2;marker:none;enable-background:accumulate"
         id="rect24x24"
         width="24"
         height="24"
         x="320"
         y="188"
         inkscape:label="24x24" />
      <rect
         style="display:inline;overflow:visible;visibility:visible;fill:#cdcdcd;fill-opacity:1;fill-rule:nonzero;stroke:none;stroke-width:2;marker:none;enable-background:accumulate"
         id="rect32x32"
         width="32"
         height="32"
         x="320"
         y="132"
         inkscape:label="32x32" />
      <rect
         inkscape:label="48x48"
         y="60"
         x="320"
         height="48"
         width="48"
         id="rect48x48"
         style="display:inline;overflow:visible;visibility:visible;fill:#cdcdcd;fill-opacity:1;fill-rule:nonzero;stroke:none;stroke-width:2;marker:none;enable-background:accumulate" />
      <rect
         style="display:inline;overflow:visible;visibility:visible;fill:#cdcdcd;fill-opacity:1;fill-rule:nonzero;stroke:none;stroke-width:2;marker:none;enable-background:accumulate"
         id="rect3951"
         width="256"
         height="256"
         x="24"
         y="28"
         inkscape:label="48x48" />
    </g>
    <g
       inkscape:groupmode="layer"
       id="layer8"
       inkscape:label="Backgrounds"
       style="display:inline">
      <path
         style="color:#000000;font-style:normal;font-variant:normal;font-weight:normal;font-stretch:normal;font-size:medium;line-height:normal;font-family:sans-serif;font-variant-ligatures:normal;font-variant-position:normal;font-variant-caps:normal;font-variant-numeric:normal;font-variant-alternates:normal;font-feature-settings:normal;text-indent:0;text-align:start;text-decoration:none;text-decoration-line:none;text-decoration-style:solid;text-decoration-color:#000000;letter-spacing:normal;word-spacing:normal;text-transform:none;writing-mode:lr-tb;direction:ltr;text-orientation:mixed;dominant-baseline:auto;baseline-shift:baseline;text-anchor:start;white-space:normal;shape-padding:0;clip-rule:nonzero;display:inline;overflow:visible;visibility:visible;opacity:0.1;isolation:auto;mix-blend-mode:normal;color-interpolation:sRGB;color-interpolation-filters:linearRGB;solid-color:#000000;solid-opacity:1;vector-effect:none;fill:#000000;fill-opacity:1;fill-rule:nonzero;stroke:none;stroke-width:0.991584;stroke-linecap:butt;stroke-linejoin:miter;stroke-miterlimit:4;stroke-dasharray:none;stroke-dashoffset:0;stroke-opacity:1;marker:none;color-rendering:auto;image-rendering:auto;shape-rendering:auto;text-rendering:auto;enable-background:accumulate"
         d="m 342.28786,133.99591 c -0.0832,0 -0.1556,0.007 -0.2168,0.0156 l -0.0371,0.006 -0.0371,0.0117 c -1.02052,0.30458 -1.3544,1.66824 -0.54687,2.36914 0,0 0,0.002 0,0.002 l 5.08984,4.76563 0.006,0.004 c 0.44144,0.39204 1.03582,0.39851 1.50781,0.21874 0.47199,-0.17975 0.9171,-0.5946 0.94141,-1.18945 v -0.01 -1.35352 -0.002 c 0.006,-1.0363 0.0251,-1.82214 -0.0176,-2.45508 -0.0427,-0.63344 -0.14348,-1.14825 -0.47266,-1.55274 -0.32917,-0.40448 -0.82834,-0.59266 -1.42968,-0.68554 -0.60135,-0.0929 -1.35232,-0.1114 -2.36133,-0.13281 h -0.006 -2.26953 c -0.0478,-0.005 -0.0951,-0.0117 -0.15039,-0.0117 z m -7.25782,0.002 -4.95507,0.002 c -2.79936,0 -4.57517,0.10197 -5.71875,1.13282 -0.24259,0.21892 -0.43083,0.4754 -0.5879,0.74414 -0.0117,0.02 -0.0564,0.0782 -0.11132,0.1875 -0.0907,0.18027 -0.17065,0.37241 -0.23828,0.57617 -0.0671,0.20198 -0.12496,0.41859 -0.17383,0.65039 -0.0486,0.23023 -0.0869,0.47111 -0.11914,0.72851 v 0.002 c -0.0646,0.51578 -0.10015,1.09026 -0.11524,1.73633 -0.007,0.32198 -0.0116,0.66266 -0.01,1.02343 v 8.21875 8.22071 c -0.002,0.3594 0.002,0.69873 0.01,1.02148 0.0151,0.64603 0.0505,1.22236 0.11524,1.73828 0.0323,0.25754 0.0707,0.4986 0.11914,0.72852 0.0971,0.4603 0.23097,0.86702 0.41211,1.22656 0.18147,0.36018 0.41279,0.67544 0.69922,0.93359 0.14342,0.12929 0.30075,0.24284 0.46679,0.34375 0.33271,0.20222 0.70911,0.35057 1.12891,0.46094 v 0.002 c 1.04936,0.27537 2.37421,0.32422 4.12305,0.32422 h 11.85546 c 0.69562,0 1.32241,-0.0101 1.89063,-0.0371 h 0.002 c 0.23885,-0.0115 0.45772,-0.0289 0.66992,-0.0469 h 0.002 0.002 c 0.006,-5.4e-4 0.052,-0.004 0.0898,-0.006 h 0.0137 c 0.0155,-0.001 0.0141,-1.1e-4 0.0332,-0.002 h 0.002 c 0.51385,-0.0486 0.97388,-0.12251 1.38867,-0.23047 0.20576,-0.0536 0.4054,-0.11525 0.59571,-0.19141 0.18901,-0.0755 0.36479,-0.163 0.52929,-0.26172 0.1657,-0.0995 0.3216,-0.21271 0.46485,-0.33984 0.12928,-0.11465 0.24087,-0.23957 0.34179,-0.36524 0,2e-5 0.005,-0.005 0.006,-0.006 l 0.0215,-0.0215 0.0156,-0.0195 0.006,-0.008 0.002,-0.004 0.008,-0.008 0.008,-0.0137 c 4e-5,-7e-5 0.008,-0.016 0.0117,-0.0234 0.003,-0.004 0.009,-0.008 0.0117,-0.0117 -5.4e-4,7e-4 -0.007,0.003 -0.008,0.004 0.01,-0.0181 0.0172,-0.0306 0.0254,-0.0469 -0.006,0.0128 -0.01,0.0233 -0.0117,0.0273 0.095,-0.13149 0.18742,-0.26844 0.26562,-0.41992 0.0922,-0.17881 0.17175,-0.3686 0.24024,-0.56836 0.069,-0.20111 0.12594,-0.41283 0.17578,-0.63867 0.0501,-0.22709 0.0911,-0.46643 0.125,-0.71875 0.0307,-0.22912 0.0546,-0.4717 0.0742,-0.71875 l 0.002,-0.002 v -0.004 c -10e-4,0.0185 0.005,-0.009 0.01,-0.082 v -0.002 c 0.002,-0.0307 0.004,-0.0623 0,-0.006 v -0.002 -0.002 c 0.0411,-0.56466 0.0568,-1.18956 0.0586,-1.89062 v -0.004 -11.1875 c -0.007,-1.5618 -1.32097,-2.69049 -2.26758,-3.50391 l -0.01,-0.008 -0.002,-0.002 -6.71093,-6.47461 -0.008,-0.006 c -1.54333,-1.391 -2.79437,-2.15039 -4.97461,-2.15039 z"
         id="path964-1-7-1"
         inkscape:connector-curvature="0" />
      <path
         style="color:#000000;display:inline;overflow:visible;visibility:visible;fill:url(#linearGradient18935-0-8);fill-opacity:1;fill-rule:nonzero;stroke:none;stroke-width:0.135116;marker:none;enable-background:accumulate"
         d="m 330.09375,134.60938 c -1.53776,0.11477 -3.25436,-0.13127 -4.6582,0.60546 -1.33891,1.34119 -0.66267,3.37044 -0.83594,5.0625 0.0321,6.28217 -0.21042,12.57402 0.0977,18.84961 0.0572,1.23796 1.04804,2.17067 2.29296,2.16602 4.54151,0.3923 9.11759,0.13946 13.67188,0.16211 1.87815,-0.15137 3.79774,0.23075 5.56641,-0.52344 1.15807,-1.01391 0.94154,-2.7281 1.1289,-4.11719 0.11466,-3.95496 0.16154,-7.92907 -0.10156,-11.87695 -0.35922,-1.32649 -1.77473,-2.02449 -2.60352,-3.04492 -2.49842,-2.28372 -4.75555,-4.88808 -7.54687,-6.82031 -1.44279,-0.81424 -3.21433,-0.25751 -4.80469,-0.45508 -0.73572,-0.009 -1.47126,-0.0141 -2.20703,-0.008 z"
         id="rect4158-92-6-7-3"
         inkscape:connector-curvature="0" />
      <path
         style="color:#000000;display:inline;overflow:visible;visibility:visible;fill:url(#linearGradient18935-0);fill-opacity:1;fill-rule:nonzero;stroke:none;stroke-width:0.135116;marker:none;enable-background:accumulate"
         d="m 342.43453,133.5 c -0.0499,0 -0.0992,0.005 -0.14846,0.0114 -0.63275,0.19268 -0.84778,1.10823 -0.35998,1.53887 l 5.15449,4.82872 c 0.52901,0.47937 1.38249,0.0699 1.41036,-0.62634 v -1.36063 c 0.0226,-4.21424 0.33006,-4.29412 -3.66401,-4.38062 h -2.24263 c -0.0493,-0.007 -0.0999,-0.0114 -0.14977,-0.0114 z m -12.63559,0.0804 c -5.53701,-3.3e-4 -6.32794,0.58227 -6.29884,6.26467 v 8.19515 8.19514 c -0.0291,5.68242 1.00827,6.26467 6.54528,6.26467 h 11.7978 c 5.49726,0 6.52858,-0.57993 6.54266,-6.15295 v -11.14923 c -0.006,-1.25658 -1.15546,-2.31787 -2.08629,-3.11916 l -0.008,-0.006 -6.70166,-6.47491 c -1.50985,-1.36345 -2.55339,-2.01695 -4.61908,-2.01707 z m 7.22852,2.4196 8.97205,8.99977 v 13.00023 c 0,0 -0.11213,1.17819 -0.44846,1.49951 -0.33633,0.32134 -1.56951,0.42847 -1.56951,0.42847 h -15.96407 c 0,0 -1.23318,-0.10713 -1.56951,-0.42847 -0.33632,-0.32132 -0.44845,-1.49951 -0.44845,-1.49951 l -0.018,-20.07203 c 0,0 0.11213,-1.17819 0.44845,-1.49951 0.33637,-0.32133 1.56955,-0.42846 1.56955,-0.42846 z"
         id="rect4158-92-6-7"
         inkscape:connector-curvature="0"
         sodipodi:nodetypes="scccccccsscccsscccccsscccsccsccscc" />
      <path
         style="opacity:0.1;fill:#ffffff;fill-opacity:1;stroke:none;stroke-width:1;stroke-linecap:round;stroke-linejoin:round;stroke-miterlimit:4;stroke-dasharray:none;stroke-dashoffset:0;stroke-opacity:1"
         d="m 323.49951,148 v 0.041 8.19531 c -0.0291,5.68242 1.00791,6.26367 6.54492,6.26367 h 11.79883 c 5.49726,0 6.52889,-0.57932 6.54297,-6.15234 v -8.34764 z"
         id="rect4398"
         inkscape:connector-curvature="0" />
      <path
         style="color:#000000;font-style:normal;font-variant:normal;font-weight:normal;font-stretch:normal;font-size:medium;line-height:normal;font-family:sans-serif;font-variant-ligatures:normal;font-variant-position:normal;font-variant-caps:normal;font-variant-numeric:normal;font-variant-alternates:normal;font-feature-settings:normal;text-indent:0;text-align:start;text-decoration:none;text-decoration-line:none;text-decoration-style:solid;text-decoration-color:#000000;letter-spacing:normal;word-spacing:normal;text-transform:none;writing-mode:lr-tb;direction:ltr;text-orientation:mixed;dominant-baseline:auto;baseline-shift:baseline;text-anchor:start;white-space:normal;shape-padding:0;clip-rule:nonzero;display:inline;overflow:visible;visibility:visible;opacity:0.1;isolation:auto;mix-blend-mode:normal;color-interpolation:sRGB;color-interpolation-filters:linearRGB;solid-color:#000000;solid-opacity:1;vector-effect:none;fill:#000000;fill-opacity:1;fill-rule:nonzero;stroke:none;stroke-width:2;stroke-linecap:butt;stroke-linejoin:miter;stroke-miterlimit:4;stroke-dasharray:none;stroke-dashoffset:0;stroke-opacity:1;marker:none;color-rendering:auto;image-rendering:auto;shape-rendering:auto;text-rendering:auto;enable-background:accumulate"
         d="m 353.50267,61.373185 c -0.13268,1.3e-4 -0.25604,0.01264 -0.36719,0.0293 l -0.0781,0.01172 -0.0762,0.02344 c -0.87574,0.279121 -1.39412,1.031903 -1.56445,1.792968 -0.1518,0.678132 0.0116,1.444638 0.51367,2.050782 l -0.36328,-0.363282 -0.01,-0.0078 -0.002,-0.0039 c 0,0 -0.002,0.0038 -0.002,0.0039 -0.28283,-0.267301 -0.55686,-0.524525 -0.83398,-0.767578 h -0.002 l -0.002,-0.0039 -0.002,-0.002 c 0,0 -0.006,-0.0019 -0.006,-0.002 -0.2711,-0.237536 -0.5406,-0.460957 -0.81055,-0.669923 0,0 -0.006,-0.0038 -0.006,-0.0039 -1.8e-4,-8.6e-5 -0.006,-0.0038 -0.006,-0.0039 -0.26922,-0.208011 -0.54257,-0.405967 -0.82617,-0.587891 h -0.002 l -0.002,-0.002 c 0,10e-7 -0.004,-0.0019 -0.004,-0.002 -0.27684,-0.177258 -0.55998,-0.341168 -0.85742,-0.488281 1e-5,0 -0.006,-0.0019 -0.006,-0.002 -0.29595,-0.146081 -0.60404,-0.275888 -0.92383,-0.386719 l -0.004,-0.002 h -0.002 -0.002 c -0.31787,-0.109783 -0.64897,-0.202793 -0.99414,-0.275391 0,-1e-6 -0.009,7.3e-5 -0.01,0 -0.34183,-0.07151 -0.69666,-0.126987 -1.07031,-0.162109 h -0.002 c -0.37669,-0.03533 -0.76878,-0.05072 -1.17774,-0.05078 h -0.002 -8.26738 c -4.1516,0 -6.86541,0.144562 -8.65234,1.832031 -0.89392,0.844181 -1.42053,2.015243 -1.71289,3.464843 -0.29235,1.449602 -0.3762,2.716182 -0.36524,4.956606 v 12.746094 12.751955 c -0.0108,2.23702 0.0732,4.00312 0.36524,5.45117 0.29236,1.44961 0.81896,2.62067 1.71289,3.46485 0.22046,0.20818 0.46372,0.3989 0.72656,0.5664 l 0.004,0.002 0.006,0.004 c 0,0 0.011,0.004 0.0117,0.004 0.24938,0.15738 0.51414,0.29744 0.79688,0.41797 l 0.006,0.002 c 10e-4,5.8e-4 0.003,0.003 0.004,0.004 h 0.002 c 0.001,2.9e-4 0.01,0.003 0.0117,0.004 0.28562,0.12045 0.58739,0.22665 0.90625,0.31446 h 0.002 0.002 c 0.31721,0.0872 0.65158,0.16192 1.00586,0.22265 h 0.004 0.002 0.002 c 0.35215,0.0602 0.71743,0.1063 1.10157,0.14453 2e-5,0 0.005,-1e-5 0.006,0 0.38435,0.0381 0.78775,0.0683 1.21289,0.0899 h 0.004 0.002 c 4.7e-4,1e-5 0.005,-1e-5 0.006,0 l 0.004,0.002 c 3.5e-4,1e-5 0.0746,-7e-5 0.0723,0 0.83602,0.0405 1.74479,0.0566 2.7539,0.0566 h 0.002 17.03691 c 4.12301,0 6.31689,-0.14165 8.10202,-1.80263 0.89298,-0.83017 1.42413,-1.9843 1.72461,-3.41016 0.30048,-1.42587 0.39703,-3.161323 0.40234,-5.359373 v -18.908211 -0.002 c -0.009,-1.901937 -1.18883,-3.38937 -2.32226,-4.541016 -0.37676,-0.382884 -0.75737,-0.733609 -1.10938,-1.050781 l -0.28515,-0.257813 h 0.0273 l -0.0117,-0.01172 h -0.002 l -0.0508,-0.05078 c 0.7203,0.562642 1.63962,0.613597 2.36523,0.31836 0.78035,-0.317514 1.50219,-1.045367 1.54102,-2.060547 v -0.01953 -2.13086 -0.0059 c 0.008,-1.627913 0.0362,-2.366723 -0.0274,-3.374573 -0.0638,-1.009375 -0.2058,-1.850441 -0.73633,-2.546875 -0.53053,-0.696434 -1.36221,-1.029213 -2.28515,-1.181641 -0.92293,-0.152428 -2.03533,-0.179157 -3.52344,-0.21289 h -0.0117 l -2.84421,-9.8e-5 h -0.002 c -0.073,-0.0069 -0.14393,-0.0174 -0.2207,-0.01758 z m -24.57206,43.876525 c 7.7e-4,4.2e-4 10e-4,0.002 0.002,0.002 -0.0334,0.003 -0.0689,0.006 -0.0684,0.006 5.2e-4,-8e-5 0.0335,-0.004 0.0664,-0.008 z m -0.0312,1.98438 c 0.005,2.6e-4 0.0335,0.004 0.0645,0.006 -0.0263,-10e-4 -0.0586,-0.004 -0.0586,-0.004 z"
         id="path964-5"
         inkscape:connector-curvature="0"
         sodipodi:nodetypes="ccccccccccccccccccccccccccccccccccscccccccccccccccccccccccccccccccscsccccccccccccccccccsccccccccccccccc" />
      <path
         style="color:#000000;display:inline;overflow:visible;visibility:visible;opacity:0.3;fill:#000000;fill-opacity:1;fill-rule:nonzero;stroke:none;stroke-width:1;marker:none;filter:url(#filter6668);enable-background:accumulate"
         d="m 102.92188,46 c -35.29673,0 -38.92188,3.625611 -38.92188,38.994141 v 71.005859 2 71.00586 c 0,15.47373 0.693319,24.87213 4.429688,30.54883 0.533765,0.81095 1.130124,1.54501 1.794921,2.21093 5.31838,5.32748 15.048901,6.23438 32.697271,6.23438 h 98.15624 c 2.05464,0 3.9874,-0.0148 5.83399,-0.0449 0.6589,-0.0108 1.26119,-0.0352 1.89453,-0.0508 1.14935,-0.0283 2.29189,-0.0591 3.35938,-0.10547 1.26994,-0.0552 2.50934,-0.11952 3.66796,-0.20508 0.47389,-0.035 0.93478,-0.0745 1.39063,-0.11523 0.22056,-0.0197 0.44963,-0.0375 0.66601,-0.0586 0.72759,-0.0709 1.43573,-0.14684 2.11719,-0.23437 0.66796,-0.0858 1.31051,-0.18193 1.93555,-0.28516 0.22197,-0.0367 0.43176,-0.0802 0.64844,-0.11914 0.39648,-0.0713 0.79087,-0.14326 1.16992,-0.22266 0.24847,-0.052 0.4874,-0.10842 0.72851,-0.16406 0.31951,-0.0737 0.63656,-0.15017 0.94336,-0.23047 0.25892,-0.0678 0.51169,-0.13834 0.76172,-0.21094 0.28349,-0.0823 0.56172,-0.16909 0.83399,-0.25781 0.22709,-0.074 0.45245,-0.1499 0.67187,-0.22851 0.28508,-0.10213 0.5616,-0.20821 0.83399,-0.31836 0.19615,-0.0793 0.39429,-0.15856 0.58398,-0.24219 0.27476,-0.12111 0.53736,-0.25048 0.79883,-0.38086 0.17443,-0.087 0.3548,-0.17048 0.52344,-0.26172 0.40967,-0.22161 0.80523,-0.45357 1.18164,-0.70117 0.40638,-0.26732 0.79483,-0.54837 1.16406,-0.84766 0.33966,-0.27532 0.65922,-0.56925 0.96875,-0.87304 0.0745,-0.0731 0.14592,-0.14979 0.21875,-0.22461 0.22962,-0.23599 0.45095,-0.48113 0.66406,-0.73438 0.077,-0.0915 0.15554,-0.18158 0.23047,-0.27539 0.54111,-0.67772 1.02765,-1.41677 1.46484,-2.2207 0.0553,-0.10155 0.10843,-0.20689 0.16211,-0.31055 0.15861,-0.30642 0.3098,-0.62208 0.45508,-0.94726 0.0614,-0.1373 0.12454,-0.27336 0.1836,-0.41407 0.1819,-0.4336 0.35679,-0.8789 0.51757,-1.3457 0.16052,-0.46603 0.30667,-0.95474 0.44727,-1.45508 0.0408,-0.14516 0.08,-0.29328 0.11914,-0.4414 0.0645,-0.24379 0.12339,-0.50007 0.18359,-0.75196 0.14384,-0.60169 0.27581,-1.22778 0.39649,-1.87695 0.0319,-0.17177 0.0674,-0.3385 0.0976,-0.51367 0.14069,-0.8111 0.26747,-1.65503 0.37696,-2.54102 0.022,-0.17777 0.0398,-0.36992 0.0605,-0.55078 0.0825,-0.71822 0.15576,-1.46049 0.22071,-2.22851 0.0255,-0.30185 0.0493,-0.60826 0.0723,-0.91797 0.057,-0.7684 0.10605,-1.56297 0.14844,-2.38086 0.0132,-0.25434 0.0311,-0.49859 0.043,-0.75782 0.007,-0.14749 0.009,-0.31184 0.0156,-0.46093 0.0622,-1.46308 0.10249,-3.01983 0.12891,-4.64063 0.007,-0.4186 0.0128,-0.84593 0.0176,-1.27539 0.0196,-1.77364 0.0291,-3.60559 0.0195,-5.57031 v -100.76563 c -0.044,-9.7329 -8.17907,-17.95562 -14.76172,-24.16211 l -0.0488,-0.0508 -40.52343,-42.408199 c -10.67689,-10.56116 -18.05782,-15.619141 -32.66602,-15.619141 z m 96.98242,0.08984 c -2.16918,2.775877 -2.38539,7.403545 0.20898,9.912109 l 28.4961,30.386719 c 3.72376,3.695922 11.11845,0.568263 11.38085,-4.779297 -0.002,-0.42002 0.001,-0.861231 -0.002,-1.271484 -9e-4,-0.49135 -0.009,-0.953362 -0.0117,-1.431641 -0.36165,-27.253999 -4.96046,-32.190518 -31.3457,-32.816406 z"
         id="path5316-1" />
      <path
         style="color:#000000;display:inline;overflow:visible;visibility:visible;opacity:0.1;fill:#000000;fill-opacity:1;fill-rule:nonzero;stroke:none;stroke-width:1;marker:none;filter:url(#filter6646);enable-background:accumulate"
         d="m 102.92188,45 c -35.29673,0 -38.92188,3.625611 -38.92188,38.994141 v 72.005859 1 72.00586 c 0,15.47373 0.693319,24.87213 4.429688,30.54883 0.533765,0.81095 1.130124,1.54501 1.794921,2.21093 5.31838,5.32748 15.048901,6.23438 32.697271,6.23438 h 98.15624 c 2.05464,0 3.9874,-0.0148 5.83399,-0.0449 0.6589,-0.0108 1.26119,-0.0352 1.89453,-0.0508 1.14935,-0.0283 2.29189,-0.0591 3.35938,-0.10547 1.26994,-0.0552 2.50934,-0.11952 3.66796,-0.20508 0.47389,-0.035 0.93478,-0.0745 1.39063,-0.11523 0.22056,-0.0197 0.44963,-0.0375 0.66601,-0.0586 0.72759,-0.0709 1.43573,-0.14684 2.11719,-0.23437 0.66796,-0.0858 1.31051,-0.18193 1.93555,-0.28516 0.22197,-0.0367 0.43176,-0.0802 0.64844,-0.11914 0.39648,-0.0713 0.79087,-0.14326 1.16992,-0.22266 0.24847,-0.052 0.4874,-0.10842 0.72851,-0.16406 0.31951,-0.0737 0.63656,-0.15017 0.94336,-0.23047 0.25892,-0.0678 0.51169,-0.13834 0.76172,-0.21094 0.28349,-0.0823 0.56172,-0.16909 0.83399,-0.25781 0.22709,-0.074 0.45245,-0.1499 0.67187,-0.22851 0.28508,-0.10213 0.5616,-0.20821 0.83399,-0.31836 0.19615,-0.0793 0.39429,-0.15856 0.58398,-0.24219 0.27476,-0.12111 0.53736,-0.25048 0.79883,-0.38086 0.17443,-0.087 0.3548,-0.17048 0.52344,-0.26172 0.40967,-0.22161 0.80523,-0.45357 1.18164,-0.70117 0.40638,-0.26732 0.79483,-0.54837 1.16406,-0.84766 0.33966,-0.27532 0.65922,-0.56925 0.96875,-0.87304 0.0745,-0.0731 0.14592,-0.14979 0.21875,-0.22461 0.22962,-0.23599 0.45095,-0.48113 0.66406,-0.73438 0.077,-0.0915 0.15554,-0.18158 0.23047,-0.27539 0.54111,-0.67772 1.02765,-1.41677 1.46484,-2.2207 0.0553,-0.10155 0.10843,-0.20689 0.16211,-0.31055 0.15861,-0.30642 0.3098,-0.62208 0.45508,-0.94726 0.0614,-0.1373 0.12454,-0.27336 0.1836,-0.41407 0.1819,-0.4336 0.35679,-0.8789 0.51757,-1.3457 0.16052,-0.46603 0.30667,-0.95474 0.44727,-1.45508 0.0408,-0.14516 0.08,-0.29328 0.11914,-0.4414 0.0645,-0.24379 0.12339,-0.50007 0.18359,-0.75196 0.14384,-0.60169 0.27581,-1.22778 0.39649,-1.87695 0.0319,-0.17177 0.0674,-0.3385 0.0976,-0.51367 0.14069,-0.8111 0.26747,-1.65503 0.37696,-2.54102 0.022,-0.17777 0.0398,-0.36992 0.0605,-0.55078 0.0825,-0.71822 0.15576,-1.46049 0.22071,-2.22851 0.0255,-0.30185 0.0493,-0.60826 0.0723,-0.91797 0.057,-0.7684 0.10605,-1.56297 0.14844,-2.38086 0.0132,-0.25434 0.0311,-0.49859 0.043,-0.75782 0.007,-0.14749 0.009,-0.31184 0.0156,-0.46093 0.0622,-1.46308 0.10249,-3.01983 0.12891,-4.64063 0.007,-0.4186 0.0128,-0.84593 0.0176,-1.27539 0.0196,-1.77364 0.0291,-3.60559 0.0195,-5.57031 v -101.76563 c -0.044,-9.7329 -8.17907,-17.95561 -14.76172,-24.16211 l -0.0488,-0.0508 -40.52343,-42.408199 c -10.67689,-10.56116 -18.05782,-15.619141 -32.66602,-15.619141 z m 97.96874,0.08984 c -3.03973,2.502305 -3.72055,8.066242 -0.77734,10.912109 l 28.4961,30.386719 c 3.72891,3.701032 11.14177,0.560315 11.38476,-4.800781 -2.2e-4,-0.210853 -10e-4,-0.418504 -0.002,-0.626953 -1e-4,-1.198304 -0.0128,-2.328552 -0.0254,-3.451172 -0.40326,-26.889233 -5.08512,-31.797223 -31.33594,-32.419922 z"
         id="path5316-84" />
      <path
         style="color:#000000;display:inline;overflow:visible;visibility:visible;opacity:0.1;fill:none;fill-opacity:1;fill-rule:nonzero;stroke:#000000;stroke-width:4;stroke-miterlimit:4;stroke-dasharray:none;marker:none;enable-background:accumulate"
         d="m 102.92188,44 c -2.17574,0 -4.226351,0.01468 -6.167974,0.04883 -29.48187,0.527845 -32.667968,5.787316 -32.667968,38.945313 v 73.005857 73.00586 c 0,33.158 3.186098,38.41747 32.667968,38.94531 1.941623,0.0342 3.992234,0.0488 6.167974,0.0488 0.0303,10e-6 0.0556,0 0.0859,0 h 98.07031 c 2.05464,0 3.9874,-0.0148 5.83399,-0.0449 0.6589,-0.0108 1.26119,-0.0352 1.89453,-0.0508 1.14935,-0.0283 2.29189,-0.0591 3.35938,-0.10547 1.26994,-0.0552 2.50934,-0.11952 3.66796,-0.20508 0.47389,-0.035 0.93478,-0.0745 1.39063,-0.11523 0.22056,-0.0197 0.44963,-0.0375 0.66601,-0.0586 0.72759,-0.0709 1.43573,-0.14684 2.11719,-0.23437 0.66796,-0.0858 1.31051,-0.18193 1.93555,-0.28516 0.22197,-0.0367 0.43176,-0.0802 0.64844,-0.11914 0.39648,-0.0713 0.79087,-0.14326 1.16992,-0.22266 0.24847,-0.052 0.4874,-0.10842 0.72851,-0.16406 0.31951,-0.0737 0.63656,-0.15017 0.94336,-0.23047 0.25892,-0.0678 0.51169,-0.13834 0.76172,-0.21094 0.28349,-0.0823 0.56172,-0.16909 0.83399,-0.25781 0.22709,-0.074 0.45245,-0.1499 0.67187,-0.22851 0.28508,-0.10213 0.5616,-0.20821 0.83399,-0.31836 0.19615,-0.0793 0.39429,-0.15856 0.58398,-0.24219 0.27476,-0.12111 0.53736,-0.25048 0.79883,-0.38086 0.17443,-0.087 0.3548,-0.17048 0.52344,-0.26172 0.40967,-0.22161 0.80523,-0.45357 1.18164,-0.70117 0.40638,-0.26732 0.79483,-0.54837 1.16406,-0.84766 0.33966,-0.27532 0.65922,-0.56925 0.96875,-0.87304 0.0745,-0.0731 0.14592,-0.14979 0.21875,-0.22461 0.22962,-0.23599 0.45095,-0.48113 0.66406,-0.73438 0.077,-0.0915 0.15554,-0.18158 0.23047,-0.27539 0.54111,-0.67772 1.02765,-1.41677 1.46484,-2.2207 0.0553,-0.10155 0.10843,-0.20689 0.16211,-0.31055 0.15861,-0.30642 0.3098,-0.62208 0.45508,-0.94726 0.0614,-0.1373 0.12454,-0.27336 0.1836,-0.41407 0.1819,-0.4336 0.35679,-0.8789 0.51757,-1.3457 0.16052,-0.46603 0.30667,-0.95474 0.44727,-1.45508 0.0408,-0.14516 0.08,-0.29328 0.11914,-0.4414 0.0645,-0.24379 0.12339,-0.50007 0.18359,-0.75196 0.14384,-0.60169 0.27581,-1.22778 0.39649,-1.87695 0.0319,-0.17177 0.0674,-0.3385 0.0976,-0.51367 0.14069,-0.8111 0.26747,-1.65503 0.37696,-2.54102 0.022,-0.17777 0.0398,-0.36992 0.0605,-0.55078 0.0825,-0.71822 0.15576,-1.46049 0.22071,-2.22851 0.0255,-0.30185 0.0493,-0.60826 0.0723,-0.91797 0.057,-0.7684 0.10605,-1.56297 0.14844,-2.38086 0.0132,-0.25434 0.0311,-0.49859 0.043,-0.75782 0.007,-0.14749 0.009,-0.31184 0.0156,-0.46093 0.0622,-1.46308 0.10249,-3.01983 0.12891,-4.64063 0.007,-0.4186 0.0128,-0.84593 0.0176,-1.27539 0.0196,-1.77364 0.0291,-3.60559 0.0195,-5.57031 v -102.76563 c -0.044,-9.7329 -8.17907,-17.95562 -14.76172,-24.16211 l -0.0488,-0.0508 -40.52343,-42.408197 c -10.67684,-10.56116 -18.05782,-15.619141 -32.66602,-15.619141 z m 99.73242,0.08984 c -4.47461,1.4924 -5.99062,8.576599 -2.54102,11.912109 l 28.4961,30.386719 c 3.73355,3.705631 11.16128,0.552964 11.38671,-4.820313 0.0482,-31.329014 -3.55328,-36.818783 -31.36523,-37.478515 z"
         id="path5316-3" />
      <path
         style="display:inline;opacity:1;fill:#ffffff;fill-opacity:1;stroke:none;stroke-width:1;stroke-linecap:round;stroke-linejoin:round;stroke-miterlimit:4;stroke-dasharray:none;stroke-opacity:1;enable-background:new"
         id="path11042-5"
         r="112"
         cy="156"
         cx="152"
         d=""
         inkscape:connector-curvature="0" />
      <path
         style="color:#000000;display:inline;overflow:visible;visibility:visible;fill:url(#linearGradient4226-1);fill-opacity:1;fill-rule:nonzero;stroke:none;stroke-width:1;marker:none;enable-background:accumulate"
         d="m 102.92188,44.000001 c -35.29672,0 -38.92188,3.62561 -38.92188,38.99414 v 73.005859 73.00586 c 0,35.36853 3.62516,38.99414 38.92188,38.99414 h 98.15625 c 35.29673,0 39.09486,-3.62602 38.92187,-38.99414 v -102.76563 c -0.044,-9.7329 -8.17907,-17.95562 -14.76172,-24.16211 l -0.0488,-0.0508 -40.52343,-42.408199 c -10.67686,-10.56118 -18.05785,-15.61912 -32.66605,-15.61912 z"
         id="path5316"
         inkscape:connector-curvature="0" />
      <path
         style="color:#000000;font-style:normal;font-variant:normal;font-weight:normal;font-stretch:normal;font-size:medium;line-height:normal;font-family:sans-serif;font-variant-ligatures:normal;font-variant-position:normal;font-variant-caps:normal;font-variant-numeric:normal;font-variant-alternates:normal;font-feature-settings:normal;text-indent:0;text-align:start;text-decoration:none;text-decoration-line:none;text-decoration-style:solid;text-decoration-color:#000000;letter-spacing:normal;word-spacing:normal;text-transform:none;writing-mode:lr-tb;direction:ltr;text-orientation:mixed;dominant-baseline:auto;baseline-shift:baseline;text-anchor:start;white-space:normal;shape-padding:0;clip-rule:nonzero;display:inline;overflow:visible;visibility:visible;opacity:0.1;isolation:auto;mix-blend-mode:normal;color-interpolation:sRGB;color-interpolation-filters:linearRGB;solid-color:#000000;solid-opacity:1;vector-effect:none;fill:#000000;fill-opacity:1;fill-rule:nonzero;stroke:none;stroke-width:2;stroke-linecap:butt;stroke-linejoin:miter;stroke-miterlimit:4;stroke-dasharray:none;stroke-dashoffset:0;stroke-opacity:1;marker:none;color-rendering:auto;image-rendering:auto;shape-rendering:auto;text-rendering:auto;enable-background:accumulate"
         d="m 325.0957,237 c -0.71904,0 -1.30185,0.0139 -1.83593,0.10352 -0.53409,0.0897 -1.0683,0.27628 -1.47657,0.68359 -0.40826,0.4073 -0.59657,0.94323 -0.68554,1.47851 -0.089,0.53529 -0.10119,1.12048 -0.0977,1.8418 v 2.89258 3.89844 c -0.003,0.71816 0.009,1.30235 0.0977,1.83594 0.089,0.53528 0.27727,1.07121 0.68554,1.47851 0.40827,0.40731 0.94248,0.59394 1.47657,0.68359 0.53408,0.0897 1.11689,0.10352 1.83593,0.10352 h 5.8086 c 0.71904,0 1.30058,-0.0137 1.83398,-0.10352 0.53341,-0.0898 1.06768,-0.27792 1.47461,-0.68554 0.40693,-0.40762 0.59404,-0.94271 0.68359,-1.47656 0.0896,-0.53386 0.10352,-1.11551 0.10352,-1.83594 v -3.89844 -2.89844 c 0,-0.72043 -0.014,-1.30208 -0.10352,-1.83594 -0.0895,-0.53385 -0.27666,-1.06894 -0.68359,-1.47656 -0.40693,-0.40762 -0.9412,-0.59578 -1.47461,-0.68554 -0.5334,-0.0898 -1.11494,-0.10352 -1.83398,-0.10352 z"
         id="path997"
         inkscape:connector-curvature="0"
         sodipodi:nodetypes="scscccccccsscscscscscss" />
      <path
         style="color:#000000;display:inline;overflow:visible;visibility:visible;fill:url(#linearGradient3194);fill-opacity:1;fill-rule:nonzero;stroke:none;stroke-width:1;marker:none;enable-background:accumulate"
         d="m 336.33594,62.601562 c -2.69598,0.180155 -5.69746,-0.446231 -8.12696,1.025391 -1.97543,1.787488 -1.36873,4.690349 -1.54296,7.054688 -0.0459,9.970718 -0.22715,19.947744 0.0273,29.916019 0.10954,1.8029 0.81822,4.03547 2.86523,4.4082 2.57246,0.50241 5.21592,0.22602 7.82813,0.36133 6.66188,0.0262 13.39064,0.15688 20.00195,-0.13281 1.60814,-0.14431 3.19377,-1.07415 3.59766,-2.73047 0.60884,-3.210246 0.30931,-6.467884 0.43359,-9.732426 0.0328,-5.057228 0.0598,-10.114629 0.0899,-15.171875 -1.06525,-2.408432 -3.31113,-3.992777 -5.0293,-5.908203 -2.89474,-2.759602 -5.55114,-5.810351 -8.75195,-8.226562 -1.76703,-1.252059 -3.89457,-0.684517 -5.90235,-0.855469 -1.82989,-0.01151 -3.66031,-0.01001 -5.49023,-0.0078 z"
         id="path964"
         inkscape:connector-curvature="0" />
      <path
         style="color:#000000;display:inline;overflow:visible;visibility:visible;fill:url(#linearGradient18935);fill-opacity:1;fill-rule:nonzero;stroke:none;stroke-width:0.205504;marker:none;enable-background:accumulate"
         d="m 353.5,61.375 c -0.0742,0 -0.1474,0.0066 -0.2207,0.01758 -0.94065,0.29981 -1.26034,1.724451 -0.53516,2.394531 l 7.51367,7.513672 c 0.78643,0.74591 2.35309,0.108771 2.39453,-0.974609 v -2.117188 c 0.0336,-6.55752 0.34204,-6.681806 -5.5957,-6.816406 h -3.33398 c -0.0733,-0.0113 -0.14848,-0.01758 -0.22266,-0.01758 z m -18.26953,0.125 c -8.23154,0 -9.77372,0.906017 -9.73047,9.748047 v 12.751953 12.751953 c -0.0433,8.842037 1.49893,9.748047 9.73047,9.748047 h 17.53906 c 8.17242,0 9.70563,-0.9024 9.72656,-9.574219 v -18.904297 c -0.009,-1.95527 -1.71775,-3.606675 -3.10156,-4.853515 l -0.0117,-0.0098 -8.51758,-8.519531 c -2.24459,-2.121578 -3.79625,-3.138638 -6.8672,-3.138638 z m 11.26953,3.5 12.5,12.5 v 22.5 c 0,0 -0.1667,1.8333 -0.6667,2.3333 -0.5,0.5 -2.3333,0.6667 -2.3333,0.6667 h -24 c 0,0 -1.8333,-0.1667 -2.3333,-0.6667 -0.5,-0.5 -0.6667,-2.3333 -0.6667,-2.3333 v -32 c 0,0 0.1667,-1.8333 0.6667,-2.3333 0.5,-0.5 2.3333,-0.6667 2.3333,-0.6667 z"
         id="rect4158-92-6"
         inkscape:connector-curvature="0"
         sodipodi:nodetypes="scccccccsscccsscccccsscccsccsccscc" />
      <path
         style="color:#000000;display:inline;overflow:visible;visibility:visible;fill:url(#linearGradient920);fill-opacity:1;fill-rule:nonzero;stroke:none;stroke-width:1;marker:none;enable-background:accumulate"
         d="m 330.90435,236.5 c 0.71048,0 1.27344,0.0154 1.75195,0.0957 0.47851,0.0803 0.89671,0.23728 1.20703,0.54688 0.31032,0.30959 0.46726,0.7261 0.54688,1.20508 0.0796,0.47897 0.0933,1.04352 0.0898,1.75586 v 3.89648 3.89844 c 0.003,0.71121 -0.0103,1.27546 -0.0898,1.7539 -0.0796,0.47898 -0.23655,0.89549 -0.54688,1.20508 -0.31033,0.3096 -0.72851,0.46655 -1.20703,0.54688 -0.47852,0.0803 -1.04147,0.0957 -1.75195,0.0957 h -5.8086 c -0.71048,0 -1.27236,-0.0153 -1.75,-0.0957 -0.47763,-0.0804 -0.89584,-0.23713 -1.20508,-0.54688 -0.30921,-0.30975 -0.46469,-0.72681 -0.54492,-1.20508 -0.0802,-0.47826 -0.0957,-1.04201 -0.0957,-1.7539 v -3.89844 -3.89844 c 0,-0.71189 0.0155,-1.27564 0.0957,-1.7539 0.0802,-0.47827 0.2357,-0.89533 0.54492,-1.20508 0.30924,-0.30975 0.72745,-0.4665 1.20508,-0.54688 0.47764,-0.0804 1.03952,-0.0957 1.75,-0.0957 z"
         id="path918"
         inkscape:connector-curvature="0" />
      <path
         style="color:#000000;display:inline;overflow:visible;visibility:visible;fill:url(#linearGradient916);fill-opacity:1;fill-rule:nonzero;stroke:none;stroke-width:1;marker:none;enable-background:accumulate"
         d="m 336.13453,188.5 c 1.11158,0 1.98683,0.0256 2.70703,0.14648 0.72019,0.1209 1.3105,0.34863 1.74218,0.7793 0.43169,0.43067 0.65954,1.01974 0.7793,1.74024 0.11977,0.72049 0.14217,1.59669 0.13672,2.71093 v 6.12305 6.125 c 0.005,1.1131 -0.017,1.989 -0.13672,2.70898 -0.11976,0.72051 -0.3476,1.30957 -0.7793,1.74024 -0.43169,0.43067 -1.02199,0.6584 -1.74218,0.7793 -0.7202,0.12089 -1.59545,0.14648 -2.70703,0.14648 h -8.26954 c -1.11158,0 -1.98637,-0.0255 -2.70507,-0.14648 -0.7187,-0.12095 -1.30623,-0.34848 -1.73633,-0.7793 -0.4301,-0.43083 -0.6566,-1.01849 -0.77735,-1.73828 -0.12074,-0.71979 -0.14648,-1.59713 -0.14648,-2.71094 v -6.125 -6.125 c 0,-1.11381 0.0257,-1.99115 0.14648,-2.71094 0.12075,-0.71979 0.34725,-1.30745 0.77735,-1.73828 0.4301,-0.43082 1.01763,-0.65835 1.73633,-0.7793 0.7187,-0.12094 1.59349,-0.14648 2.70507,-0.14648 z"
         id="path914"
         inkscape:connector-curvature="0" />
      <path
         inkscape:connector-curvature="0"
         style="color:#000000;font-style:normal;font-variant:normal;font-weight:normal;font-stretch:normal;font-size:medium;line-height:normal;font-family:sans-serif;font-variant-ligatures:normal;font-variant-position:normal;font-variant-caps:normal;font-variant-numeric:normal;font-variant-alternates:normal;font-feature-settings:normal;text-indent:0;text-align:start;text-decoration:none;text-decoration-line:none;text-decoration-style:solid;text-decoration-color:#000000;letter-spacing:normal;word-spacing:normal;text-transform:none;writing-mode:lr-tb;direction:ltr;text-orientation:mixed;dominant-baseline:auto;baseline-shift:baseline;text-anchor:start;white-space:normal;shape-padding:0;clip-rule:nonzero;display:inline;overflow:visible;visibility:visible;opacity:1;isolation:auto;mix-blend-mode:normal;color-interpolation:sRGB;color-interpolation-filters:linearRGB;solid-color:#000000;solid-opacity:1;vector-effect:none;fill:url(#linearGradient1309);fill-opacity:1;fill-rule:nonzero;stroke:none;stroke-width:3;stroke-linecap:butt;stroke-linejoin:miter;stroke-miterlimit:4;stroke-dasharray:none;stroke-dashoffset:0;stroke-opacity:1;marker:none;color-rendering:auto;image-rendering:auto;shape-rendering:auto;text-rendering:auto;enable-background:accumulate"
         d="m 325.0962,238 c -0.6888,0 -1.1839,0.0205 -1.5039,0.0742 -0.30449,0.0511 -0.38369,0.11806 -0.39649,0.13086 -0.0131,0.0131 -0.0746,0.0855 -0.125,0.38867 -0.0529,0.31839 -0.0733,0.81274 -0.0703,1.50195 v 0.004 3.90039 3.90234 0.002 c -0.003,0.68916 0.0176,1.18495 0.0703,1.50195 0.0504,0.30317 0.1119,0.37557 0.125,0.38867 0.0128,0.0128 0.0918,0.0798 0.39649,0.13086 0.32002,0.0537 0.8151,0.0742 1.5039,0.0742 h 5.8086 c 0.68894,0 1.18348,-0.0206 1.50195,-0.0742 0.30433,-0.0512 0.38043,-0.1186 0.39063,-0.1289 0.0112,-0.0112 0.0774,-0.0858 0.1289,-0.39258 0.0536,-0.31974 0.0742,-0.81575 0.0742,-1.50586 v -3.89855 -3 l -3,-3 z"
         id="path1291" />
      <path
         inkscape:connector-curvature="0"
         style="color:#000000;font-style:normal;font-variant:normal;font-weight:normal;font-stretch:normal;font-size:medium;line-height:normal;font-family:sans-serif;font-variant-ligatures:normal;font-variant-position:normal;font-variant-caps:normal;font-variant-numeric:normal;font-variant-alternates:normal;font-feature-settings:normal;text-indent:0;text-align:start;text-decoration:none;text-decoration-line:none;text-decoration-style:solid;text-decoration-color:#000000;letter-spacing:normal;word-spacing:normal;text-transform:none;writing-mode:lr-tb;direction:ltr;text-orientation:mixed;dominant-baseline:auto;baseline-shift:baseline;text-anchor:start;white-space:normal;shape-padding:0;clip-rule:nonzero;display:inline;overflow:visible;visibility:visible;opacity:1;isolation:auto;mix-blend-mode:normal;color-interpolation:sRGB;color-interpolation-filters:linearRGB;solid-color:#000000;solid-opacity:1;vector-effect:none;fill:url(#linearGradient1311);fill-opacity:1;fill-rule:nonzero;stroke:none;stroke-width:3;stroke-linecap:butt;stroke-linejoin:miter;stroke-miterlimit:4;stroke-dasharray:none;stroke-dashoffset:0;stroke-opacity:1;marker:none;color-rendering:auto;image-rendering:auto;shape-rendering:auto;text-rendering:auto;enable-background:accumulate"
         d="m 327.86573,190 c -1.08855,0 -1.90034,0.0312 -2.45898,0.125 -0.54887,0.0921 -0.79683,0.22878 -0.93164,0.36328 -0.13436,0.13404 -0.26642,0.37645 -0.35742,0.92383 -0.0925,0.55627 -0.12219,1.36674 -0.11719,2.45703 v 0.004 6.12695 6.12891 0.002 c -0.005,1.0898 0.0249,1.9019 0.11719,2.45703 0.091,0.5474 0.22306,0.78979 0.35742,0.92383 0.13484,0.13452 0.38277,0.27118 0.93164,0.36328 0.55862,0.0938 1.37043,0.125 2.45898,0.125 h 8.26954 c 1.08864,0 1.90078,-0.0314 2.45703,-0.125 0.54703,-0.0921 0.78777,-0.227 0.92187,-0.36133 0.13429,-0.13451 0.26913,-0.37646 0.36133,-0.92578 0.0936,-0.55811 0.125,-1.37233 0.125,-2.46303 v -6.125 -3 l -7.0005,-7 z"
         id="path1293"
         sodipodi:nodetypes="scccccccccccsscccscccs" />
      <path
         style="color:#000000;display:inline;overflow:visible;visibility:visible;opacity:0.1;fill:#ffffff;fill-opacity:1;fill-rule:nonzero;stroke:none;stroke-width:1;marker:none;enable-background:accumulate"
         d="m 323.0005,200 v 6.125 c -0.0217,4.42101 0.45314,4.875 4.86523,4.875 h 8.26954 c 4.41209,0 4.86523,-0.45393 4.86523,-4.875 v -6.125 z"
         id="path1007"
         inkscape:connector-curvature="0" />
      <path
         style="color:#000000;display:inline;overflow:visible;visibility:visible;opacity:0.1;fill:#ffffff;fill-opacity:1;fill-rule:nonzero;stroke:none;stroke-width:1;marker:none;enable-background:accumulate"
         d="m 322.0005,244 v 3.89844 c -0.0138,2.81337 0.28801,3.10156 3.0957,3.10156 h 5.8086 c 2.8077,0 3.0957,-0.28815 3.0957,-3.10156 v -3.89844 z"
         id="path1016"
         inkscape:connector-curvature="0" />
      <path
         style="color:#000000;display:inline;overflow:visible;visibility:visible;opacity:0.1;fill:#ffffff;fill-opacity:1;fill-rule:nonzero;stroke:none;stroke-width:1;marker:none;enable-background:accumulate"
         d="m 325.50195,84 v 12.751953 c -0.0433,8.842027 1.49893,9.748047 9.73047,9.748047 h 17.53906 c 8.17242,0 9.70564,-0.9024 9.72657,-9.574219 v -12.925781 z"
         id="path964-0"
         inkscape:connector-curvature="0" />
      <path
         style="color:#000000;display:inline;overflow:visible;visibility:visible;fill:url(#linearGradient18820-3);fill-opacity:1;fill-rule:nonzero;stroke:none;stroke-width:1;marker:none;enable-background:accumulate"
         d="m 102.92188,44 c -12.133256,0 -20.524924,0.428807 -26.312505,2.427734 -2.103582,0.726592 -3.86351,1.661084 -5.333984,2.857422 -6.99e-4,5.68e-4 -0.0013,0.0014 -0.002,0.002 -1.102245,0.897465 -2.04362,1.942559 -2.84375,3.158203 -0.25536,0.38797 -0.493017,0.797219 -0.720704,1.220704 -0.05742,0.106782 -0.110296,0.220977 -0.166015,0.330078 -0.160525,0.314347 -0.31609,0.634772 -0.462891,0.96875 -0.07313,0.166359 -0.141108,0.340381 -0.210937,0.511718 -0.121003,0.2969 -0.240173,0.598017 -0.351563,0.910157 -0.07072,0.198194 -0.138107,0.401007 -0.205078,0.605469 -0.09969,0.304302 -0.195472,0.615147 -0.287109,0.933593 -0.06012,0.208926 -0.119021,0.41964 -0.175782,0.634766 -0.0932,0.353219 -0.18116,0.717644 -0.265625,1.087891 -0.04767,0.208948 -0.09564,0.414437 -0.140625,0.628906 -0.0813,0.387531 -0.155661,0.791385 -0.228515,1.197265 -0.03799,0.21171 -0.08141,0.416025 -0.117188,0.632813 -0.10327,0.625522 -0.197396,1.268747 -0.283203,1.9375 -8.5e-5,6.6e-4 8.5e-5,0.0013 0,0.002 -0.08424,0.656719 -0.159764,1.339307 -0.228515,2.039063 -0.02783,0.283412 -0.05073,0.582421 -0.07617,0.873046 -0.03812,0.435294 -0.0744,0.872494 -0.107422,1.324219 -0.08166,1.116973 -0.143662,2.302819 -0.197266,3.523438 -0.05039,1.146541 -0.08575,2.367502 -0.115234,3.609375 -0.01378,0.580741 -0.03511,1.124373 -0.04492,1.726562 -0.03028,1.853743 -0.04492,3.787114 -0.04492,5.851563 v 73.005855 73.00586 c 0,2.06445 0.01464,3.99782 0.04492,5.85156 0.0098,0.60219 0.03114,1.14582 0.04492,1.72656 0.02949,1.24188 0.06484,2.46284 0.115234,3.60938 0.0536,1.22062 0.115607,2.40646 0.197266,3.52344 0.03302,0.45172 0.0693,0.88892 0.107422,1.32422 0.02544,0.29062 0.04834,0.58963 0.07617,0.87304 0.06875,0.69976 0.144274,1.38235 0.228515,2.03906 8e-5,6.3e-4 -8e-5,10e-4 0,0.002 0.08581,0.66875 0.179933,1.31198 0.283203,1.9375 0.03578,0.21679 0.0792,0.4211 0.117188,0.63281 0.07285,0.40588 0.147218,0.80973 0.228515,1.19727 0.04498,0.21447 0.09296,0.41995 0.140625,0.6289 0.08446,0.37025 0.172428,0.73467 0.265625,1.08789 0.05676,0.21513 0.115665,0.42584 0.175782,0.63477 0.09164,0.31845 0.187417,0.62929 0.287109,0.93359 0.06697,0.20446 0.134353,0.40728 0.205078,0.60547 0.11139,0.31214 0.23056,0.61326 0.351563,0.91016 0.06983,0.17134 0.137808,0.34536 0.210937,0.51172 0.146801,0.33397 0.302366,0.6544 0.462891,0.96875 0.05572,0.1091 0.108595,0.22329 0.166015,0.33007 0.227687,0.42349 0.465344,0.83274 0.720704,1.22071 0.533766,0.81095 1.130124,1.545 1.794921,2.21093 0.332399,0.33297 0.681104,0.64798 1.048829,0.94727 7.16e-4,5.8e-4 0.0012,0.001 0.002,0.002 1.470474,1.19634 3.230402,2.13083 5.333984,2.85743 5.787581,1.99892 14.179249,2.42773 26.312505,2.42773 h 98.15624 c 2.05728,0 3.98527,-0.0147 5.83399,-0.0449 0.0115,-1.9e-4 0.0217,2e-4 0.0332,0 0.64544,-0.0111 1.23908,-0.0355 1.86133,-0.0508 0.45706,-0.0113 0.88533,-0.0281 1.33594,-0.041 0.67375,-0.0212 1.37929,-0.0364 2.02344,-0.0644 0.007,-3e-4 0.0127,-0.002 0.0195,-0.002 1.25269,-0.0546 2.47469,-0.11709 3.61914,-0.20118 0.01,-7.3e-4 0.0193,-10e-4 0.0293,-0.002 0.47389,-0.035 0.93478,-0.0745 1.39063,-0.11523 0.011,-9.8e-4 0.0222,-9.9e-4 0.0332,-0.002 0.21035,-0.0186 0.42719,-0.0366 0.63281,-0.0566 0.72759,-0.0709 1.43573,-0.14684 2.11719,-0.23437 0.66835,-0.0858 1.31017,-0.18189 1.93555,-0.28516 0.002,-3.4e-4 0.004,-0.002 0.006,-0.002 0.21969,-0.0365 0.42791,-0.0786 0.64258,-0.11719 0.39648,-0.0713 0.79087,-0.14326 1.16992,-0.22266 0.23853,-0.0499 0.4679,-0.10473 0.69922,-0.1582 0.01,-0.002 0.0195,-0.004 0.0293,-0.006 0.31951,-0.0737 0.63656,-0.15017 0.94336,-0.23047 0.25225,-0.0661 0.49847,-0.13446 0.74219,-0.20508 0.007,-0.002 0.0129,-0.004 0.0195,-0.006 0.28349,-0.0823 0.56172,-0.16909 0.83399,-0.25781 0.22709,-0.074 0.45245,-0.1499 0.67187,-0.22851 0.14966,-0.0536 0.29192,-0.11216 0.4375,-0.16797 0.13234,-0.0505 0.267,-0.098 0.39649,-0.15039 0.0111,-0.005 0.0221,-0.009 0.0332,-0.0137 0.18519,-0.0748 0.37186,-0.14964 0.55078,-0.22852 0.16735,-0.0738 0.32551,-0.15417 0.48633,-0.23242 0.10425,-0.0496 0.21026,-0.0975 0.3125,-0.14844 0.007,-0.004 0.0142,-0.008 0.0215,-0.0117 0.16707,-0.0828 0.33885,-0.16289 0.5,-0.25 5e-4,-2.7e-4 0.001,2.7e-4 0.002,0 0.40967,-0.22161 0.80523,-0.45357 1.18164,-0.70117 0.78027,-0.51326 1.48668,-1.08669 2.13281,-1.7207 0.001,-10e-4 0.003,-0.003 0.004,-0.004 0.0711,-0.07 0.13943,-0.14323 0.20898,-0.21484 0.002,-0.002 0.004,-0.004 0.006,-0.006 0.22962,-0.23599 0.45095,-0.48113 0.66406,-0.73438 0.077,-0.0915 0.15554,-0.18158 0.23047,-0.27539 0.54111,-0.67772 1.02765,-1.41677 1.46484,-2.2207 0.0553,-0.10155 0.10843,-0.20689 0.16211,-0.31055 0.15861,-0.30642 0.3098,-0.62208 0.45508,-0.94726 0.0608,-0.13598 0.12307,-0.27089 0.18164,-0.41016 5.5e-4,-10e-4 0.001,-0.003 0.002,-0.004 0.1819,-0.4336 0.35679,-0.8789 0.51757,-1.3457 0.16046,-0.46586 0.30672,-0.95495 0.44727,-1.45508 5.5e-4,-0.002 0.001,-0.004 0.002,-0.006 0.0402,-0.14328 0.0786,-0.28942 0.11719,-0.43554 0.036,-0.13607 0.0678,-0.27901 0.10156,-0.41993 0.0274,-0.10971 0.0554,-0.22073 0.082,-0.33203 6.1e-4,-0.003 10e-4,-0.005 0.002,-0.008 0.14313,-0.59937 0.27435,-1.22269 0.39453,-1.86914 0.0258,-0.13905 0.0523,-0.27642 0.0781,-0.41602 0.006,-0.0333 0.0137,-0.0642 0.0195,-0.0976 1.1e-4,-6.1e-4 -1e-4,-10e-4 0,-0.002 0.14057,-0.81053 0.26755,-1.65373 0.37696,-2.53906 0.006,-0.0479 0.0102,-0.099 0.0156,-0.14844 0.0159,-0.1309 0.0297,-0.26977 0.0449,-0.40234 0.002,-0.0201 0.004,-0.0423 0.006,-0.0625 0.079,-0.69309 0.15019,-1.40716 0.21289,-2.14648 5.5e-4,-0.006 0.001,-0.0131 0.002,-0.0195 0.0255,-0.30185 0.0493,-0.60826 0.0723,-0.91797 0.057,-0.7684 0.10605,-1.56297 0.14844,-2.38086 0.008,-0.15603 0.0182,-0.31062 0.0273,-0.46485 0.005,-0.0998 0.011,-0.19246 0.0156,-0.29297 4.1e-4,-0.009 -3.8e-4,-0.0185 0,-0.0273 0.006,-0.12849 0.009,-0.2663 0.0137,-0.39648 5e-4,-0.0117 0.001,-0.0254 0.002,-0.0371 0.0622,-1.46308 0.10249,-3.01983 0.12891,-4.64063 1.8e-4,-0.0109 -1.8e-4,-0.0223 0,-0.0332 0.007,-0.40814 0.0129,-0.82391 0.0176,-1.24219 0.0196,-1.77364 0.0291,-3.60559 0.0195,-5.57031 v -102.76563 c -0.008,-1.82491 -0.30087,-3.5971 -0.81445,-5.3125 -0.34239,-1.14359 -0.78284,-2.26106 -1.30274,-3.35351 -2.85943,-6.00849 -8.11896,-11.22913 -12.64453,-15.4961 l -0.0488,-0.0508 -40.52343,-42.408195 c -10.67695,-10.56113 -18.05782,-15.619141 -32.66602,-15.619141 z m 99.73242,0.08984 c -4.47461,1.4924 -5.99062,8.576599 -2.54102,11.912109 l 28.4961,30.386719 c 3.73355,3.705631 11.16128,0.552964 11.38671,-4.820313 0.003,-1.914857 -0.01,-3.726528 -0.0391,-5.453125 -0.003,-0.166807 -0.009,-0.319279 -0.0117,-0.484375 -0.0297,-1.557123 -0.0723,-3.047825 -0.13672,-4.457031 -0.0471,-1.032097 -0.1048,-2.024485 -0.17382,-2.980469 -1.15298,-15.945663 -5.54827,-21.536882 -19.66211,-23.361328 -1.29676,-0.167627 -2.6748,-0.302733 -4.14063,-0.412109 -0.70955,-0.05295 -1.44245,-0.09955 -2.19336,-0.140625 -0.009,-4.69e-4 -0.0187,-0.0015 -0.0273,-0.002 -1.56796,-0.085 -3.22479,-0.145853 -4.98047,-0.1875 z m -83.08789,11.855468 c 11.374,0.004 22.6305,0.04069 33.89843,0.246094 7.23783,-0.38505 13.8662,3.453873 18.85547,8.408203 16.10538,15.96283 31.4077,32.714027 47.27735,48.910165 3.41618,3.87653 8.26302,7.7632 8.17382,13.40039 0.36199,29.857 0.15427,59.71908 0.10547,89.57812 -0.26479,10.25015 0.39558,20.69609 -0.9082,30.96484 -0.54694,2.35759 -0.53276,6.03581 -3.5625,6.6504 -7.58888,1.84983 -15.51088,1.47 -23.26758,1.69726 -35.546,0.1779 -71.4284,0.29873 -106.976561,-0.13672 -4.70492,-0.41462 -9.87979,0.006 -14.11914,-2.38476 -2.82731,-3.81876 -2.108913,-9.00357 -2.445313,-13.48438 -0.58273,-48.6454 -0.702174,-97.30598 -0.583984,-145.972658 0.28307,-10.716671 -0.493631,-21.76848 1.568359,-32.4375 0.30831,-3.27336 3.855494,-4.007957 6.496094,-4.410157 11.78749,-1.12799 23.780885,-0.867606 35.488285,-1.029297 z"
         id="rect4158-92-3" />
    </g>
    <g
       inkscape:groupmode="layer"
       id="layer6"
       inkscape:label="Pictograms"
       style="display:inline">
      <path
         inkscape:connector-curvature="0"
         style="color:#000000;display:inline;overflow:visible;visibility:visible;opacity:0.1;fill:#ffffff;fill-opacity:1;fill-rule:nonzero;stroke:none;stroke-width:1;marker:none;enable-background:accumulate"
         d="m 64.000395,156 v 73.00683 c -0.17299,35.36812 3.62515,38.99317 38.921885,38.99317 h 98.15624 c 35.29672,0 38.00361,-3.63655 38.92188,-38.99317 v -73.00683 z"
         id="path4255"
         sodipodi:nodetypes="ccssscc" />
      <path
         style="color:#000000;display:inline;overflow:visible;visibility:visible;opacity:0.2;fill:#000000;fill-opacity:1;fill-rule:nonzero;stroke:none;stroke-width:1;marker:none;enable-background:accumulate"
         d="m 64.000395,227.00586 v 2 c -0.17299,35.36812 3.62515,38.99414 38.921885,38.99414 h 98.15624 c 35.29672,0 38.00361,-3.63752 38.92188,-38.99414 v -2 c -0.91827,35.35662 -3.62516,38.99414 -38.92188,38.99414 h -98.15624 c -35.296735,0 -39.094875,-3.62602 -38.921885,-38.99414 z"
         id="path945"
         inkscape:connector-curvature="0" />
      <path
         style="color:#000000;display:inline;overflow:visible;visibility:visible;opacity:0.08;fill:#ffffff;fill-opacity:1;fill-rule:nonzero;stroke:none;stroke-width:8;stroke-linecap:butt;stroke-linejoin:miter;stroke-miterlimit:4;stroke-dasharray:none;stroke-dashoffset:0;stroke-opacity:1;marker:none;enable-background:accumulate"
         d="m 180.0004,268 60,-60 v 22.48388 c -0.0523,33.99581 -3.80268,37.51612 -38.1741,37.51612 z"
         id="path4254"
         inkscape:connector-curvature="0"
         sodipodi:nodetypes="cccsc" />
      <g
         transform="translate(-414.007,5.997)"
         id="g64"
         style="clip-rule:evenodd;fill-rule:evenodd">
        <path
           d="m 753.5,86.503 c 3.866,0 7,-3.134 7,-7 0,-3.866 -3.134,-7 -7,-7 -3.866,0 -7,3.134 -7,7 0,3.866 3.134,7 7,7 z"
           style="fill:url(#_Linear9);fill-rule:nonzero;stroke:#cb851d;stroke-width:1px"
           id="path62" />
      </g>
      <g
         transform="translate(-414.007,5.997)"
         id="g68"
         style="clip-rule:evenodd;fill-rule:evenodd">
        <path
           d="m 753.5,85.004 c 3.038,0 5.5,-2.462 5.5,-5.5 0,-3.037 -2.462,-5.5 -5.5,-5.5 -3.038,0 -5.5,2.463 -5.5,5.5 0,3.038 2.462,5.5 5.5,5.5 z"
           style="fill:#f0c46f;fill-opacity:0.6;fill-rule:nonzero"
           id="path66" />
      </g>
      <g
         transform="translate(-414.007,5.997)"
         id="g72"
         style="clip-rule:evenodd;fill-rule:evenodd">
        <rect
           x="758.5"
           y="76.5"
           width="11"
           height="11"
           style="fill:url(#_Linear10);fill-rule:nonzero;stroke:#876900;stroke-width:1px;stroke-linecap:round;stroke-linejoin:round"
           id="rect70" />
      </g>
      <g
         transform="translate(-414.007,5.997)"
         id="g76"
         style="clip-rule:evenodd;fill-rule:evenodd">
        <rect
           x="760"
           y="78"
           width="8"
           height="8"
           style="fill:#c99c00;fill-opacity:0.6;fill-rule:nonzero"
           id="rect74" />
      </g>
      <g
         transform="translate(-414.007,5.997)"
         id="g80"
         style="clip-rule:evenodd;fill-rule:evenodd">
        <path
           d="m 761.624,89.452 c 0.82,1.332 -0.138,3.048 -1.703,3.048 h -8.842 c -1.564,0 -2.523,-1.716 -1.703,-3.048 l 4.421,-7.184 c 0.781,-1.269 2.625,-1.269 3.406,0 z"
           style="fill:url(#_Linear11);fill-rule:nonzero;stroke:#c99c00;stroke-width:1px;stroke-linecap:round;stroke-linejoin:round"
           id="path78" />
      </g>
      <g
         transform="translate(-414.007,5.997)"
         id="g84"
         style="clip-rule:evenodd;fill-rule:evenodd">
        <path
           d="m 761.331,91.5 h -11.662 l 5.831,-9.5 z"
           style="fill:#f5ce53;fill-opacity:0.6;fill-rule:nonzero"
           id="path82" />
      </g>
      <g
         transform="translate(-414.007,5.997)"
         id="g88"
         style="clip-rule:evenodd;fill-rule:evenodd">
        <path
           d="m 760.43,87.5 h 9.07 v -11 h -11 l 0.07,8 z"
           style="fill:none;fill-rule:nonzero;stroke:#876900;stroke-width:1px;stroke-linecap:round;stroke-linejoin:round"
           id="path86" />
      </g>
      <g
         transform="translate(-414.007,5.997)"
         id="g92"
         style="clip-rule:evenodd;fill-rule:evenodd">
        <path
           d="m 745.492,237.487 -5.5,5 h 5.5 z"
           style="fill:#f7d260;fill-rule:nonzero;stroke:#e9b913;stroke-width:1px;stroke-linejoin:round"
           id="path90" />
      </g>
      <g
         transform="translate(-414.007,5.997)"
         id="g96"
         style="clip-rule:evenodd;fill-rule:evenodd">
        <path
           d="m 745.336,237 c -0.071,0.027 -0.136,0.069 -0.188,0.125 l -5.5,5 c -0.158,0.139 -0.211,0.362 -0.134,0.558 0.076,0.196 0.268,0.322 0.478,0.317 h 5.5 c 0.276,0 0.5,-0.224 0.5,-0.5 v -5 c 0.008,-0.165 -0.065,-0.323 -0.196,-0.423 -0.132,-0.1 -0.304,-0.129 -0.46,-0.077 z m -0.344,1.625 v 3.375 h -3.719 z"
           style="fill:#c99c00;fill-rule:nonzero"
           id="path94" />
      </g>
      <g
         transform="translate(-414.007,5.997)"
         id="g100"
         style="clip-rule:evenodd;fill-rule:evenodd">
        <path
           d="m 739.36,240.845 c -0.36,-0.314 -0.623,-0.723 -0.758,-1.181 -0.135,-0.458 -0.136,-0.945 -0.004,-1.404 0.132,-0.459 0.393,-0.87 0.751,-1.186 0.357,-0.316 0.798,-0.523 1.27,-0.597 0.471,-0.074 0.954,-0.012 1.392,0.179 0.437,0.191 0.811,0.503 1.078,0.899"
           style="fill:#f0c46f;fill-rule:nonzero"
           id="path98" />
      </g>
      <g
         transform="translate(-414.007,5.997)"
         id="g104"
         style="clip-rule:evenodd;fill-rule:evenodd">
        <path
           d="m 739.36,240.845 c -0.36,-0.314 -0.623,-0.723 -0.758,-1.181 -0.135,-0.458 -0.136,-0.945 -0.004,-1.404 0.132,-0.459 0.393,-0.87 0.751,-1.186 0.357,-0.316 0.798,-0.523 1.27,-0.597 0.471,-0.074 0.954,-0.012 1.392,0.179 0.437,0.191 0.811,0.503 1.078,0.899"
           style="fill:none;fill-rule:nonzero;stroke:#cb851d;stroke-width:1px;stroke-linecap:round;stroke-linejoin:round"
           id="path102" />
      </g>
      <g
         transform="translate(-414.007,5.997)"
         id="g108"
         style="clip-rule:evenodd;fill-rule:evenodd">
        <path
           d="m 746.992,147.5 c 2.485,0 4.5,-2.015 4.5,-4.5 0,-2.485 -2.015,-4.5 -4.5,-4.5 -2.485,0 -4.5,2.015 -4.5,4.5 0,2.485 2.015,4.5 4.5,4.5 z"
           style="fill:url(#_Linear12);fill-rule:nonzero;stroke:#cb851d;stroke-width:1px"
           id="path106" />
      </g>
      <g
         transform="translate(-414.007,5.997)"
         id="g112"
         style="clip-rule:evenodd;fill-rule:evenodd">
        <path
           d="m 746.991,146 c 1.657,0 3,-1.343 3,-3 0,-1.657 -1.343,-3 -3,-3 -1.656,0 -3,1.343 -3,3 0,1.657 1.344,3 3,3 z"
           style="fill:#f0c46f;fill-opacity:0.6;fill-rule:nonzero"
           id="path110" />
      </g>
      <g
         transform="translate(-414.007,5.997)"
         id="g116"
         style="clip-rule:evenodd;fill-rule:evenodd">
        <path
           d="m 756.492,147.5 h -5 c -0.552,0 -1,-0.448 -1,-1 v -5 c 0,-0.552 0.448,-1 1,-1 h 5 c 0.552,0 1,0.448 1,1 v 5 c 0,0.552 -0.448,1 -1,1 z"
           style="fill:#c99c00;fill-rule:nonzero;stroke:#876900;stroke-width:1px;stroke-linecap:round;stroke-linejoin:round"
           id="path114" />
      </g>
      <g
         transform="translate(-414.007,5.997)"
         id="g120"
         style="clip-rule:evenodd;fill-rule:evenodd">
        <path
           d="m 752.456,148.945 c 0.443,0.665 -0.034,1.555 -0.832,1.555 h -7.432 c -0.763,0 -1.245,-0.819 -0.875,-1.486 l 3.379,-6.08 c 0.363,-0.655 1.291,-0.692 1.706,-0.069 z"
           style="fill:url(#_Linear13);fill-rule:nonzero;stroke:#c99c00;stroke-width:1px;stroke-linecap:round;stroke-linejoin:round"
           id="path118" />
      </g>
      <g
         transform="translate(-414.007,5.997)"
         id="g124"
         style="clip-rule:evenodd;fill-rule:evenodd">
        <path
           d="m 750.992,149 h -6 l 2.5,-5 z"
           style="fill:#f5ce53;fill-opacity:0.6;fill-rule:nonzero"
           id="path122" />
      </g>
      <g
         transform="translate(-414.007,5.997)"
         id="g128"
         style="clip-rule:evenodd;fill-rule:evenodd">
        <path
           d="m 744.992,197.5 c 2.485,0 4.5,-2.015 4.5,-4.5 0,-2.485 -2.015,-4.5 -4.5,-4.5 -2.485,0 -4.5,2.015 -4.5,4.5 0,2.485 2.015,4.5 4.5,4.5 z"
           style="fill:url(#_Linear14);fill-rule:nonzero;stroke:#cb851d;stroke-width:1px"
           id="path126" />
      </g>
      <g
         transform="translate(-414.007,5.997)"
         id="g132"
         style="clip-rule:evenodd;fill-rule:evenodd">
        <path
           d="m 744.991,196 c 1.657,0 3,-1.343 3,-3 0,-1.657 -1.343,-3 -3,-3 -1.656,0 -3,1.343 -3,3 0,1.657 1.344,3 3,3 z"
           style="fill:#f0c46f;fill-opacity:0.6;fill-rule:nonzero"
           id="path130" />
      </g>
      <g
         transform="translate(-414.007,5.997)"
         id="g136"
         style="clip-rule:evenodd;fill-rule:evenodd">
        <path
           d="m 751.492,200.5 h -11 l 5,-9 z"
           style="fill:url(#_Linear15);fill-rule:nonzero;stroke:#c99c00;stroke-width:1px;stroke-linecap:round;stroke-linejoin:round"
           id="path134" />
      </g>
      <g
         transform="translate(-414.007,5.997)"
         id="g140"
         style="clip-rule:evenodd;fill-rule:evenodd">
        <path
           d="m 748.992,199 h -6 l 2.5,-5 z"
           style="fill:#f5ce53;fill-opacity:0.6;fill-rule:nonzero"
           id="path138" />
      </g>
      <g
         transform="translate(-414.007,5.997)"
         id="g216"
         style="clip-rule:evenodd;fill-rule:evenodd">
        <path
           d="m 543.507,190.517 c 19.33,0 35,-15.67 35,-35 0,-19.33 -15.67,-35 -35,-35 -19.33,0 -35,15.67 -35,35 0,19.33 15.67,35 35,35 z"
           style="fill:url(#_Linear22);fill-rule:nonzero;stroke:#cb851d;stroke-width:5px"
           id="path214" />
      </g>
      <g
         transform="translate(-414.007,5.997)"
         id="g220"
         style="clip-rule:evenodd;fill-rule:evenodd">
        <path
           d="m 543.508,183.021 c 15.188,0 27.5,-12.312 27.5,-27.5 0,-15.187 -12.312,-27.5 -27.5,-27.5 -15.187,0 -27.5,12.313 -27.5,27.5 0,15.188 12.313,27.5 27.5,27.5 z"
           style="fill:#f0c46f;fill-opacity:0.6;fill-rule:nonzero"
           id="path218" />
      </g>
      <g
         transform="translate(-414.007,5.997)"
         id="g224"
         style="clip-rule:evenodd;fill-rule:evenodd">
        <path
           d="m 614.508,195.5 h -37 c -4.97,0 -9,-4.029 -9,-9 v -37 c 0,-4.971 4.03,-9 9,-9 h 37 c 4.971,0 9,4.029 9,9 v 37 c 0,4.971 -4.029,9 -9,9 z"
           style="fill:url(#_Linear23);fill-rule:nonzero;stroke:#876900;stroke-width:5px;stroke-linecap:round;stroke-linejoin:round"
           id="path222" />
      </g>
      <g
         transform="translate(-414.007,5.997)"
         id="g228"
         style="clip-rule:evenodd;fill-rule:evenodd">
        <path
           d="m 609.008,148 h -26 c -3.866,0 -7,3.134 -7,7 v 26 c 0,3.866 3.134,7 7,7 h 26 c 3.866,0 7,-3.134 7,-7 v -26 c 0,-3.866 -3.134,-7 -7,-7 z"
           style="fill:#c99c00;fill-opacity:0.6;fill-rule:nonzero"
           id="path226" />
      </g>
      <g
         transform="translate(-414.007,5.997)"
         id="g232"
         style="clip-rule:evenodd;fill-rule:evenodd">
        <path
           d="m 585.067,206.783 c 3.69,5.997 -0.624,13.717 -7.665,13.717 h -47.787 c -7.041,0 -11.356,-7.72 -7.665,-13.717 l 23.894,-38.828 c 3.514,-5.71 11.815,-5.71 15.329,10e-4 z"
           style="fill:url(#_Linear24);fill-rule:nonzero;stroke:#c99c00;stroke-width:5px;stroke-linecap:round;stroke-linejoin:round"
           id="path230" />
      </g>
      <g
         transform="translate(-414.007,5.997)"
         id="g236"
         style="clip-rule:evenodd;fill-rule:evenodd">
        <path
           d="m 578.923,209.408 c 1.636,2.665 -0.281,6.092 -3.409,6.092 h -44.011 c -3.128,0 -5.045,-3.427 -3.409,-6.092 l 22.005,-35.854 c 1.562,-2.543 5.257,-2.543 6.819,0 z"
           style="fill:#f5ce53;fill-opacity:0.6;fill-rule:nonzero"
           id="path234" />
      </g>
      <g
         transform="translate(-414.007,5.997)"
         id="g240"
         style="clip-rule:evenodd;fill-rule:evenodd">
        <path
           d="m 575.519,191.242 c 1.641,2.648 4.534,4.258 7.649,4.258 h 31.34 c 4.971,0 9,-4.029 9,-9 v -37 c 0,-4.971 -4.029,-9 -9,-9 h -36.92 c -5.002,0 -9.044,4.078 -9,9.079 l 0.248,28.4 c 0.015,1.649 0.482,3.262 1.351,4.664 z"
           style="fill:none;fill-rule:nonzero;stroke:#876900;stroke-width:5px;stroke-linecap:round;stroke-linejoin:round"
           id="path238" />
      </g>
    </g>
    <g
       inkscape:groupmode="layer"
       id="layer5"
       inkscape:label="Highlights"
       style="display:inline">
      <path
         style="color:#000000;display:inline;overflow:visible;visibility:visible;opacity:0.4;fill:none;fill-opacity:1;fill-rule:nonzero;stroke:#000000;stroke-width:1;marker:none;enable-background:accumulate"
         d="m 335.23242,61.5 c -4.11577,0 -6.55968,0.226752 -7.96875,1.558594 -0.28725,0.271486 -0.52183,0.601863 -0.72851,0.972656 -0.0468,0.08393 -0.10154,0.156606 -0.14454,0.246094 -2.5e-4,5.28e-4 2.6e-4,0.0014 0,0.002 -0.11616,0.241982 -0.2184,0.50414 -0.30859,0.789062 -0.0904,0.285534 -0.16955,0.593694 -0.23633,0.925782 -0.0668,0.332095 -0.1223,0.688232 -0.16797,1.070312 -0.0913,0.764147 -0.1422,1.632501 -0.16406,2.617188 -0.0109,0.492345 -0.0144,1.013779 -0.0117,1.566406 v 12.751906 12.751953 c -0.003,0.552627 8e-4,1.074061 0.0117,1.566406 0.0219,0.984686 0.0727,1.853041 0.16406,2.617191 0.0457,0.38208 0.1012,0.73821 0.16797,1.07031 0.13356,0.66417 0.31198,1.23197 0.54492,1.7168 0.23295,0.48482 0.52078,0.88581 0.87305,1.21875 0.17614,0.16648 0.36842,0.31556 0.57813,0.44921 0.41895,0.26701 0.90872,0.47238 1.47656,0.62891 6.2e-4,1.7e-4 0.001,-1.7e-4 0.002,0 1.42142,0.39113 3.3408,0.48047 5.91211,0.48047 h 17.53906 c 1.02156,0 1.93959,-0.015 2.76368,-0.0566 0.34097,-0.0172 0.65525,-0.0427 0.96484,-0.0703 0.0645,-0.006 0.13795,-0.007 0.20117,-0.0137 0.001,-1.4e-4 0.003,1.3e-4 0.004,0 0.73118,-0.0725 1.37505,-0.17995 1.93945,-0.33399 0.28273,-0.0772 0.54639,-0.16492 0.79102,-0.26758 0.24462,-0.10265 0.47066,-0.22006 0.67968,-0.35156 0.20903,-0.1315 0.40024,-0.27771 0.57618,-0.44141 0.15581,-0.14498 0.29602,-0.30775 0.42773,-0.48046 0.017,-0.0223 0.0381,-0.0397 0.0547,-0.0625 0.001,-0.002 0.003,-0.004 0.004,-0.006 0.14374,-0.19776 0.2725,-0.41443 0.38868,-0.6504 0.11725,-0.23815 0.22082,-0.49693 0.3125,-0.77734 0.0917,-0.28041 0.17164,-0.58218 0.24023,-0.9082 0.0686,-0.32602 0.12581,-0.6758 0.17383,-1.05078 0.0428,-0.33417 0.0752,-0.6967 0.10351,-1.072269 0.003,-0.04534 0.0104,-0.0849 0.0137,-0.130859 4.2e-4,-0.0061 -4.3e-4,-0.01341 0,-0.01953 0.059,-0.850021 0.0853,-1.80463 0.0879,-2.88086 v -18.904178 c -0.009,-1.95527 -1.71776,-3.606675 -3.10157,-4.853515 l -0.0117,-0.0098 -8.51758,-8.519531 c -2.24485,-2.121612 -3.79653,-3.138638 -6.86748,-3.138638 z"
         id="path964-1"
         inkscape:connector-curvature="0" />
      <path
         style="color:#000000;display:inline;overflow:visible;visibility:visible;opacity:0.3;fill:#ffffff;fill-opacity:1;fill-rule:nonzero;stroke:none;stroke-width:1;marker:none;enable-background:accumulate"
         d="m 102.92188,44 c -2.50815,0 -4.811706,0.02551 -7.011724,0.07227 -1.569123,0.03333 -3.085758,0.07665 -4.505859,0.142578 -0.892728,0.04133 -1.761123,0.08803 -2.597656,0.144531 -0.07361,0.005 -0.155337,0.0086 -0.228516,0.01367 -0.03977,0.0028 -0.07364,0.0069 -0.113281,0.0098 -1.116046,0.0793 -2.169724,0.179402 -3.1875,0.291016 -0.281404,0.03076 -0.565732,0.06033 -0.839844,0.09375 -0.275699,0.03373 -0.547991,0.06893 -0.816406,0.105469 -0.386448,0.05241 -0.763169,0.107586 -1.134766,0.166015 -0.245075,0.0387 -0.493706,0.07575 -0.732422,0.117188 -0.386715,0.06683 -0.756638,0.14255 -1.126953,0.216797 -0.50787,0.102283 -1.000729,0.211021 -1.478515,0.328125 -0.190937,0.04659 -0.386033,0.09158 -0.572266,0.140625 -0.3252,0.08602 -0.638123,0.17771 -0.949219,0.271484 -0.174107,0.05225 -0.347813,0.105409 -0.517578,0.160157 -0.32699,0.105899 -0.647816,0.216555 -0.958984,0.332031 -0.09794,0.0362 -0.19267,0.07416 -0.289063,0.111328 -1.533658,0.593687 -2.876219,1.308506 -4.044922,2.173828 -0.01464,0.01084 -0.03034,0.02036 -0.04492,0.03125 -4.841904,3.613548 -6.740009,9.796263 -7.419922,20.238281 -0.01716,0.264046 -0.02929,0.544903 -0.04492,0.814453 -0.06629,1.140594 -0.126494,2.305415 -0.167969,3.546875 -9.88e-4,0.02958 -9.78e-4,0.06216 -0.002,0.0918 -0.04738,1.439614 -0.07924,2.944486 -0.09961,4.525391 0.472511,-28.9634 6.027958,-32.138712 38.884815,-32.138712 h 62.52929 c -0.85989,-0.295464 -1.74582,-0.553137 -2.65429,-0.783203 -0.15701,-0.03958 -0.31205,-0.08153 -0.47071,-0.119141 -0.38771,-0.0924 -0.78156,-0.17709 -1.17969,-0.257812 -0.28362,-0.0571 -0.57205,-0.108999 -0.86132,-0.160156 -0.33217,-0.05924 -0.66192,-0.122415 -1.00196,-0.173829 -0.61547,-0.09216 -1.24344,-0.171652 -1.88672,-0.238281 -0.25531,-0.02678 -0.51929,-0.04563 -0.77929,-0.06836 -0.49344,-0.04258 -0.99476,-0.07925 -1.50586,-0.107422 -0.26087,-0.01459 -0.52138,-0.03022 -0.78711,-0.04102 -0.75738,-0.03032 -1.52534,-0.05078 -2.32422,-0.05078 z"
         id="path7784" />
      <path
         style="color:#000000;display:inline;overflow:visible;visibility:visible;opacity:0.4;fill:#ffffff;fill-opacity:1;fill-rule:nonzero;stroke:none;stroke-width:1;marker:none;enable-background:accumulate"
         d="m 202.6543,44.089844 c -1.07122,0.357279 -1.96732,1.040077 -2.67188,1.910156 h 1.0957 c 34.15108,4e-6 38.64021,3.484765 38.89649,35.740234 0.003,-0.03712 0.0117,-0.07204 0.0137,-0.109375 -0.0536,-17.671398 -1.15787,-27.178174 -7.08008,-32.177734 -0.31691,-0.265045 -0.64554,-0.519153 -0.99023,-0.759766 -1.34338,-0.937742 -2.91268,-1.68853 -4.71875,-2.296875 -0.14212,-0.04772 -0.27668,-0.09862 -0.42188,-0.144531 -0.31902,-0.101184 -0.65609,-0.192499 -0.99023,-0.285156 -0.25795,-0.07131 -0.51412,-0.144507 -0.78125,-0.210938 -0.32384,-0.08078 -0.65655,-0.156631 -0.99414,-0.230468 -0.32254,-0.07033 -0.65294,-0.136909 -0.98828,-0.201172 -0.32063,-0.06164 -0.64012,-0.123397 -0.97266,-0.179688 -0.46228,-0.07802 -0.94194,-0.148582 -1.42773,-0.216797 -0.21622,-0.03046 -0.42163,-0.06516 -0.64258,-0.09375 -0.003,-3.28e-4 -0.005,-0.0016 -0.008,-0.002 -0.70741,-0.09114 -1.44413,-0.170948 -2.20118,-0.24414 -0.30752,-0.02983 -0.6294,-0.05499 -0.94531,-0.08203 -0.52075,-0.04445 -1.04787,-0.08768 -1.59179,-0.125 -0.34138,-0.02349 -0.68841,-0.04362 -1.03907,-0.06445 -0.36733,-0.02177 -0.74929,-0.04154 -1.12695,-0.06055 -1.40861,-0.07105 -2.86508,-0.128967 -4.42188,-0.166015 -0.006,-1.28e-4 -0.0105,5e-6 -0.0156,0 h -0.004 z"
         id="path7782" />
      <path
         style="color:#000000;display:inline;overflow:visible;visibility:visible;opacity:0.3;fill:#ffffff;fill-opacity:1;fill-rule:nonzero;stroke:none;stroke-width:1;marker:none;enable-background:accumulate"
         d="m 64.011719,81.421875 c -0.0019,0.539192 -0.01172,1.017567 -0.01172,1.572266 v 2 c -0.0062,-1.260292 0.0066,-2.391311 0.01172,-3.572266 z"
         id="path5316-7" />
      <path
         style="color:#000000;display:inline;overflow:visible;visibility:visible;opacity:0.2;fill:#000000;fill-opacity:1;fill-rule:nonzero;stroke:none;stroke-width:1;marker:none;enable-background:accumulate"
         d="m 64.005859,227.00586 v 2 c -0.0022,0.44238 0.0048,0.82141 0.0039,1.25391 0.0013,0.45945 0.007,0.88359 0.0098,1.33203 -0.01134,-1.48776 -0.02159,-2.96803 -0.01367,-4.58594 z m 175.994141,0.75195 c -0.0555,34.63219 -3.88404,38.24219 -38.91602,38.24219 h -98.15625 c -32.934263,0 -38.440959,-3.18029 -38.890621,-32.33398 0.304544,24.87428 3.489356,31.9654 22.175782,33.76562 0.0033,3.2e-4 0.0064,-3.2e-4 0.0098,0 0.761225,0.073 1.548247,0.13868 2.361328,0.19531 0.002,1.4e-4 0.0039,-1.4e-4 0.0059,0 0.814659,0.0567 1.655065,0.10648 2.523437,0.14844 6.7e-4,3e-5 0.0013,-3e-5 0.002,0 0.579873,0.028 1.24712,0.0365 1.851563,0.0586 1.208255,0.0442 2.391096,0.0937 3.701172,0.11719 0.0014,3e-5 0.0025,-2e-5 0.0039,0 1.964377,0.0351 4.045339,0.0488 6.250009,0.0488 0.002,0 0.004,0 0.006,0 h 98.15039 c 3.67649,0 6.93682,-0.0556 9.96094,-0.16602 2.42031,-0.0885 4.71577,-0.20623 6.75196,-0.40234 19.49586,-1.8777 22.12352,-9.49921 22.20507,-37.08398 -8.2e-4,-0.46208 0.006,-0.86842 0.004,-1.3418 z"
         id="path5316-8"
         inkscape:connector-curvature="0" />
      <path
         inkscape:connector-curvature="0"
         style="color:#000000;display:inline;overflow:visible;visibility:visible;opacity:0.4;fill:none;fill-opacity:1;fill-rule:nonzero;stroke:#000000;stroke-width:1;stroke-miterlimit:4;stroke-dasharray:none;marker:none;enable-background:accumulate"
         d="m 353.49905,61.375285 c -0.0742,0 -0.14719,0.007 -0.22049,0.018 -0.94065,0.29981 -1.25935,1.72298 -0.53417,2.39306 l 7.51333,7.51498 c 0.78643,0.74591 2.35311,0.10873 2.39455,-0.97465 v -2.118 c 0.0336,-6.55752 0.34308,-6.68079 -5.59466,-6.81539 h -3.33561 c -0.0733,-0.0113 -0.14877,-0.018 -0.22295,-0.018 z"
         id="rect4158-92-6-6"
         sodipodi:nodetypes="scccccccs" />
      <path
         style="color:#000000;font-style:normal;font-variant:normal;font-weight:normal;font-stretch:normal;font-size:medium;line-height:normal;font-family:sans-serif;font-variant-ligatures:normal;font-variant-position:normal;font-variant-caps:normal;font-variant-numeric:normal;font-variant-alternates:normal;font-feature-settings:normal;text-indent:0;text-align:start;text-decoration:none;text-decoration-line:none;text-decoration-style:solid;text-decoration-color:#000000;letter-spacing:normal;word-spacing:normal;text-transform:none;writing-mode:lr-tb;direction:ltr;text-orientation:mixed;dominant-baseline:auto;baseline-shift:baseline;text-anchor:start;white-space:normal;shape-padding:0;clip-rule:nonzero;display:inline;overflow:visible;visibility:visible;opacity:0.3;isolation:auto;mix-blend-mode:normal;color-interpolation:sRGB;color-interpolation-filters:linearRGB;solid-color:#000000;solid-opacity:1;vector-effect:none;fill:url(#linearGradient1004);fill-opacity:1;fill-rule:nonzero;stroke:none;stroke-width:2;stroke-linecap:butt;stroke-linejoin:miter;stroke-miterlimit:4;stroke-dasharray:none;stroke-dashoffset:0;stroke-opacity:1;marker:none;color-rendering:auto;image-rendering:auto;shape-rendering:auto;text-rendering:auto;enable-background:accumulate"
         clip-path="url(#clipPath994-5)"
         d="m 335.23242,61.5 c -8.23154,0 -9.77372,0.906017 -9.73047,9.748047 v 12.751953 12.751953 c -0.0433,8.842027 1.49893,9.748047 9.73047,9.748047 h 17.53906 c 8.17242,0 9.70564,-0.9024 9.72657,-9.574219 v -17.903968 c -0.006,-1.214011 -0.66655,-2.310001 -1.49805,-3.265625 v 8.243812 12.251953 c 0,2.193451 -0.0614,3.870697 -0.26562,5.087887 -0.20419,1.2172 -0.52867,1.92435 -0.99805,2.39454 -0.46938,0.47016 -1.17436,0.79564 -2.38867,1 -1.21432,0.20434 -2.8892,0.26562 -5.07813,0.26562 h -16.53906 c -2.18893,0 -3.86589,-0.0612 -5.08399,-0.26562 -1.21809,-0.20448 -1.92877,-0.5295 -2.40039,-1 -0.47161,-0.47052 -0.79596,-1.17682 -0.99804,-2.39258 -0.20209,-1.21576 -0.25879,-2.893414 -0.24805,-5.085941 v -0.002 -12.253859 -12.253906 -0.002 c -0.0107,-2.192528 0.046,-3.870175 0.24805,-5.085938 0.20209,-1.215763 0.52643,-1.922078 0.99804,-2.392578 0.47161,-0.4705 1.18426,-0.79553 2.40235,-1 1.21809,-0.204376 2.8931,-0.265578 5.08203,-0.265578 h 12.26953 c -1.40176,-1.001118 -3.79892,-1.5 -5.922,-1.5 z"
         id="path990"
         inkscape:connector-curvature="0"
         sodipodi:nodetypes="scccssccccscccsscccccccccscscss" />
      <path
         inkscape:connector-curvature="0"
         style="opacity:0.3;fill:#ffffff;fill-opacity:1;stroke:none;stroke-width:0.0441942;stroke-linecap:round;stroke-linejoin:round;stroke-miterlimit:4;stroke-dasharray:none;stroke-dashoffset:0;stroke-opacity:1"
         d="m 353.35547,61.876953 -0.14453,0.121094 c -0.28875,0.242959 -0.43321,0.748579 -0.31836,1.111328 0.007,0.0217 0.07,0.0936 0.11523,0.150391 0.056,-0.101219 0.12158,-0.193105 0.20313,-0.261719 l 0.14453,-0.121094 2.71875,0.02539 c 2.70745,0.02522 3.50936,0.05935 4.26562,0.185547 1.36683,0.228076 1.67801,0.658049 1.79102,2.474609 0.0245,0.393967 0.0317,1.552688 0.0352,2.636719 0.007,-1.466927 -5.4e-4,-3.080545 -0.0352,-3.636719 -0.11301,-1.81656 -0.42419,-2.246533 -1.79102,-2.474609 -0.75626,-0.126199 -1.55817,-0.160327 -4.26562,-0.185547 z"
         id="path7025" />
      <path
         transform="translate(4.9980746e-4)"
         sodipodi:nodetypes="scccssscsss"
         inkscape:connector-curvature="0"
         id="path935"
         d="m 327.8652,189 c -4.41209,0 -4.88682,0.45318 -4.8652,4.87419 v 6.12581 6.12581 c -0.0217,4.42101 0.45311,4.87419 4.8652,4.87419 h 8.2696 c 4.41209,0 4.8652,-0.45312 4.8652,-4.87419 v -6.12581 -6.12581 c 0,-4.42106 -0.45312,-4.87419 -4.86521,-4.87419 z"
         style="color:#000000;display:inline;overflow:visible;visibility:visible;opacity:0.3;fill:none;fill-opacity:1;fill-rule:nonzero;stroke:url(#linearGradient981);stroke-width:2;stroke-miterlimit:4;stroke-dasharray:none;stroke-opacity:1;marker:none;enable-background:accumulate"
         clip-path="url(#clipPath971-6)" />
      <path
         id="path1085"
         d="m 327.86573,188.5 c -1.11158,0 -1.98683,0.0256 -2.70703,0.14648 -0.72019,0.1209 -1.3105,0.34863 -1.74218,0.7793 -0.43169,0.43067 -0.65954,1.01974 -0.7793,1.74024 -0.11977,0.72049 -0.14217,1.59669 -0.13672,2.71093 v 6.12305 6.125 c -0.005,1.1131 0.017,1.989 0.13672,2.70898 0.11976,0.72051 0.3476,1.30957 0.7793,1.74024 0.43169,0.43067 1.02199,0.6584 1.74218,0.7793 0.7202,0.12089 1.59545,0.14648 2.70703,0.14648 h 8.26954 c 1.11158,0 1.98637,-0.0255 2.70507,-0.14648 0.7187,-0.12095 1.30623,-0.34848 1.73633,-0.7793 0.4301,-0.43083 0.6566,-1.01849 0.77735,-1.73828 0.12074,-0.71979 0.14648,-1.59713 0.14648,-2.71094 v -6.125 -6.125 c 0,-1.11381 -0.0257,-1.99115 -0.14648,-2.71094 -0.12075,-0.71979 -0.34725,-1.30745 -0.77735,-1.73828 -0.4301,-0.43082 -1.01763,-0.65835 -1.73633,-0.7793 -0.7187,-0.12094 -1.59349,-0.14648 -2.70507,-0.14648 z"
         style="color:#000000;display:inline;overflow:visible;visibility:visible;opacity:0.3;fill:none;fill-opacity:1;fill-rule:nonzero;stroke:#000000;stroke-width:1;stroke-opacity:1;marker:none;enable-background:accumulate"
         inkscape:connector-curvature="0" />
      <path
         id="path1087"
         d="m 325.0962,236.5 c -0.71048,0 -1.27344,0.0154 -1.75195,0.0957 -0.47851,0.0803 -0.89671,0.23728 -1.20703,0.54688 -0.31032,0.30959 -0.46726,0.7261 -0.54688,1.20508 -0.0796,0.47897 -0.0933,1.04352 -0.0898,1.75586 v 3.89648 3.89844 c -0.003,0.71121 0.0103,1.27546 0.0898,1.7539 0.0796,0.47898 0.23655,0.89549 0.54688,1.20508 0.31033,0.3096 0.72851,0.46655 1.20703,0.54688 0.47852,0.0803 1.04147,0.0957 1.75195,0.0957 h 5.8086 c 0.71048,0 1.27236,-0.0153 1.75,-0.0957 0.47763,-0.0804 0.89584,-0.23713 1.20508,-0.54688 0.30921,-0.30975 0.46469,-0.72681 0.54492,-1.20508 0.0802,-0.47826 0.0957,-1.04201 0.0957,-1.7539 v -3.89844 -3.89844 c 0,-0.71189 -0.0155,-1.27564 -0.0957,-1.7539 -0.0802,-0.47827 -0.2357,-0.89533 -0.54492,-1.20508 -0.30924,-0.30975 -0.72745,-0.4665 -1.20508,-0.54688 -0.47764,-0.0804 -1.03952,-0.0957 -1.75,-0.0957 z"
         style="color:#000000;display:inline;overflow:visible;visibility:visible;opacity:0.3;fill:none;fill-opacity:1;fill-rule:nonzero;stroke:#000000;stroke-width:1;stroke-opacity:1;marker:none;enable-background:accumulate"
         inkscape:connector-curvature="0" />
      <path
         transform="translate(4.9980746e-4)"
         style="color:#000000;display:inline;overflow:visible;visibility:visible;opacity:0.3;fill:none;fill-opacity:1;fill-rule:nonzero;stroke:url(#linearGradient993);stroke-width:2;stroke-miterlimit:4;stroke-dasharray:none;stroke-opacity:1;marker:none;enable-background:accumulate"
         d="m 325.09646,237 c -2.80769,0 -3.10979,0.28839 -3.09603,3.10176 v 3.89824 3.89824 c -0.0138,2.81337 0.28834,3.10176 3.09603,3.10176 h 5.8075 c 2.8077,0 3.09604,-0.28835 3.09604,-3.10176 v -3.89824 -3.89824 c 0,-2.8134 -0.28835,-3.10176 -3.09604,-3.10176 z"
         id="path937"
         inkscape:connector-curvature="0"
         sodipodi:nodetypes="scccssscsss"
         clip-path="url(#clipPath983-6)" />
      <path
         style="color:#000000;display:inline;overflow:visible;visibility:visible;opacity:0.4;fill:none;fill-opacity:1;fill-rule:nonzero;stroke:#000000;stroke-width:0.991584;stroke-miterlimit:4;stroke-dasharray:none;marker:none;enable-background:accumulate"
         d="m 342.28662,133.49219 c -0.0504,0 -0.10067,0.005 -0.15039,0.0117 -0.63831,0.19051 -0.85538,1.0957 -0.36328,1.52148 l 5.09961,4.77344 c 0.53367,0.47395 1.59687,0.0693 1.625,-0.61914 v -1.34571 c 0.0228,-4.16669 0.23241,-4.24454 -3.79688,-4.33007 h -2.26367 c -0.0498,-0.007 -0.10004,-0.0117 -0.15039,-0.0117 z m -12.21289,0.004 c -2.78209,0 -4.43425,0.14534 -5.38672,1.00391 -0.19416,0.175 -0.35249,0.38793 -0.49219,0.62695 -0.0316,0.054 -0.0686,0.10247 -0.0976,0.16016 -0.0785,0.156 -0.14802,0.3261 -0.20899,0.50977 -0.0611,0.18405 -0.11501,0.38162 -0.16015,0.5957 -0.0452,0.21409 -0.0824,0.44315 -0.11329,0.68945 -0.0617,0.49261 -0.0965,1.05274 -0.11132,1.6875 -0.007,0.31739 -0.01,0.65353 -0.008,1.00977 v 8.2206 8.2207 c -0.002,0.35623 3.5e-4,0.69239 0.008,1.00977 0.0148,0.63477 0.0495,1.19491 0.11132,1.6875 0.0309,0.24631 0.0682,0.47537 0.11329,0.68945 0.0903,0.42816 0.21168,0.79292 0.36914,1.10547 0.15746,0.31252 0.35171,0.57249 0.58984,0.78711 0.11906,0.10732 0.24887,0.20291 0.39062,0.28906 0.28319,0.17212 0.61423,0.30534 0.99805,0.40625 0.96081,0.25213 2.25995,0.3086 3.99805,0.3086 h 11.85547 c 0.69054,0 1.31013,-0.0106 1.86719,-0.0371 0.23047,-0.0111 0.44308,-0.0272 0.65234,-0.0449 0.0436,-0.004 0.094,-0.004 0.13672,-0.008 h 0.002 c 0.49424,-0.0467 0.92903,-0.11749 1.31055,-0.21679 0.19111,-0.0498 0.36981,-0.10571 0.53515,-0.17188 0.16536,-0.0661 0.31771,-0.14178 0.45899,-0.22656 0.14129,-0.0848 0.2717,-0.17962 0.39062,-0.28516 0.10532,-0.0934 0.20005,-0.19727 0.28907,-0.30859 0.0115,-0.0144 0.0259,-0.0264 0.0371,-0.041 6.7e-4,-0.001 9.5e-4,-0.003 0.002,-0.004 0.0971,-0.12749 0.18514,-0.26586 0.26367,-0.41797 0.0792,-0.15352 0.14897,-0.32121 0.21094,-0.50196 0.062,-0.18077 0.11573,-0.37576 0.16211,-0.58593 0.0464,-0.21016 0.0847,-0.43601 0.11718,-0.67774 0.0289,-0.21541 0.0511,-0.44929 0.0703,-0.6914 0.002,-0.0292 0.008,-0.0543 0.01,-0.084 2.9e-4,-0.004 -2.9e-4,-0.008 0,-0.0117 0.0399,-0.54795 0.0568,-1.16365 0.0586,-1.85742 v -11.18578 c -0.006,-1.26044 -1.16032,-2.32513 -2.09571,-3.1289 l -0.008,-0.006 -6.72986,-6.49196 c -1.51744,-1.36767 -2.56676,-2.02344 -4.64258,-2.02344 z"
         id="path964-1-7"
         inkscape:connector-curvature="0"
         sodipodi:nodetypes="scccccccsscccccccccccccccccsscccccccccccccccccccccccss" />
      <path
         style="opacity:0.3;fill:url(#linearGradient4316);fill-opacity:1;stroke:none;stroke-width:0.125;stroke-linecap:round;stroke-linejoin:round;stroke-miterlimit:4;stroke-dasharray:none;stroke-dashoffset:0;stroke-opacity:1"
         d="m 343.16802,134.07487 c -0.99147,0.035 -1.02734,0.0465 -1.02734,0.33594 0,0.10178 0.15173,0.31016 0.45898,0.64648 h 2.87891 c 0.15931,0 0.30929,0.0306 0.45312,0.0762 0.32342,0.02 0.64497,0.0487 0.96485,0.10352 0.0264,0.32124 0.0306,0.64828 0.0371,0.97461 0.0263,0.11154 0.0449,0.2259 0.0449,0.3457 v 2.61719 c 0.25501,0.21272 0.45277,0.36813 0.49023,0.36914 0.45172,0.0121 0.5059,-0.28833 0.46289,-2.54883 -0.0534,-2.80528 0.043,-2.67754 -2.15624,-2.83984 -0.86922,-0.0642 -2.04216,-0.1 -2.60743,-0.0801 z m -10.83984,0.0371 c -5.16676,0.002 -5.89229,0.0632 -6.90234,0.57617 -0.60351,0.30649 -1.03843,1.06517 -1.2461,2.17187 -0.24355,1.30043 -0.239,21.42491 0.006,22.5 0.4115,1.80781 1.06039,2.3312 3.18555,2.56446 0.49142,0.054 4.63516,0.0862 9.20703,0.0723 7.44102,-0.0226 8.39113,-0.0477 9.0625,-0.24023 1.20765,-0.3464 1.67604,-0.80148 2.02539,-1.96289 0.17841,-0.59326 0.21211,-1.68489 0.25391,-8.28321 0.0479,-7.5564 0.0468,-6.60393 -0.21875,-7.15257 -0.0736,-0.15205 -0.33859,-0.46265 -0.72266,-0.875 v 4.07422 c 0,0.12416 -0.0206,0.24218 -0.0488,0.35742 0.0246,3.83198 -0.0428,6.67596 -0.12305,10.47289 0.094,0.98908 -0.26416,2.20979 -1.37304,2.42969 -4.17852,0.21246 -8.39772,0.16055 -12.60547,0.18945 -2.09316,-0.0712 -4.2187,0.13385 -6.29102,-0.20117 -1.20786,-0.09 -1.37139,-1.432 -1.46679,-2.37696 -0.1751,-6.57883 -0.13104,-13.28191 -0.041,-19.88867 0.0853,-1.09208 -0.0376,-2.65795 1.18164,-3.16406 2.366,-0.42229 4.785,-0.2218 7.17578,-0.3125 0.61114,0.0344 0.29054,0.0147 0.94202,0.0117 0.059,-0.007 0.11677,-0.0176 0.17773,-0.0176 h 3.5918 c -0.42688,-0.30915 -0.78914,-0.52782 -1.16797,-0.68359 -0.60974,-0.25114 0.12581,-0.26372 -4.60217,-0.26172 z"
         id="path4296"
         inkscape:connector-curvature="0"
         sodipodi:nodetypes="cscscccscccccccccccccccccsccccccccccscccc" />
    </g>
  </g>
</svg><|MERGE_RESOLUTION|>--- conflicted
+++ resolved
@@ -305,16 +305,6 @@
        y2="108.83411"
        gradientUnits="userSpaceOnUse" />
     <linearGradient
-<<<<<<< HEAD
-       inkscape:collect="always"
-       xlink:href="#linearGradient6989-5"
-       id="linearGradient3577"
-       gradientUnits="userSpaceOnUse"
-       x1="1180.158"
-       y1="688.52631"
-       x2="1180.158"
-       y2="658.13159" />
-=======
        id="linearGradient15606-6">
       <stop
          style="stop-color: rgb(255, 255, 255); stop-opacity: 0.588235;"
@@ -380,7 +370,6 @@
          style="stop-color:#f0692c;stop-opacity:1"
          offset="1" />
     </linearGradient>
->>>>>>> 09f6c6f1
     <linearGradient
        id="linearGradient6989-5">
       <stop
@@ -434,8 +423,6 @@
        x2="102.92188"
        y2="45.999878"
        gradientUnits="userSpaceOnUse" />
-<<<<<<< HEAD
-=======
     <linearGradient
        id="linearGradient3976">
       <stop
@@ -617,7 +604,6 @@
          style="stop-color:rgb(253,233,169);stop-opacity:1"
          id="stop331" />
     </linearGradient>
->>>>>>> 09f6c6f1
   </defs>
   <metadata
      id="metadata4">
