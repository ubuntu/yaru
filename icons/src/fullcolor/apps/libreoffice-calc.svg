<?xml version="1.0" encoding="UTF-8" standalone="no"?>
<svg
   xmlns:dc="http://purl.org/dc/elements/1.1/"
   xmlns:cc="http://creativecommons.org/ns#"
   xmlns:rdf="http://www.w3.org/1999/02/22-rdf-syntax-ns#"
   xmlns:svg="http://www.w3.org/2000/svg"
   xmlns="http://www.w3.org/2000/svg"
   xmlns:xlink="http://www.w3.org/1999/xlink"
   xmlns:sodipodi="http://sodipodi.sourceforge.net/DTD/sodipodi-0.dtd"
   xmlns:inkscape="http://www.inkscape.org/namespaces/inkscape"
   inkscape:export-ydpi="96"
   inkscape:export-xdpi="96"
   width="400"
   height="300"
   id="svg11300"
   sodipodi:version="0.32"
   inkscape:version="1.0.1 (3bc2e813f5, 2020-09-07)"
   sodipodi:docname="libreoffice-calc.svg"
   inkscape:output_extension="org.inkscape.output.svg.inkscape"
   version="1.0"
   style="display:inline;enable-background:new"
   inkscape:export-filename="C:\Users\sblav\Pictures\vertical oblong template.png">
  <title
     id="title3004">Suru Icon Theme Template</title>
  <sodipodi:namedview
     stroke="#ef2929"
     fill="#f57900"
     id="base"
     pagecolor="#797979"
     bordercolor="#000000"
     borderopacity="0.25490196"
     inkscape:pageopacity="0"
     inkscape:pageshadow="2"
     inkscape:zoom="1.4142136"
     inkscape:cx="84.145493"
     inkscape:cy="139.2068"
     inkscape:current-layer="layer6"
     showgrid="true"
     inkscape:grid-bbox="true"
     inkscape:document-units="px"
     inkscape:showpageshadow="false"
     inkscape:window-width="1920"
     inkscape:window-height="1016"
     inkscape:window-x="0"
     inkscape:window-y="27"
     width="400px"
     height="300px"
     inkscape:snap-nodes="true"
     inkscape:snap-bbox="true"
     gridtolerance="10000"
     inkscape:object-nodes="true"
     inkscape:snap-grids="true"
     showguides="false"
     inkscape:guide-bbox="true"
     inkscape:window-maximized="1"
     inkscape:bbox-paths="true"
     inkscape:snap-bbox-midpoints="true"
     inkscape:snap-global="true"
     inkscape:object-paths="true"
     inkscape:snap-intersection-paths="true"
     inkscape:snap-smooth-nodes="true"
     inkscape:pagecheckerboard="false"
     showborder="false"
     inkscape:document-rotation="0">
    <inkscape:grid
       spacingy="1"
       spacingx="1"
       id="grid5883"
       type="xygrid"
       enabled="true"
       visible="true"
       empspacing="4"
       snapvisiblegridlinesonly="true"
       originx="0"
       originy="0" />
    <inkscape:grid
       type="xygrid"
       id="grid11592"
       empspacing="2"
       visible="true"
       enabled="false"
       spacingx="0.5"
       spacingy="0.5"
       color="#ff0000"
       opacity="0.1254902"
       empcolor="#ff0000"
       empopacity="0.25098039"
       snapvisiblegridlinesonly="true"
       originx="0"
       originy="0" />
  </sodipodi:namedview>
  <defs
     id="defs3">
    <linearGradient
       id="linearGradient6430">
      <stop
         offset="0"
         style="stop-color:#18a003;stop-opacity:1"
         id="stop6426" />
      <stop
         offset="1"
         style="stop-color:#2e851b;stop-opacity:1"
         id="stop6428" />
    </linearGradient>
    <linearGradient
       inkscape:collect="always"
       id="linearGradient927">
      <stop
         style="stop-color:#ffffff;stop-opacity:1;"
         offset="0"
         id="stop923" />
      <stop
         id="stop933"
         offset="0.125"
         style="stop-color:#ffffff;stop-opacity:0.09803922" />
      <stop
         id="stop931"
         offset="0.92500001"
         style="stop-color:#ffffff;stop-opacity:0.09803922" />
      <stop
         style="stop-color:#ffffff;stop-opacity:0.49803922"
         offset="1"
         id="stop925" />
    </linearGradient>
    <linearGradient
       inkscape:collect="always"
       xlink:href="#linearGradient927"
       id="linearGradient1004"
       x1="344"
       y1="62"
       x2="344"
       y2="106"
       gradientUnits="userSpaceOnUse" />
    <clipPath
       clipPathUnits="userSpaceOnUse"
       id="clipPath994-5">
      <path
         style="color:#000000;display:inline;overflow:visible;visibility:visible;fill:#cdcdcd;fill-opacity:1;fill-rule:nonzero;stroke:none;stroke-width:2;stroke-miterlimit:4;stroke-dasharray:none;stroke-opacity:1;marker:none;enable-background:accumulate"
         d="m 335.73108,62 c -8.82418,0 -9.77365,0.90635 -9.7304,9.74838 V 84 96.25162 c -0.0433,8.84203 0.90622,9.74838 9.7304,9.74838 h 16.53919 c 8.82418,0 9.7304,-0.90625 9.7304,-9.74838 V 84 71.74838 C 362.00067,62.90625 361.09445,62 352.27027,62 Z"
         id="path996-9"
         inkscape:connector-curvature="0"
         sodipodi:nodetypes="scccssscsss" />
    </clipPath>
    <linearGradient
       inkscape:collect="always"
       xlink:href="#linearGradient4338"
       id="linearGradient3194"
       x1="335.73108"
       y1="62"
       x2="352.26993"
       y2="106"
       gradientUnits="userSpaceOnUse" />
    <linearGradient
       gradientUnits="userSpaceOnUse"
       y2="169.66859"
       x2="4.4137931"
       y1="386.30838"
       x1="494.34482"
       id="linearGradient4226-1"
       xlink:href="#linearGradient4338"
       inkscape:collect="always"
       gradientTransform="matrix(0,-0.453125,-0.45311204,0,277.96286,268)" />
    <filter
       inkscape:collect="always"
       style="color-interpolation-filters:sRGB"
       id="filter6646"
       x="-0.01363613"
       width="1.0272723"
       y="-0.01071443"
       height="1.0214289">
      <feGaussianBlur
         inkscape:collect="always"
         stdDeviation="1.0000135"
         id="feGaussianBlur6648" />
    </filter>
    <filter
       inkscape:collect="always"
       style="color-interpolation-filters:sRGB"
       id="filter6668"
       x="-0.054544518"
       width="1.109089"
       y="-0.042857721"
       height="1.0857154">
      <feGaussianBlur
         inkscape:collect="always"
         stdDeviation="4.000054"
         id="feGaussianBlur6670" />
    </filter>
    <linearGradient
       id="linearGradient13214">
      <stop
         id="stop13216"
         style="stop-color:#18a303;stop-opacity:1"
         offset="0" />
      <stop
         id="stop13218"
         style="stop-color:#106802;stop-opacity:1"
         offset="1" />
    </linearGradient>
    <linearGradient
       inkscape:collect="always"
       id="linearGradient4338">
      <stop
         style="stop-color:#f2f2f2;stop-opacity:1"
         offset="0"
         id="stop4340" />
      <stop
         style="stop-color:#ffffff;stop-opacity:1"
         offset="1"
         id="stop4342" />
    </linearGradient>
    <linearGradient
       inkscape:collect="always"
       xlink:href="#linearGradient7723"
       id="linearGradient18935"
       x1="335.23141"
       y1="60.997517"
       x2="352.77151"
       y2="106.5"
       gradientUnits="userSpaceOnUse" />
    <linearGradient
       inkscape:collect="always"
       xlink:href="#linearGradient927"
       id="linearGradient993"
       x1="328"
       y1="237"
       x2="328"
       y2="251"
       gradientUnits="userSpaceOnUse" />
    <clipPath
       clipPathUnits="userSpaceOnUse"
       id="clipPath983-6">
      <path
         sodipodi:nodetypes="scccssscsss"
         inkscape:connector-curvature="0"
         id="path985-0"
         d="m 325.09646,237 c -2.80769,0 -3.10979,0.28839 -3.09603,3.10176 V 244 v 3.89824 c -0.0138,2.81337 0.28834,3.10176 3.09603,3.10176 h 5.8075 C 333.71166,251 334,250.71165 334,247.89824 V 244 240.10176 C 334,237.28836 333.71165,237 330.90396,237 Z"
         style="color:#000000;display:inline;overflow:visible;visibility:visible;opacity:1;fill:#46a926;fill-opacity:1;fill-rule:nonzero;stroke:none;stroke-width:2;stroke-miterlimit:4;stroke-dasharray:none;stroke-opacity:1;marker:none;enable-background:accumulate" />
    </clipPath>
    <linearGradient
       inkscape:collect="always"
       xlink:href="#linearGradient927"
       id="linearGradient981"
       x1="332"
       y1="189"
       x2="332"
       y2="211"
       gradientUnits="userSpaceOnUse" />
    <clipPath
       clipPathUnits="userSpaceOnUse"
       id="clipPath971-6">
      <path
         style="color:#000000;display:inline;overflow:visible;visibility:visible;opacity:1;fill:#46a926;fill-opacity:1;fill-rule:nonzero;stroke:none;stroke-width:2;stroke-miterlimit:4;stroke-dasharray:none;stroke-opacity:1;marker:none;enable-background:accumulate"
         d="m 327.8652,189 c -4.41209,0 -4.88682,0.45318 -4.8652,4.87419 V 200 206.12581 C 322.9783,210.54682 323.45311,211 327.8652,211 h 8.2696 C 340.54689,211 341,210.54688 341,206.12581 V 200 193.87419 C 341,189.45313 340.54688,189 336.13479,189 Z"
         id="path973-2"
         inkscape:connector-curvature="0"
         sodipodi:nodetypes="scccssscsss" />
    </clipPath>
    <linearGradient
       gradientTransform="translate(4.9980746e-4)"
       inkscape:collect="always"
       xlink:href="#linearGradient4338"
       id="linearGradient1311"
       x1="327.99951"
       y1="188"
       x2="335.99951"
       y2="212"
       gradientUnits="userSpaceOnUse" />
    <linearGradient
       gradientTransform="translate(4.9980746e-4)"
       inkscape:collect="always"
       xlink:href="#linearGradient4338"
       id="linearGradient1309"
       x1="332"
       y1="236"
       x2="324"
       y2="252"
       gradientUnits="userSpaceOnUse" />
    <linearGradient
       inkscape:collect="always"
       xlink:href="#linearGradient13214"
       id="linearGradient916"
       gradientUnits="userSpaceOnUse"
       gradientTransform="matrix(0,-0.05664062,-0.05663901,0,349.74506,214)"
       x1="44.137936"
       y1="240.29004"
       x2="450.20694"
       y2="386.30743" />
    <linearGradient
       inkscape:collect="always"
       xlink:href="#linearGradient13214"
       id="linearGradient920"
       gradientUnits="userSpaceOnUse"
       gradientTransform="matrix(0,-0.03604403,-0.03604301,0,339.56482,252.90909)"
       x1="25.221653"
       y1="209.88313"
       x2="469.12317"
       y2="404.09555" />
    <linearGradient
       gradientTransform="matrix(0.67265869,0,0,0.64265845,104.54969,94.05684)"
       inkscape:collect="always"
       xlink:href="#linearGradient7723"
       id="linearGradient18935-0"
       x1="335.27261"
       y1="61.369068"
       x2="352.89749"
       y2="106.50614"
       gradientUnits="userSpaceOnUse" />
    <linearGradient
       inkscape:collect="always"
       xlink:href="#linearGradient927"
       id="linearGradient4316"
       x1="372"
       y1="134"
       x2="372"
       y2="162"
       gradientUnits="userSpaceOnUse"
       gradientTransform="translate(-37.000489)" />
    <linearGradient
       gradientTransform="matrix(0.67265869,0,0,0.64265845,104.54969,94.05684)"
       inkscape:collect="always"
       xlink:href="#linearGradient4338"
       id="linearGradient18935-0-8"
       x1="336.64893"
       y1="59.040947"
       x2="348.54202"
       y2="108.83411"
       gradientUnits="userSpaceOnUse" />
    <linearGradient
       id="linearGradient15606-6">
      <stop
         style="stop-color: rgb(255, 255, 255); stop-opacity: 0.588235;"
         offset="0"
         id="stop15608-8" />
      <stop
         style="stop-color: rgb(255, 255, 255); stop-opacity: 0.862745;"
         offset="1"
         id="stop15610-7" />
    </linearGradient>
    <linearGradient
       id="linearGradient7723">
      <stop
         id="stop7721"
         style="stop-color:#2e851b;stop-opacity:1"
         offset="0" />
      <stop
         id="stop7715"
         style="stop-color:#18a003;stop-opacity:1"
         offset="1" />
    </linearGradient>
    <linearGradient
       gradientTransform="translate(0,2e-6)"
       inkscape:collect="always"
       xlink:href="#linearGradient6430"
       id="linearGradient18820-3"
       x1="201.07812"
       y1="269.99988"
       x2="102.92188"
       y2="45.999878"
       gradientUnits="userSpaceOnUse" />
<<<<<<< HEAD
=======
    <linearGradient
       id="linearGradient3976">
      <stop
         offset="0"
         style="stop-color:#626262;stop-opacity:1"
         id="stop3972" />
      <stop
         offset="1"
         style="stop-color:#4e4e4e;stop-opacity:1"
         id="stop3974" />
    </linearGradient>
    <linearGradient
       id="_Linear17"
       x1="0"
       y1="0"
       x2="1"
       y2="0"
       gradientUnits="userSpaceOnUse"
       gradientTransform="matrix(0,235,-235,0,106.005,28.0003)">
      <stop
         offset="0"
         style="stop-color:rgb(24,163,3);stop-opacity:1"
         id="stop427" />
      <stop
         offset="1"
         style="stop-color:rgb(16,104,2);stop-opacity:1"
         id="stop429" />
    </linearGradient>
    <linearGradient
       id="_Linear9"
       x1="0"
       y1="0"
       x2="1"
       y2="0"
       gradientUnits="userSpaceOnUse"
       gradientTransform="matrix(0,46.9998,-46.9998,0,346,54.0002)">
      <stop
         offset="0"
         style="stop-color:rgb(24,163,3);stop-opacity:1"
         id="stop371" />
      <stop
         offset="1"
         style="stop-color:rgb(16,104,2);stop-opacity:1"
         id="stop373" />
    </linearGradient>
    <linearGradient
       id="_Linear10"
       x1="0"
       y1="0"
       x2="1"
       y2="0"
       gradientUnits="userSpaceOnUse"
       gradientTransform="matrix(0,16.223,-16.223,0,338,228.912)">
      <stop
         offset="0"
         style="stop-color:rgb(24,163,3);stop-opacity:1"
         id="stop376" />
      <stop
         offset="1"
         style="stop-color:rgb(16,104,2);stop-opacity:1"
         id="stop378" />
    </linearGradient>
>>>>>>> 09f6c6f1
  </defs>
  <metadata
     id="metadata4">
    <rdf:RDF>
      <cc:Work
         rdf:about="">
        <dc:format>image/svg+xml</dc:format>
        <dc:type
           rdf:resource="http://purl.org/dc/dcmitype/StillImage" />
        <dc:creator>
          <cc:Agent>
            <dc:title>Sam Hewitt</dc:title>
          </cc:Agent>
        </dc:creator>
        <dc:source />
        <cc:license
           rdf:resource="http://creativecommons.org/licenses/by-sa/4.0/" />
        <dc:title>Suru Icon Theme Template</dc:title>
        <dc:subject>
          <rdf:Bag />
        </dc:subject>
        <dc:date />
        <dc:rights>
          <cc:Agent>
            <dc:title />
          </cc:Agent>
        </dc:rights>
        <dc:publisher>
          <cc:Agent>
            <dc:title />
          </cc:Agent>
        </dc:publisher>
        <dc:identifier />
        <dc:relation />
        <dc:language />
        <dc:coverage />
        <dc:description />
        <dc:contributor>
          <cc:Agent>
            <dc:title />
          </cc:Agent>
        </dc:contributor>
      </cc:Work>
      <cc:Work
         rdf:about="">
        <dc:format>image/svg+xml</dc:format>
        <dc:type
           rdf:resource="http://purl.org/dc/dcmitype/StillImage" />
      </cc:Work>
      <cc:License
         rdf:about="http://creativecommons.org/licenses/by-sa/4.0/">
        <cc:permits
           rdf:resource="http://creativecommons.org/ns#Reproduction" />
        <cc:permits
           rdf:resource="http://creativecommons.org/ns#Distribution" />
        <cc:requires
           rdf:resource="http://creativecommons.org/ns#Notice" />
        <cc:requires
           rdf:resource="http://creativecommons.org/ns#Attribution" />
        <cc:permits
           rdf:resource="http://creativecommons.org/ns#DerivativeWorks" />
        <cc:requires
           rdf:resource="http://creativecommons.org/ns#ShareAlike" />
      </cc:License>
    </rdf:RDF>
  </metadata>
  <g
     style="display:inline"
     inkscape:groupmode="layer"
     inkscape:label="Icon"
     id="layer1">
    <g
       style="display:none"
       inkscape:label="Baseplate"
       id="layer7"
       inkscape:groupmode="layer">
      <text
         y="-8.2548828"
         xml:space="preserve"
         x="19.006836"
         style="font-style:normal;font-variant:normal;font-weight:normal;font-stretch:normal;line-height:0%;font-family:'DejaVu Sans';-inkscape-font-specification:'DejaVu Sans';display:inline;fill:#000000;fill-opacity:1;stroke:none;enable-background:new"
         inkscape:label="context"
         id="context"><tspan
           style="font-style:normal;font-variant:normal;font-weight:normal;font-stretch:normal;font-size:18px;line-height:1.25;font-family:'DejaVu Sans';-inkscape-font-specification:'DejaVu Sans'"
           y="-8.2548828"
           x="19.006836"
           sodipodi:role="line"
           id="tspan3933">apps</tspan></text>
      <text
         y="-8.2548828"
         xml:space="preserve"
         x="146.48828"
         style="font-style:normal;font-variant:normal;font-weight:bold;font-stretch:normal;line-height:0%;font-family:'DejaVu Sans';-inkscape-font-specification:'DejaVu Sans Bold';text-align:start;writing-mode:lr-tb;text-anchor:start;display:inline;fill:#000000;fill-opacity:1;stroke:none;enable-background:new"
         inkscape:label="icon-name"
         id="icon-name"><tspan
           style="font-style:normal;font-variant:normal;font-weight:bold;font-stretch:normal;font-size:18px;line-height:1.25;font-family:'DejaVu Sans';-inkscape-font-specification:'DejaVu Sans Bold'"
           y="-8.2548828"
           x="146.48828"
           sodipodi:role="line"
           id="tspan3937">libreoffice-calc</tspan></text>
      <rect
         style="display:inline;overflow:visible;visibility:visible;fill:#cdcdcd;fill-opacity:1;fill-rule:nonzero;stroke:none;stroke-width:2;marker:none;enable-background:accumulate"
         id="rect16x16"
         width="16"
         height="16"
         x="320"
         y="236"
         inkscape:label="16x16" />
      <rect
         style="display:inline;overflow:visible;visibility:visible;fill:#cdcdcd;fill-opacity:1;fill-rule:nonzero;stroke:none;stroke-width:2;marker:none;enable-background:accumulate"
         id="rect24x24"
         width="24"
         height="24"
         x="320"
         y="188"
         inkscape:label="24x24" />
      <rect
         style="display:inline;overflow:visible;visibility:visible;fill:#cdcdcd;fill-opacity:1;fill-rule:nonzero;stroke:none;stroke-width:2;marker:none;enable-background:accumulate"
         id="rect32x32"
         width="32"
         height="32"
         x="320"
         y="132"
         inkscape:label="32x32" />
      <rect
         inkscape:label="48x48"
         y="60"
         x="320"
         height="48"
         width="48"
         id="rect48x48"
         style="display:inline;overflow:visible;visibility:visible;fill:#cdcdcd;fill-opacity:1;fill-rule:nonzero;stroke:none;stroke-width:2;marker:none;enable-background:accumulate" />
      <rect
         style="display:inline;overflow:visible;visibility:visible;fill:#cdcdcd;fill-opacity:1;fill-rule:nonzero;stroke:none;stroke-width:2;marker:none;enable-background:accumulate"
         id="rect3951"
         width="256"
         height="256"
         x="24"
         y="28"
         inkscape:label="48x48" />
    </g>
    <g
       inkscape:groupmode="layer"
       id="layer8"
       inkscape:label="Backgrounds"
       style="display:inline">
      <path
         style="color:#000000;font-style:normal;font-variant:normal;font-weight:normal;font-stretch:normal;font-size:medium;line-height:normal;font-family:sans-serif;font-variant-ligatures:normal;font-variant-position:normal;font-variant-caps:normal;font-variant-numeric:normal;font-variant-alternates:normal;font-feature-settings:normal;text-indent:0;text-align:start;text-decoration:none;text-decoration-line:none;text-decoration-style:solid;text-decoration-color:#000000;letter-spacing:normal;word-spacing:normal;text-transform:none;writing-mode:lr-tb;direction:ltr;text-orientation:mixed;dominant-baseline:auto;baseline-shift:baseline;text-anchor:start;white-space:normal;shape-padding:0;clip-rule:nonzero;display:inline;overflow:visible;visibility:visible;opacity:0.1;isolation:auto;mix-blend-mode:normal;color-interpolation:sRGB;color-interpolation-filters:linearRGB;solid-color:#000000;solid-opacity:1;vector-effect:none;fill:#000000;fill-opacity:1;fill-rule:nonzero;stroke:none;stroke-width:0.991584;stroke-linecap:butt;stroke-linejoin:miter;stroke-miterlimit:4;stroke-dasharray:none;stroke-dashoffset:0;stroke-opacity:1;marker:none;color-rendering:auto;image-rendering:auto;shape-rendering:auto;text-rendering:auto;enable-background:accumulate"
         d="m 342.28786,133.99591 c -0.0832,0 -0.1556,0.007 -0.2168,0.0156 l -0.0371,0.006 -0.0371,0.0117 c -1.02052,0.30458 -1.3544,1.66824 -0.54687,2.36914 0,0 0,0.002 0,0.002 l 5.08984,4.76563 0.006,0.004 c 0.44144,0.39204 1.03582,0.39851 1.50781,0.21874 0.47199,-0.17975 0.9171,-0.5946 0.94141,-1.18945 v -0.01 -1.35352 -0.002 c 0.006,-1.0363 0.0251,-1.82214 -0.0176,-2.45508 -0.0427,-0.63344 -0.14348,-1.14825 -0.47266,-1.55274 -0.32917,-0.40448 -0.82834,-0.59266 -1.42968,-0.68554 -0.60135,-0.0929 -1.35232,-0.1114 -2.36133,-0.13281 h -0.006 -2.26953 c -0.0478,-0.005 -0.0951,-0.0117 -0.15039,-0.0117 z m -7.25782,0.002 -4.95507,0.002 c -2.79936,0 -4.57517,0.10197 -5.71875,1.13282 -0.24259,0.21892 -0.43083,0.4754 -0.5879,0.74414 -0.0117,0.02 -0.0564,0.0782 -0.11132,0.1875 -0.0907,0.18027 -0.17065,0.37241 -0.23828,0.57617 -0.0671,0.20198 -0.12496,0.41859 -0.17383,0.65039 -0.0486,0.23023 -0.0869,0.47111 -0.11914,0.72851 v 0.002 c -0.0646,0.51578 -0.10015,1.09026 -0.11524,1.73633 -0.007,0.32198 -0.0116,0.66266 -0.01,1.02343 v 8.21875 8.22071 c -0.002,0.3594 0.002,0.69873 0.01,1.02148 0.0151,0.64603 0.0505,1.22236 0.11524,1.73828 0.0323,0.25754 0.0707,0.4986 0.11914,0.72852 0.0971,0.4603 0.23097,0.86702 0.41211,1.22656 0.18147,0.36018 0.41279,0.67544 0.69922,0.93359 0.14342,0.12929 0.30075,0.24284 0.46679,0.34375 0.33271,0.20222 0.70911,0.35057 1.12891,0.46094 v 0.002 c 1.04936,0.27537 2.37421,0.32422 4.12305,0.32422 h 11.85546 c 0.69562,0 1.32241,-0.0101 1.89063,-0.0371 h 0.002 c 0.23885,-0.0115 0.45772,-0.0289 0.66992,-0.0469 h 0.002 0.002 c 0.006,-5.4e-4 0.052,-0.004 0.0898,-0.006 h 0.0137 c 0.0155,-0.001 0.0141,-1.1e-4 0.0332,-0.002 h 0.002 c 0.51385,-0.0486 0.97388,-0.12251 1.38867,-0.23047 0.20576,-0.0536 0.4054,-0.11525 0.59571,-0.19141 0.18901,-0.0755 0.36479,-0.163 0.52929,-0.26172 0.1657,-0.0995 0.3216,-0.21271 0.46485,-0.33984 0.12928,-0.11465 0.24087,-0.23957 0.34179,-0.36524 0,2e-5 0.005,-0.005 0.006,-0.006 l 0.0215,-0.0215 0.0156,-0.0195 0.006,-0.008 0.002,-0.004 0.008,-0.008 0.008,-0.0137 c 4e-5,-7e-5 0.008,-0.016 0.0117,-0.0234 0.003,-0.004 0.009,-0.008 0.0117,-0.0117 -5.4e-4,7e-4 -0.007,0.003 -0.008,0.004 0.01,-0.0181 0.0172,-0.0306 0.0254,-0.0469 -0.006,0.0128 -0.01,0.0233 -0.0117,0.0273 0.095,-0.13149 0.18742,-0.26844 0.26562,-0.41992 0.0922,-0.17881 0.17175,-0.3686 0.24024,-0.56836 0.069,-0.20111 0.12594,-0.41283 0.17578,-0.63867 0.0501,-0.22709 0.0911,-0.46643 0.125,-0.71875 0.0307,-0.22912 0.0546,-0.4717 0.0742,-0.71875 l 0.002,-0.002 v -0.004 c -10e-4,0.0185 0.005,-0.009 0.01,-0.082 v -0.002 c 0.002,-0.0307 0.004,-0.0623 0,-0.006 v -0.002 -0.002 c 0.0411,-0.56466 0.0568,-1.18956 0.0586,-1.89062 v -0.004 -11.1875 c -0.007,-1.5618 -1.32097,-2.69049 -2.26758,-3.50391 l -0.01,-0.008 -0.002,-0.002 -6.71093,-6.47461 -0.008,-0.006 c -1.54333,-1.391 -2.79437,-2.15039 -4.97461,-2.15039 z"
         id="path964-1-7-1"
         inkscape:connector-curvature="0" />
      <path
         style="color:#000000;display:inline;overflow:visible;visibility:visible;fill:url(#linearGradient18935-0-8);fill-opacity:1;fill-rule:nonzero;stroke:none;stroke-width:0.135116;marker:none;enable-background:accumulate"
         d="m 334.82227,134.66602 c -1.232,-0.0266 -2.52178,0.15451 -3.73047,0.0449 -0.29655,7.3e-4 -0.59212,9.5e-4 -0.88868,0.002 -1.6671,0.16913 -3.75817,-0.32886 -5.13476,0.81836 -0.75319,4.08167 -0.26144,8.28233 -0.41797,12.42773 0.12068,4.03553 -0.23881,8.12396 0.2832,12.12891 1.11174,1.89202 3.7025,1.01677 5.48243,1.27344 5.08011,-0.0559 10.19453,0.21822 15.2539,-0.24414 1.86137,-0.54694 1.27882,-2.8856 1.48438,-4.34766 0.087,-4.05402 0.0901,-8.17873 0.13867,-12.26172 -3.42529,-3.16466 -6.52114,-6.76535 -10.34375,-9.46093 -0.66889,-0.27404 -1.38776,-0.36491 -2.12695,-0.38086 z"
         id="rect4158-92-6-7-3"
         inkscape:connector-curvature="0" />
      <path
         style="color:#000000;display:inline;overflow:visible;visibility:visible;fill:url(#linearGradient18935-0);fill-opacity:1;fill-rule:nonzero;stroke:none;stroke-width:0.135116;marker:none;enable-background:accumulate"
         d="m 342.43453,133.5 c -0.0499,0 -0.0992,0.005 -0.14846,0.0114 -0.63275,0.19268 -0.84778,1.10823 -0.35998,1.53887 l 5.15449,4.82872 c 0.52901,0.47937 1.38249,0.0699 1.41036,-0.62634 v -1.36063 c 0.0226,-4.21424 0.33006,-4.29412 -3.66401,-4.38062 h -2.24263 c -0.0493,-0.007 -0.0999,-0.0114 -0.14977,-0.0114 z m -12.63559,0.0804 c -5.53701,-3.3e-4 -6.32794,0.58227 -6.29884,6.26467 v 8.19515 8.19514 c -0.0291,5.68242 1.00827,6.26467 6.54528,6.26467 h 11.7978 c 5.49726,0 6.52858,-0.57993 6.54266,-6.15295 v -11.14923 c -0.006,-1.25658 -1.15546,-2.31787 -2.08629,-3.11916 l -0.008,-0.006 -6.70166,-6.47491 c -1.50985,-1.36345 -2.55339,-2.01695 -4.61908,-2.01707 z m 7.22852,2.4196 8.97205,8.99977 v 13.00023 c 0,0 -0.11213,1.17819 -0.44846,1.49951 -0.33633,0.32134 -1.56951,0.42847 -1.56951,0.42847 h -15.96407 c 0,0 -1.23318,-0.10713 -1.56951,-0.42847 -0.33632,-0.32132 -0.44845,-1.49951 -0.44845,-1.49951 l -0.018,-20.07203 c 0,0 0.11213,-1.17819 0.44845,-1.49951 0.33637,-0.32133 1.56955,-0.42846 1.56955,-0.42846 z"
         id="rect4158-92-6-7"
         inkscape:connector-curvature="0"
         sodipodi:nodetypes="scccccccsscccsscccccsscccsccsccscc" />
      <path
         style="opacity:0.1;fill:#ffffff;fill-opacity:1;stroke:none;stroke-width:1;stroke-linecap:round;stroke-linejoin:round;stroke-miterlimit:4;stroke-dasharray:none;stroke-dashoffset:0;stroke-opacity:1"
         d="m 323.49951,148 v 0.041 8.19531 c -0.0291,5.68242 1.00791,6.26367 6.54492,6.26367 h 11.79883 c 5.49726,0 6.52889,-0.57932 6.54297,-6.15234 v -8.34764 z"
         id="rect4398"
         inkscape:connector-curvature="0" />
      <path
         style="color:#000000;font-style:normal;font-variant:normal;font-weight:normal;font-stretch:normal;font-size:medium;line-height:normal;font-family:sans-serif;font-variant-ligatures:normal;font-variant-position:normal;font-variant-caps:normal;font-variant-numeric:normal;font-variant-alternates:normal;font-feature-settings:normal;text-indent:0;text-align:start;text-decoration:none;text-decoration-line:none;text-decoration-style:solid;text-decoration-color:#000000;letter-spacing:normal;word-spacing:normal;text-transform:none;writing-mode:lr-tb;direction:ltr;text-orientation:mixed;dominant-baseline:auto;baseline-shift:baseline;text-anchor:start;white-space:normal;shape-padding:0;clip-rule:nonzero;display:inline;overflow:visible;visibility:visible;opacity:0.1;isolation:auto;mix-blend-mode:normal;color-interpolation:sRGB;color-interpolation-filters:linearRGB;solid-color:#000000;solid-opacity:1;vector-effect:none;fill:#000000;fill-opacity:1;fill-rule:nonzero;stroke:none;stroke-width:2;stroke-linecap:butt;stroke-linejoin:miter;stroke-miterlimit:4;stroke-dasharray:none;stroke-dashoffset:0;stroke-opacity:1;marker:none;color-rendering:auto;image-rendering:auto;shape-rendering:auto;text-rendering:auto;enable-background:accumulate"
         d="m 353.50267,61.373185 c -0.13268,1.31e-4 -0.25604,0.01264 -0.36719,0.0293 l -0.0781,0.01172 -0.0762,0.02344 c -0.87574,0.279121 -1.39412,1.031903 -1.56445,1.792968 -0.1518,0.678132 0.0116,1.444638 0.51367,2.050782 l -0.36328,-0.363282 -0.01,-0.0078 -0.002,-0.0039 c 0,0 -0.002,0.0038 -0.002,0.0039 -0.28283,-0.2673 -0.55686,-0.524524 -0.83398,-0.767578 h -0.002 l -0.002,-0.0039 -0.002,-0.002 c 0,0 -0.006,-0.0019 -0.006,-0.002 -0.2711,-0.237536 -0.5406,-0.460957 -0.81055,-0.669922 0,0 -0.006,-0.0038 -0.006,-0.0039 -1.8e-4,-8.7e-5 -0.006,-0.0038 -0.006,-0.0039 -0.26922,-0.208011 -0.54257,-0.405967 -0.82617,-0.587891 h -0.002 l -0.002,-0.002 c 0,1e-6 -0.004,-0.0019 -0.004,-0.002 -0.27684,-0.177258 -0.55998,-0.341168 -0.85742,-0.488281 1e-5,0 -0.006,-0.0019 -0.006,-0.002 -0.29595,-0.146081 -0.60404,-0.275889 -0.92383,-0.386719 l -0.004,-0.002 h -0.002 -0.002 c -0.31787,-0.109783 -0.64897,-0.202793 -0.99414,-0.275391 0,-10e-7 -0.009,7.2e-5 -0.01,0 -0.34183,-0.07151 -0.69666,-0.126987 -1.07031,-0.162109 h -0.002 c -0.37669,-0.03533 -0.76878,-0.05072 -1.17774,-0.05078 h -0.002 -8.26738 c -4.1516,0 -6.86541,0.144563 -8.65234,1.832032 -0.89392,0.844181 -1.42053,2.015243 -1.71289,3.464842 -0.29235,1.449603 -0.3762,2.716182 -0.36524,4.956606 v 12.746093 12.751955 c -0.0108,2.23702 0.0732,4.00312 0.36524,5.45117 0.29236,1.44961 0.81896,2.62067 1.71289,3.46485 0.22046,0.20818 0.46372,0.3989 0.72656,0.5664 l 0.004,0.002 0.006,0.004 c 0,0 0.011,0.004 0.0117,0.004 0.24938,0.15738 0.51414,0.29744 0.79688,0.41797 l 0.006,0.002 c 10e-4,5.8e-4 0.003,0.003 0.004,0.004 h 0.002 c 0.001,2.9e-4 0.01,0.003 0.0117,0.004 0.28562,0.12045 0.58739,0.22665 0.90625,0.31446 h 0.002 0.002 c 0.31721,0.0872 0.65158,0.16192 1.00586,0.22265 h 0.004 0.002 0.002 c 0.35215,0.0602 0.71743,0.1063 1.10157,0.14453 2e-5,0 0.005,-1e-5 0.006,0 0.38435,0.0381 0.78775,0.0683 1.21289,0.0899 h 0.004 0.002 c 4.7e-4,1e-5 0.005,-1e-5 0.006,0 l 0.004,0.002 c 3.5e-4,1e-5 0.0746,-7e-5 0.0723,0 0.83602,0.0405 1.74479,0.0566 2.7539,0.0566 h 0.002 17.03691 c 4.12301,0 6.31689,-0.14175 8.10202,-1.80273 0.89298,-0.83017 1.42413,-1.9843 1.72461,-3.41016 0.30048,-1.42587 0.39703,-3.16132 0.40234,-5.35937 v -18.908211 -0.002 c -0.009,-1.901937 -1.18883,-3.38937 -2.32226,-4.541016 -0.37676,-0.382884 -0.75737,-0.733609 -1.10938,-1.050781 l -0.28515,-0.257813 h 0.0273 l -0.0117,-0.01172 h -0.002 l -0.0508,-0.05078 c 0.7203,0.562642 1.63962,0.613597 2.36523,0.31836 0.78035,-0.317514 1.50219,-1.045367 1.54102,-2.060547 v -0.01953 -2.13086 -0.0059 c 0.008,-1.627913 0.0362,-2.366723 -0.0274,-3.374573 -0.0638,-1.009375 -0.2058,-1.850441 -0.73633,-2.546875 -0.53053,-0.696434 -1.36221,-1.029213 -2.28515,-1.181641 -0.92293,-0.152428 -2.03533,-0.179157 -3.52344,-0.21289 h -0.0117 -2.84421 -0.002 c -0.073,-0.0069 -0.14393,-0.0174 -0.2207,-0.01758 z m -24.57206,43.876525 c 7.7e-4,4.2e-4 10e-4,0.002 0.002,0.002 -0.0334,0.003 -0.0689,0.006 -0.0684,0.006 5.2e-4,-8e-5 0.0335,-0.004 0.0664,-0.008 z m -0.0312,1.98438 c 0.005,2.6e-4 0.0335,0.004 0.0645,0.006 -0.0263,-10e-4 -0.0586,-0.004 -0.0586,-0.004 z"
         id="path964-5"
         inkscape:connector-curvature="0"
         sodipodi:nodetypes="ccccccccccccccccccccccccccccccccccscccccccccccccccccccccccccccccccscsccccccccccccccccccsccccccccccccccc" />
      <path
         style="color:#000000;display:inline;overflow:visible;visibility:visible;opacity:0.3;fill:#000000;fill-opacity:1;fill-rule:nonzero;stroke:none;stroke-width:1;marker:none;filter:url(#filter6668);enable-background:accumulate"
         d="m 102.92188,46 c -35.29673,0 -38.92188,3.625611 -38.92188,38.994141 v 71.005859 2 71.00586 c 0,15.47373 0.693319,24.87213 4.429688,30.54883 0.533765,0.81095 1.130124,1.54501 1.794921,2.21093 5.31838,5.32748 15.048901,6.23438 32.697271,6.23438 h 98.15624 c 2.05464,0 3.9874,-0.0148 5.83399,-0.0449 0.6589,-0.0108 1.26119,-0.0352 1.89453,-0.0508 1.14935,-0.0283 2.29189,-0.0591 3.35938,-0.10547 1.26994,-0.0552 2.50934,-0.11952 3.66796,-0.20508 0.47389,-0.035 0.93478,-0.0745 1.39063,-0.11523 0.22056,-0.0197 0.44963,-0.0375 0.66601,-0.0586 0.72759,-0.0709 1.43573,-0.14684 2.11719,-0.23437 0.66796,-0.0858 1.31051,-0.18193 1.93555,-0.28516 0.22197,-0.0367 0.43176,-0.0802 0.64844,-0.11914 0.39648,-0.0713 0.79087,-0.14326 1.16992,-0.22266 0.24847,-0.052 0.4874,-0.10842 0.72851,-0.16406 0.31951,-0.0737 0.63656,-0.15017 0.94336,-0.23047 0.25892,-0.0678 0.51169,-0.13834 0.76172,-0.21094 0.28349,-0.0823 0.56172,-0.16909 0.83399,-0.25781 0.22709,-0.074 0.45245,-0.1499 0.67187,-0.22851 0.28508,-0.10213 0.5616,-0.20821 0.83399,-0.31836 0.19615,-0.0793 0.39429,-0.15856 0.58398,-0.24219 0.27476,-0.12111 0.53736,-0.25048 0.79883,-0.38086 0.17443,-0.087 0.3548,-0.17048 0.52344,-0.26172 0.40967,-0.22161 0.80523,-0.45357 1.18164,-0.70117 0.40638,-0.26732 0.79483,-0.54837 1.16406,-0.84766 0.33966,-0.27532 0.65922,-0.56925 0.96875,-0.87304 0.0745,-0.0731 0.14592,-0.14979 0.21875,-0.22461 0.22962,-0.23599 0.45095,-0.48113 0.66406,-0.73438 0.077,-0.0915 0.15554,-0.18158 0.23047,-0.27539 0.54111,-0.67772 1.02765,-1.41677 1.46484,-2.2207 0.0553,-0.10155 0.10843,-0.20689 0.16211,-0.31055 0.15861,-0.30642 0.3098,-0.62208 0.45508,-0.94726 0.0614,-0.1373 0.12454,-0.27336 0.1836,-0.41407 0.1819,-0.4336 0.35679,-0.8789 0.51757,-1.3457 0.16052,-0.46603 0.30667,-0.95474 0.44727,-1.45508 0.0408,-0.14516 0.08,-0.29328 0.11914,-0.4414 0.0645,-0.24379 0.12339,-0.50007 0.18359,-0.75196 0.14384,-0.60169 0.27581,-1.22778 0.39649,-1.87695 0.0319,-0.17177 0.0674,-0.3385 0.0976,-0.51367 0.14069,-0.8111 0.26747,-1.65503 0.37696,-2.54102 0.022,-0.17777 0.0398,-0.36992 0.0605,-0.55078 0.0825,-0.71822 0.15576,-1.46049 0.22071,-2.22851 0.0255,-0.30185 0.0493,-0.60826 0.0723,-0.91797 0.057,-0.7684 0.10605,-1.56297 0.14844,-2.38086 0.0132,-0.25434 0.0311,-0.49859 0.043,-0.75782 0.007,-0.14749 0.009,-0.31184 0.0156,-0.46093 0.0622,-1.46308 0.10249,-3.01983 0.12891,-4.64063 0.007,-0.4186 0.0128,-0.84593 0.0176,-1.27539 0.0196,-1.77364 0.0291,-3.60559 0.0195,-5.57031 v -100.76563 c -0.044,-9.7329 -8.17907,-17.95562 -14.76172,-24.16211 l -0.0488,-0.0508 -40.52343,-42.408199 c -10.67689,-10.56116 -18.05782,-15.619141 -32.66602,-15.619141 z m 96.98242,0.08984 c -2.16918,2.775877 -2.38539,7.403545 0.20898,9.912109 l 28.4961,30.386719 c 3.72376,3.695922 11.11845,0.568263 11.38085,-4.779297 -0.002,-0.42002 0.001,-0.861231 -0.002,-1.271484 -9e-4,-0.49135 -0.009,-0.953362 -0.0117,-1.431641 -0.36165,-27.253999 -4.96046,-32.190518 -31.3457,-32.816406 z"
         id="path5316-1" />
      <path
         style="color:#000000;display:inline;overflow:visible;visibility:visible;opacity:0.1;fill:#000000;fill-opacity:1;fill-rule:nonzero;stroke:none;stroke-width:1;marker:none;filter:url(#filter6646);enable-background:accumulate"
         d="m 102.92188,45 c -35.29673,0 -38.92188,3.625611 -38.92188,38.994141 v 72.005859 1 72.00586 c 0,15.47373 0.693319,24.87213 4.429688,30.54883 0.533765,0.81095 1.130124,1.54501 1.794921,2.21093 5.31838,5.32748 15.048901,6.23438 32.697271,6.23438 h 98.15624 c 2.05464,0 3.9874,-0.0148 5.83399,-0.0449 0.6589,-0.0108 1.26119,-0.0352 1.89453,-0.0508 1.14935,-0.0283 2.29189,-0.0591 3.35938,-0.10547 1.26994,-0.0552 2.50934,-0.11952 3.66796,-0.20508 0.47389,-0.035 0.93478,-0.0745 1.39063,-0.11523 0.22056,-0.0197 0.44963,-0.0375 0.66601,-0.0586 0.72759,-0.0709 1.43573,-0.14684 2.11719,-0.23437 0.66796,-0.0858 1.31051,-0.18193 1.93555,-0.28516 0.22197,-0.0367 0.43176,-0.0802 0.64844,-0.11914 0.39648,-0.0713 0.79087,-0.14326 1.16992,-0.22266 0.24847,-0.052 0.4874,-0.10842 0.72851,-0.16406 0.31951,-0.0737 0.63656,-0.15017 0.94336,-0.23047 0.25892,-0.0678 0.51169,-0.13834 0.76172,-0.21094 0.28349,-0.0823 0.56172,-0.16909 0.83399,-0.25781 0.22709,-0.074 0.45245,-0.1499 0.67187,-0.22851 0.28508,-0.10213 0.5616,-0.20821 0.83399,-0.31836 0.19615,-0.0793 0.39429,-0.15856 0.58398,-0.24219 0.27476,-0.12111 0.53736,-0.25048 0.79883,-0.38086 0.17443,-0.087 0.3548,-0.17048 0.52344,-0.26172 0.40967,-0.22161 0.80523,-0.45357 1.18164,-0.70117 0.40638,-0.26732 0.79483,-0.54837 1.16406,-0.84766 0.33966,-0.27532 0.65922,-0.56925 0.96875,-0.87304 0.0745,-0.0731 0.14592,-0.14979 0.21875,-0.22461 0.22962,-0.23599 0.45095,-0.48113 0.66406,-0.73438 0.077,-0.0915 0.15554,-0.18158 0.23047,-0.27539 0.54111,-0.67772 1.02765,-1.41677 1.46484,-2.2207 0.0553,-0.10155 0.10843,-0.20689 0.16211,-0.31055 0.15861,-0.30642 0.3098,-0.62208 0.45508,-0.94726 0.0614,-0.1373 0.12454,-0.27336 0.1836,-0.41407 0.1819,-0.4336 0.35679,-0.8789 0.51757,-1.3457 0.16052,-0.46603 0.30667,-0.95474 0.44727,-1.45508 0.0408,-0.14516 0.08,-0.29328 0.11914,-0.4414 0.0645,-0.24379 0.12339,-0.50007 0.18359,-0.75196 0.14384,-0.60169 0.27581,-1.22778 0.39649,-1.87695 0.0319,-0.17177 0.0674,-0.3385 0.0976,-0.51367 0.14069,-0.8111 0.26747,-1.65503 0.37696,-2.54102 0.022,-0.17777 0.0398,-0.36992 0.0605,-0.55078 0.0825,-0.71822 0.15576,-1.46049 0.22071,-2.22851 0.0255,-0.30185 0.0493,-0.60826 0.0723,-0.91797 0.057,-0.7684 0.10605,-1.56297 0.14844,-2.38086 0.0132,-0.25434 0.0311,-0.49859 0.043,-0.75782 0.007,-0.14749 0.009,-0.31184 0.0156,-0.46093 0.0622,-1.46308 0.10249,-3.01983 0.12891,-4.64063 0.007,-0.4186 0.0128,-0.84593 0.0176,-1.27539 0.0196,-1.77364 0.0291,-3.60559 0.0195,-5.57031 v -101.76563 c -0.044,-9.7329 -8.17907,-17.95561 -14.76172,-24.16211 l -0.0488,-0.0508 -40.52343,-42.408199 c -10.67689,-10.56116 -18.05782,-15.619141 -32.66602,-15.619141 z m 97.96874,0.08984 c -3.03973,2.502305 -3.72055,8.066242 -0.77734,10.912109 l 28.4961,30.386719 c 3.72891,3.701032 11.14177,0.560315 11.38476,-4.800781 -2.2e-4,-0.210853 -10e-4,-0.418504 -0.002,-0.626953 -1e-4,-1.198304 -0.0128,-2.328552 -0.0254,-3.451172 -0.40326,-26.889233 -5.08512,-31.797223 -31.33594,-32.419922 z"
         id="path5316-84" />
      <path
         style="color:#000000;display:inline;overflow:visible;visibility:visible;opacity:0.1;fill:none;fill-opacity:1;fill-rule:nonzero;stroke:#000000;stroke-width:4;stroke-miterlimit:4;stroke-dasharray:none;marker:none;enable-background:accumulate"
         d="m 102.92188,44 c -2.17574,0 -4.226351,0.01468 -6.167974,0.04883 -29.48187,0.527845 -32.667968,5.787316 -32.667968,38.945313 v 73.005857 73.00586 c 0,33.158 3.186098,38.41747 32.667968,38.94531 1.941623,0.0342 3.992234,0.0488 6.167974,0.0488 0.0303,10e-6 0.0556,0 0.0859,0 h 98.07031 c 2.05464,0 3.9874,-0.0148 5.83399,-0.0449 0.6589,-0.0108 1.26119,-0.0352 1.89453,-0.0508 1.14935,-0.0283 2.29189,-0.0591 3.35938,-0.10547 1.26994,-0.0552 2.50934,-0.11952 3.66796,-0.20508 0.47389,-0.035 0.93478,-0.0745 1.39063,-0.11523 0.22056,-0.0197 0.44963,-0.0375 0.66601,-0.0586 0.72759,-0.0709 1.43573,-0.14684 2.11719,-0.23437 0.66796,-0.0858 1.31051,-0.18193 1.93555,-0.28516 0.22197,-0.0367 0.43176,-0.0802 0.64844,-0.11914 0.39648,-0.0713 0.79087,-0.14326 1.16992,-0.22266 0.24847,-0.052 0.4874,-0.10842 0.72851,-0.16406 0.31951,-0.0737 0.63656,-0.15017 0.94336,-0.23047 0.25892,-0.0678 0.51169,-0.13834 0.76172,-0.21094 0.28349,-0.0823 0.56172,-0.16909 0.83399,-0.25781 0.22709,-0.074 0.45245,-0.1499 0.67187,-0.22851 0.28508,-0.10213 0.5616,-0.20821 0.83399,-0.31836 0.19615,-0.0793 0.39429,-0.15856 0.58398,-0.24219 0.27476,-0.12111 0.53736,-0.25048 0.79883,-0.38086 0.17443,-0.087 0.3548,-0.17048 0.52344,-0.26172 0.40967,-0.22161 0.80523,-0.45357 1.18164,-0.70117 0.40638,-0.26732 0.79483,-0.54837 1.16406,-0.84766 0.33966,-0.27532 0.65922,-0.56925 0.96875,-0.87304 0.0745,-0.0731 0.14592,-0.14979 0.21875,-0.22461 0.22962,-0.23599 0.45095,-0.48113 0.66406,-0.73438 0.077,-0.0915 0.15554,-0.18158 0.23047,-0.27539 0.54111,-0.67772 1.02765,-1.41677 1.46484,-2.2207 0.0553,-0.10155 0.10843,-0.20689 0.16211,-0.31055 0.15861,-0.30642 0.3098,-0.62208 0.45508,-0.94726 0.0614,-0.1373 0.12454,-0.27336 0.1836,-0.41407 0.1819,-0.4336 0.35679,-0.8789 0.51757,-1.3457 0.16052,-0.46603 0.30667,-0.95474 0.44727,-1.45508 0.0408,-0.14516 0.08,-0.29328 0.11914,-0.4414 0.0645,-0.24379 0.12339,-0.50007 0.18359,-0.75196 0.14384,-0.60169 0.27581,-1.22778 0.39649,-1.87695 0.0319,-0.17177 0.0674,-0.3385 0.0976,-0.51367 0.14069,-0.8111 0.26747,-1.65503 0.37696,-2.54102 0.022,-0.17777 0.0398,-0.36992 0.0605,-0.55078 0.0825,-0.71822 0.15576,-1.46049 0.22071,-2.22851 0.0255,-0.30185 0.0493,-0.60826 0.0723,-0.91797 0.057,-0.7684 0.10605,-1.56297 0.14844,-2.38086 0.0132,-0.25434 0.0311,-0.49859 0.043,-0.75782 0.007,-0.14749 0.009,-0.31184 0.0156,-0.46093 0.0622,-1.46308 0.10249,-3.01983 0.12891,-4.64063 0.007,-0.4186 0.0128,-0.84593 0.0176,-1.27539 0.0196,-1.77364 0.0291,-3.60559 0.0195,-5.57031 v -102.76563 c -0.044,-9.7329 -8.17907,-17.95562 -14.76172,-24.16211 l -0.0488,-0.0508 -40.52343,-42.408197 c -10.67684,-10.56116 -18.05782,-15.619141 -32.66602,-15.619141 z m 99.73242,0.08984 c -4.47461,1.4924 -5.99062,8.576599 -2.54102,11.912109 l 28.4961,30.386719 c 3.73355,3.705631 11.16128,0.552964 11.38671,-4.820313 0.0482,-31.329014 -3.55328,-36.818783 -31.36523,-37.478515 z"
         id="path5316-3" />
      <path
         style="display:inline;opacity:1;fill:#ffffff;fill-opacity:1;stroke:none;stroke-width:1;stroke-linecap:round;stroke-linejoin:round;stroke-miterlimit:4;stroke-dasharray:none;stroke-opacity:1;enable-background:new"
         id="path11042-5"
         r="112"
         cy="156"
         cx="152"
         d=""
         inkscape:connector-curvature="0" />
      <path
         style="color:#000000;display:inline;overflow:visible;visibility:visible;fill:url(#linearGradient4226-1);fill-opacity:1;fill-rule:nonzero;stroke:none;stroke-width:1;marker:none;enable-background:accumulate"
         d="m 102.92188,44.000001 c -35.29672,0 -38.92188,3.62561 -38.92188,38.99414 v 73.005859 73.00586 c 0,35.36853 3.62516,38.99414 38.92188,38.99414 h 98.15625 c 35.29673,0 39.09486,-3.62602 38.92187,-38.99414 v -102.76563 c -0.044,-9.7329 -8.17907,-17.95562 -14.76172,-24.16211 l -0.0488,-0.0508 -40.52343,-42.408199 c -10.67686,-10.56118 -18.05785,-15.61912 -32.66605,-15.61912 z"
         id="path5316"
         inkscape:connector-curvature="0" />
      <path
         style="color:#000000;font-style:normal;font-variant:normal;font-weight:normal;font-stretch:normal;font-size:medium;line-height:normal;font-family:sans-serif;font-variant-ligatures:normal;font-variant-position:normal;font-variant-caps:normal;font-variant-numeric:normal;font-variant-alternates:normal;font-feature-settings:normal;text-indent:0;text-align:start;text-decoration:none;text-decoration-line:none;text-decoration-style:solid;text-decoration-color:#000000;letter-spacing:normal;word-spacing:normal;text-transform:none;writing-mode:lr-tb;direction:ltr;text-orientation:mixed;dominant-baseline:auto;baseline-shift:baseline;text-anchor:start;white-space:normal;shape-padding:0;clip-rule:nonzero;display:inline;overflow:visible;visibility:visible;opacity:0.1;isolation:auto;mix-blend-mode:normal;color-interpolation:sRGB;color-interpolation-filters:linearRGB;solid-color:#000000;solid-opacity:1;vector-effect:none;fill:#000000;fill-opacity:1;fill-rule:nonzero;stroke:none;stroke-width:2;stroke-linecap:butt;stroke-linejoin:miter;stroke-miterlimit:4;stroke-dasharray:none;stroke-dashoffset:0;stroke-opacity:1;marker:none;color-rendering:auto;image-rendering:auto;shape-rendering:auto;text-rendering:auto;enable-background:accumulate"
         d="m 325.0957,237 c -0.71904,0 -1.30185,0.0139 -1.83593,0.10352 -0.53409,0.0897 -1.0683,0.27628 -1.47657,0.68359 -0.40826,0.4073 -0.59657,0.94323 -0.68554,1.47851 -0.089,0.53529 -0.10119,1.12048 -0.0977,1.8418 v 2.89258 3.89844 c -0.003,0.71816 0.009,1.30235 0.0977,1.83594 0.089,0.53528 0.27727,1.07121 0.68554,1.47851 0.40827,0.40731 0.94248,0.59394 1.47657,0.68359 0.53408,0.0897 1.11689,0.10352 1.83593,0.10352 h 5.8086 c 0.71904,0 1.30058,-0.0137 1.83398,-0.10352 0.53341,-0.0898 1.06768,-0.27792 1.47461,-0.68554 0.40693,-0.40762 0.59404,-0.94271 0.68359,-1.47656 0.0896,-0.53386 0.10352,-1.11551 0.10352,-1.83594 v -3.89844 -2.89844 c 0,-0.72043 -0.014,-1.30208 -0.10352,-1.83594 -0.0895,-0.53385 -0.27666,-1.06894 -0.68359,-1.47656 -0.40693,-0.40762 -0.9412,-0.59578 -1.47461,-0.68554 -0.5334,-0.0898 -1.11494,-0.10352 -1.83398,-0.10352 z"
         id="path997"
         inkscape:connector-curvature="0"
         sodipodi:nodetypes="scscccccccsscscscscscss" />
      <path
         style="color:#000000;display:inline;overflow:visible;visibility:visible;fill:url(#linearGradient3194);fill-opacity:1;fill-rule:nonzero;stroke:none;stroke-width:1;marker:none;enable-background:accumulate"
         d="m 338.04492,62.464844 c -3.30188,0.184179 -6.86204,-0.305851 -9.85351,1.287109 -1.97622,1.888857 -1.38183,4.995826 -1.58399,7.449219 -0.0344,10.068892 -0.14641,20.172417 0.23633,30.212888 -0.029,2.1336 1.84785,3.67138 3.86719,3.84375 8.70844,0.19443 17.43935,0.14344 26.15234,-0.0488 2.11454,0.21212 4.07818,-1.36195 4.26758,-3.49609 0.49435,-7.154994 0.29762,-14.368388 0.375,-21.554687 0.13662,-1.826153 -0.21889,-3.74064 -1.69336,-4.976562 -3.90212,-4.058118 -7.81355,-8.165811 -12.16016,-11.746094 -2.95707,-1.358369 -6.45049,-0.823446 -9.60742,-0.970703 z"
         id="path964"
         inkscape:connector-curvature="0" />
      <path
         style="color:#000000;display:inline;overflow:visible;visibility:visible;fill:url(#linearGradient18935);fill-opacity:1;fill-rule:nonzero;stroke:none;stroke-width:0.205504;marker:none;enable-background:accumulate"
         d="m 353.5,61.375 c -0.0742,0 -0.1474,0.0066 -0.2207,0.01758 -0.94065,0.29981 -1.26034,1.724451 -0.53516,2.394531 l 7.51367,7.513672 c 0.78643,0.74591 2.35309,0.108771 2.39453,-0.974609 v -2.117188 c 0.0336,-6.55752 0.34204,-6.681806 -5.5957,-6.816406 h -3.33398 c -0.0733,-0.0113 -0.14848,-0.01758 -0.22266,-0.01758 z m -18.26953,0.125 c -8.23154,0 -9.77372,0.906017 -9.73047,9.748047 v 12.751953 12.751953 c -0.0433,8.842037 1.49893,9.748047 9.73047,9.748047 h 17.53906 c 8.17242,0 9.70563,-0.9024 9.72656,-9.574219 v -18.904297 c -0.009,-1.95527 -1.71775,-3.606675 -3.10156,-4.853515 l -0.0117,-0.0098 -8.51758,-8.519531 c -2.24459,-2.121578 -3.79625,-3.138638 -6.8672,-3.138638 z m 11.26953,3.5 12.5,12.5 v 22.5 c 0,0 -0.1667,1.8333 -0.6667,2.3333 -0.5,0.5 -2.3333,0.6667 -2.3333,0.6667 h -24 c 0,0 -1.8333,-0.1667 -2.3333,-0.6667 -0.5,-0.5 -0.6667,-2.3333 -0.6667,-2.3333 v -32 c 0,0 0.1667,-1.8333 0.6667,-2.3333 0.5,-0.5 2.3333,-0.6667 2.3333,-0.6667 z"
         id="rect4158-92-6"
         inkscape:connector-curvature="0"
         sodipodi:nodetypes="scccccccsscccsscccccsscccsccsccscc" />
      <path
         style="color:#000000;display:inline;overflow:visible;visibility:visible;fill:url(#linearGradient920);fill-opacity:1;fill-rule:nonzero;stroke:none;stroke-width:1;marker:none;enable-background:accumulate"
         d="m 330.90435,236.5 c 0.71048,0 1.27344,0.0154 1.75195,0.0957 0.47851,0.0803 0.89671,0.23728 1.20703,0.54688 0.31032,0.30959 0.46726,0.7261 0.54688,1.20508 0.0796,0.47897 0.0933,1.04352 0.0898,1.75586 v 3.89648 3.89844 c 0.003,0.71121 -0.0103,1.27546 -0.0898,1.7539 -0.0796,0.47898 -0.23655,0.89549 -0.54688,1.20508 -0.31033,0.3096 -0.72851,0.46655 -1.20703,0.54688 -0.47852,0.0803 -1.04147,0.0957 -1.75195,0.0957 h -5.8086 c -0.71048,0 -1.27236,-0.0153 -1.75,-0.0957 -0.47763,-0.0804 -0.89584,-0.23713 -1.20508,-0.54688 -0.30921,-0.30975 -0.46469,-0.72681 -0.54492,-1.20508 -0.0802,-0.47826 -0.0957,-1.04201 -0.0957,-1.7539 v -3.89844 -3.89844 c 0,-0.71189 0.0155,-1.27564 0.0957,-1.7539 0.0802,-0.47827 0.2357,-0.89533 0.54492,-1.20508 0.30924,-0.30975 0.72745,-0.4665 1.20508,-0.54688 0.47764,-0.0804 1.03952,-0.0957 1.75,-0.0957 z"
         id="path918"
         inkscape:connector-curvature="0" />
      <path
         style="color:#000000;display:inline;overflow:visible;visibility:visible;fill:url(#linearGradient916);fill-opacity:1;fill-rule:nonzero;stroke:none;stroke-width:1;marker:none;enable-background:accumulate"
         d="m 336.13453,188.5 c 1.11158,0 1.98683,0.0256 2.70703,0.14648 0.72019,0.1209 1.3105,0.34863 1.74218,0.7793 0.43169,0.43067 0.65954,1.01974 0.7793,1.74024 0.11977,0.72049 0.14217,1.59669 0.13672,2.71093 v 6.12305 6.125 c 0.005,1.1131 -0.017,1.989 -0.13672,2.70898 -0.11976,0.72051 -0.3476,1.30957 -0.7793,1.74024 -0.43169,0.43067 -1.02199,0.6584 -1.74218,0.7793 -0.7202,0.12089 -1.59545,0.14648 -2.70703,0.14648 h -8.26954 c -1.11158,0 -1.98637,-0.0255 -2.70507,-0.14648 -0.7187,-0.12095 -1.30623,-0.34848 -1.73633,-0.7793 -0.4301,-0.43083 -0.6566,-1.01849 -0.77735,-1.73828 -0.12074,-0.71979 -0.14648,-1.59713 -0.14648,-2.71094 v -6.125 -6.125 c 0,-1.11381 0.0257,-1.99115 0.14648,-2.71094 0.12075,-0.71979 0.34725,-1.30745 0.77735,-1.73828 0.4301,-0.43082 1.01763,-0.65835 1.73633,-0.7793 0.7187,-0.12094 1.59349,-0.14648 2.70507,-0.14648 z"
         id="path914"
         inkscape:connector-curvature="0" />
      <path
         inkscape:connector-curvature="0"
         style="color:#000000;font-style:normal;font-variant:normal;font-weight:normal;font-stretch:normal;font-size:medium;line-height:normal;font-family:sans-serif;font-variant-ligatures:normal;font-variant-position:normal;font-variant-caps:normal;font-variant-numeric:normal;font-variant-alternates:normal;font-feature-settings:normal;text-indent:0;text-align:start;text-decoration:none;text-decoration-line:none;text-decoration-style:solid;text-decoration-color:#000000;letter-spacing:normal;word-spacing:normal;text-transform:none;writing-mode:lr-tb;direction:ltr;text-orientation:mixed;dominant-baseline:auto;baseline-shift:baseline;text-anchor:start;white-space:normal;shape-padding:0;clip-rule:nonzero;display:inline;overflow:visible;visibility:visible;opacity:1;isolation:auto;mix-blend-mode:normal;color-interpolation:sRGB;color-interpolation-filters:linearRGB;solid-color:#000000;solid-opacity:1;vector-effect:none;fill:url(#linearGradient1309);fill-opacity:1;fill-rule:nonzero;stroke:none;stroke-width:3;stroke-linecap:butt;stroke-linejoin:miter;stroke-miterlimit:4;stroke-dasharray:none;stroke-dashoffset:0;stroke-opacity:1;marker:none;color-rendering:auto;image-rendering:auto;shape-rendering:auto;text-rendering:auto;enable-background:accumulate"
         d="m 325.0962,238 c -0.6888,0 -1.1839,0.0205 -1.5039,0.0742 -0.30449,0.0511 -0.38369,0.11806 -0.39649,0.13086 -0.0131,0.0131 -0.0746,0.0855 -0.125,0.38867 -0.0529,0.31839 -0.0733,0.81274 -0.0703,1.50195 v 0.004 3.90039 3.90234 0.002 c -0.003,0.68916 0.0176,1.18495 0.0703,1.50195 0.0504,0.30317 0.1119,0.37557 0.125,0.38867 0.0128,0.0128 0.0918,0.0798 0.39649,0.13086 0.32002,0.0537 0.8151,0.0742 1.5039,0.0742 h 5.8086 c 0.68894,0 1.18348,-0.0206 1.50195,-0.0742 0.30433,-0.0512 0.38043,-0.1186 0.39063,-0.1289 0.0112,-0.0112 0.0774,-0.0858 0.1289,-0.39258 0.0536,-0.31974 0.0742,-0.81575 0.0742,-1.50586 v -3.89855 -3 l -3,-3 z"
         id="path1291" />
      <path
         inkscape:connector-curvature="0"
         style="color:#000000;font-style:normal;font-variant:normal;font-weight:normal;font-stretch:normal;font-size:medium;line-height:normal;font-family:sans-serif;font-variant-ligatures:normal;font-variant-position:normal;font-variant-caps:normal;font-variant-numeric:normal;font-variant-alternates:normal;font-feature-settings:normal;text-indent:0;text-align:start;text-decoration:none;text-decoration-line:none;text-decoration-style:solid;text-decoration-color:#000000;letter-spacing:normal;word-spacing:normal;text-transform:none;writing-mode:lr-tb;direction:ltr;text-orientation:mixed;dominant-baseline:auto;baseline-shift:baseline;text-anchor:start;white-space:normal;shape-padding:0;clip-rule:nonzero;display:inline;overflow:visible;visibility:visible;opacity:1;isolation:auto;mix-blend-mode:normal;color-interpolation:sRGB;color-interpolation-filters:linearRGB;solid-color:#000000;solid-opacity:1;vector-effect:none;fill:url(#linearGradient1311);fill-opacity:1;fill-rule:nonzero;stroke:none;stroke-width:3;stroke-linecap:butt;stroke-linejoin:miter;stroke-miterlimit:4;stroke-dasharray:none;stroke-dashoffset:0;stroke-opacity:1;marker:none;color-rendering:auto;image-rendering:auto;shape-rendering:auto;text-rendering:auto;enable-background:accumulate"
         d="m 327.86573,190 c -1.08855,0 -1.90034,0.0312 -2.45898,0.125 -0.54887,0.0921 -0.79683,0.22878 -0.93164,0.36328 -0.13436,0.13404 -0.26642,0.37645 -0.35742,0.92383 -0.0925,0.55627 -0.12219,1.36674 -0.11719,2.45703 v 0.004 6.12695 6.12891 0.002 c -0.005,1.0898 0.0249,1.9019 0.11719,2.45703 0.091,0.5474 0.22306,0.78979 0.35742,0.92383 0.13484,0.13452 0.38277,0.27118 0.93164,0.36328 0.55862,0.0938 1.37043,0.125 2.45898,0.125 h 8.26954 c 1.08864,0 1.90078,-0.0314 2.45703,-0.125 0.54703,-0.0921 0.78777,-0.227 0.92187,-0.36133 0.13429,-0.13451 0.26913,-0.37646 0.36133,-0.92578 0.0936,-0.55811 0.125,-1.37233 0.125,-2.46303 v -6.125 -3 l -7.0005,-7 z"
         id="path1293"
         sodipodi:nodetypes="scccccccccccsscccscccs" />
      <path
         style="color:#000000;display:inline;overflow:visible;visibility:visible;opacity:0.1;fill:#ffffff;fill-opacity:1;fill-rule:nonzero;stroke:none;stroke-width:1;marker:none;enable-background:accumulate"
         d="m 323.0005,200 v 6.125 c -0.0217,4.42101 0.45314,4.875 4.86523,4.875 h 8.26954 c 4.41209,0 4.86523,-0.45393 4.86523,-4.875 v -6.125 z"
         id="path1007"
         inkscape:connector-curvature="0" />
      <path
         style="color:#000000;display:inline;overflow:visible;visibility:visible;opacity:0.1;fill:#ffffff;fill-opacity:1;fill-rule:nonzero;stroke:none;stroke-width:1;marker:none;enable-background:accumulate"
         d="m 322.0005,244 v 3.89844 c -0.0138,2.81337 0.28801,3.10156 3.0957,3.10156 h 5.8086 c 2.8077,0 3.0957,-0.28815 3.0957,-3.10156 v -3.89844 z"
         id="path1016"
         inkscape:connector-curvature="0" />
      <path
         style="color:#000000;display:inline;overflow:visible;visibility:visible;opacity:0.1;fill:#ffffff;fill-opacity:1;fill-rule:nonzero;stroke:none;stroke-width:1;marker:none;enable-background:accumulate"
         d="m 325.50195,84 v 12.751953 c -0.0433,8.842027 1.49893,9.748047 9.73047,9.748047 h 17.53906 c 8.17242,0 9.70564,-0.9024 9.72657,-9.574219 v -12.925781 z"
         id="path964-0" />
      <path
         style="color:#000000;display:inline;overflow:visible;visibility:visible;fill:url(#linearGradient18820-3);fill-opacity:1;fill-rule:nonzero;stroke:none;stroke-width:1;marker:none;enable-background:accumulate"
         d="m 102.92188,44 c -12.133256,0 -20.524924,0.428807 -26.312505,2.427734 -2.103582,0.726592 -3.86351,1.661084 -5.333984,2.857422 -6.99e-4,5.68e-4 -0.0013,0.0014 -0.002,0.002 -1.102245,0.897465 -2.04362,1.942559 -2.84375,3.158203 -0.25536,0.38797 -0.493017,0.797219 -0.720704,1.220704 -0.05742,0.106782 -0.110296,0.220977 -0.166015,0.330078 -0.160525,0.314347 -0.31609,0.634772 -0.462891,0.96875 -0.07313,0.166359 -0.141108,0.340381 -0.210937,0.511718 -0.121003,0.2969 -0.240173,0.598017 -0.351563,0.910157 -0.07072,0.198194 -0.138107,0.401007 -0.205078,0.605469 -0.09969,0.304302 -0.195472,0.615147 -0.287109,0.933593 -0.06012,0.208926 -0.119021,0.41964 -0.175782,0.634766 -0.0932,0.353219 -0.18116,0.717644 -0.265625,1.087891 -0.04767,0.208948 -0.09564,0.414437 -0.140625,0.628906 -0.0813,0.387531 -0.155661,0.791385 -0.228515,1.197265 -0.03799,0.21171 -0.08141,0.416025 -0.117188,0.632813 -0.10327,0.625522 -0.197396,1.268747 -0.283203,1.9375 -8.5e-5,6.6e-4 8.5e-5,0.0013 0,0.002 -0.08424,0.656719 -0.159764,1.339307 -0.228515,2.039063 -0.02783,0.283412 -0.05073,0.582421 -0.07617,0.873046 -0.03812,0.435294 -0.0744,0.872494 -0.107422,1.324219 -0.08166,1.116973 -0.143662,2.302819 -0.197266,3.523438 -0.05039,1.146541 -0.08575,2.367502 -0.115234,3.609375 -0.01378,0.580741 -0.03511,1.124373 -0.04492,1.726562 -0.03028,1.853743 -0.04492,3.787114 -0.04492,5.851563 v 73.005855 73.00586 c 0,2.06445 0.01464,3.99782 0.04492,5.85156 0.0098,0.60219 0.03114,1.14582 0.04492,1.72656 0.02949,1.24188 0.06484,2.46284 0.115234,3.60938 0.0536,1.22062 0.115607,2.40646 0.197266,3.52344 0.03302,0.45172 0.0693,0.88892 0.107422,1.32422 0.02544,0.29062 0.04834,0.58963 0.07617,0.87304 0.06875,0.69976 0.144274,1.38235 0.228515,2.03906 8e-5,6.3e-4 -8e-5,10e-4 0,0.002 0.08581,0.66875 0.179933,1.31198 0.283203,1.9375 0.03578,0.21679 0.0792,0.4211 0.117188,0.63281 0.07285,0.40588 0.147218,0.80973 0.228515,1.19727 0.04498,0.21447 0.09296,0.41995 0.140625,0.6289 0.08446,0.37025 0.172428,0.73467 0.265625,1.08789 0.05676,0.21513 0.115665,0.42584 0.175782,0.63477 0.09164,0.31845 0.187417,0.62929 0.287109,0.93359 0.06697,0.20446 0.134353,0.40728 0.205078,0.60547 0.11139,0.31214 0.23056,0.61326 0.351563,0.91016 0.06983,0.17134 0.137808,0.34536 0.210937,0.51172 0.146801,0.33397 0.302366,0.6544 0.462891,0.96875 0.05572,0.1091 0.108595,0.22329 0.166015,0.33007 0.227687,0.42349 0.465344,0.83274 0.720704,1.22071 0.533766,0.81095 1.130124,1.545 1.794921,2.21093 0.332399,0.33297 0.681104,0.64798 1.048829,0.94727 7.16e-4,5.8e-4 0.0012,0.001 0.002,0.002 1.470474,1.19634 3.230402,2.13083 5.333984,2.85743 5.787581,1.99892 14.179249,2.42773 26.312505,2.42773 h 98.15624 c 2.05728,0 3.98527,-0.0147 5.83399,-0.0449 0.0115,-1.9e-4 0.0217,2e-4 0.0332,0 0.64544,-0.0111 1.23908,-0.0355 1.86133,-0.0508 0.45706,-0.0113 0.88533,-0.0281 1.33594,-0.041 0.67375,-0.0212 1.37929,-0.0364 2.02344,-0.0644 0.007,-3e-4 0.0127,-0.002 0.0195,-0.002 1.25269,-0.0546 2.47469,-0.11709 3.61914,-0.20118 0.01,-7.3e-4 0.0193,-10e-4 0.0293,-0.002 0.47389,-0.035 0.93478,-0.0745 1.39063,-0.11523 0.011,-9.8e-4 0.0222,-9.9e-4 0.0332,-0.002 0.21035,-0.0186 0.42719,-0.0366 0.63281,-0.0566 0.72759,-0.0709 1.43573,-0.14684 2.11719,-0.23437 0.66835,-0.0858 1.31017,-0.18189 1.93555,-0.28516 0.002,-3.4e-4 0.004,-0.002 0.006,-0.002 0.21969,-0.0365 0.42791,-0.0786 0.64258,-0.11719 0.39648,-0.0713 0.79087,-0.14326 1.16992,-0.22266 0.23853,-0.0499 0.4679,-0.10473 0.69922,-0.1582 0.01,-0.002 0.0195,-0.004 0.0293,-0.006 0.31951,-0.0737 0.63656,-0.15017 0.94336,-0.23047 0.25225,-0.0661 0.49847,-0.13446 0.74219,-0.20508 0.007,-0.002 0.0129,-0.004 0.0195,-0.006 0.28349,-0.0823 0.56172,-0.16909 0.83399,-0.25781 0.22709,-0.074 0.45245,-0.1499 0.67187,-0.22851 0.14966,-0.0536 0.29192,-0.11216 0.4375,-0.16797 0.13234,-0.0505 0.267,-0.098 0.39649,-0.15039 0.0111,-0.005 0.0221,-0.009 0.0332,-0.0137 0.18519,-0.0748 0.37186,-0.14964 0.55078,-0.22852 0.16735,-0.0738 0.32551,-0.15417 0.48633,-0.23242 0.10425,-0.0496 0.21026,-0.0975 0.3125,-0.14844 0.007,-0.004 0.0142,-0.008 0.0215,-0.0117 0.16707,-0.0828 0.33885,-0.16289 0.5,-0.25 5e-4,-2.7e-4 0.001,2.7e-4 0.002,0 0.40967,-0.22161 0.80523,-0.45357 1.18164,-0.70117 0.78027,-0.51326 1.48668,-1.08669 2.13281,-1.7207 0.001,-10e-4 0.003,-0.003 0.004,-0.004 0.0711,-0.07 0.13943,-0.14323 0.20898,-0.21484 0.002,-0.002 0.004,-0.004 0.006,-0.006 0.22962,-0.23599 0.45095,-0.48113 0.66406,-0.73438 0.077,-0.0915 0.15554,-0.18158 0.23047,-0.27539 0.54111,-0.67772 1.02765,-1.41677 1.46484,-2.2207 0.0553,-0.10155 0.10843,-0.20689 0.16211,-0.31055 0.15861,-0.30642 0.3098,-0.62208 0.45508,-0.94726 0.0608,-0.13598 0.12307,-0.27089 0.18164,-0.41016 5.5e-4,-10e-4 0.001,-0.003 0.002,-0.004 0.1819,-0.4336 0.35679,-0.8789 0.51757,-1.3457 0.16046,-0.46586 0.30672,-0.95495 0.44727,-1.45508 5.5e-4,-0.002 0.001,-0.004 0.002,-0.006 0.0402,-0.14328 0.0786,-0.28942 0.11719,-0.43554 0.036,-0.13607 0.0678,-0.27901 0.10156,-0.41993 0.0274,-0.10971 0.0554,-0.22073 0.082,-0.33203 6.1e-4,-0.003 10e-4,-0.005 0.002,-0.008 0.14313,-0.59937 0.27435,-1.22269 0.39453,-1.86914 0.0258,-0.13905 0.0523,-0.27642 0.0781,-0.41602 0.006,-0.0333 0.0137,-0.0642 0.0195,-0.0976 1.1e-4,-6.1e-4 -1e-4,-10e-4 0,-0.002 0.14057,-0.81053 0.26755,-1.65373 0.37696,-2.53906 0.006,-0.0479 0.0102,-0.099 0.0156,-0.14844 0.0159,-0.1309 0.0297,-0.26977 0.0449,-0.40234 0.002,-0.0201 0.004,-0.0423 0.006,-0.0625 0.079,-0.69309 0.15019,-1.40716 0.21289,-2.14648 5.5e-4,-0.006 0.001,-0.0131 0.002,-0.0195 0.0255,-0.30185 0.0493,-0.60826 0.0723,-0.91797 0.057,-0.7684 0.10605,-1.56297 0.14844,-2.38086 0.008,-0.15603 0.0182,-0.31062 0.0273,-0.46485 0.005,-0.0998 0.011,-0.19246 0.0156,-0.29297 4.1e-4,-0.009 -3.8e-4,-0.0185 0,-0.0273 0.006,-0.12849 0.009,-0.2663 0.0137,-0.39648 5e-4,-0.0117 0.001,-0.0254 0.002,-0.0371 0.0622,-1.46308 0.10249,-3.01983 0.12891,-4.64063 1.8e-4,-0.0109 -1.8e-4,-0.0223 0,-0.0332 0.007,-0.40814 0.0129,-0.82391 0.0176,-1.24219 0.0196,-1.77364 0.0291,-3.60559 0.0195,-5.57031 v -102.76563 c -0.008,-1.82491 -0.30087,-3.5971 -0.81445,-5.3125 -0.34239,-1.14359 -0.78284,-2.26106 -1.30274,-3.35351 -2.85943,-6.00849 -8.11896,-11.22913 -12.64453,-15.4961 l -0.0488,-0.0508 -40.52343,-42.408195 c -10.67695,-10.56113 -18.05782,-15.619141 -32.66602,-15.619141 z m 99.73242,0.08984 c -4.47461,1.4924 -5.99062,8.576599 -2.54102,11.912109 l 28.4961,30.386719 c 3.73355,3.705631 11.16128,0.552964 11.38671,-4.820313 0.003,-1.914857 -0.01,-3.726528 -0.0391,-5.453125 -0.003,-0.166807 -0.009,-0.319279 -0.0117,-0.484375 -0.0297,-1.557123 -0.0723,-3.047825 -0.13672,-4.457031 -0.0471,-1.032097 -0.1048,-2.024485 -0.17382,-2.980469 -1.15298,-15.945663 -5.54827,-21.536882 -19.66211,-23.361328 -1.29676,-0.167627 -2.6748,-0.302733 -4.14063,-0.412109 -0.70955,-0.05295 -1.44245,-0.09955 -2.19336,-0.140625 -0.009,-4.69e-4 -0.0187,-0.0015 -0.0273,-0.002 -1.56796,-0.085 -3.22479,-0.145853 -4.98047,-0.1875 z m -83.08789,11.855468 c 11.374,0.004 22.6305,0.04069 33.89843,0.246094 7.23783,-0.38505 13.8662,3.453873 18.85547,8.408203 16.10538,15.96283 31.4077,32.714027 47.27735,48.910165 3.41618,3.87653 8.26302,7.7632 8.17382,13.40039 0.36199,29.857 0.15427,59.71908 0.10547,89.57812 -0.26479,10.25015 0.39558,20.69609 -0.9082,30.96484 -0.54694,2.35759 -0.53276,6.03581 -3.5625,6.6504 -7.58888,1.84983 -15.51088,1.47 -23.26758,1.69726 -35.546,0.1779 -71.4284,0.29873 -106.976561,-0.13672 -4.70492,-0.41462 -9.87979,0.006 -14.11914,-2.38476 -2.82731,-3.81876 -2.108913,-9.00357 -2.445313,-13.48438 -0.58273,-48.6454 -0.702174,-97.30598 -0.583984,-145.972658 0.28307,-10.716668 -0.493631,-21.76848 1.568359,-32.4375 0.30831,-3.27336 3.855494,-4.007957 6.496094,-4.410157 11.78749,-1.12799 23.780885,-0.867606 35.488285,-1.029297 z"
         id="rect4158-92-3" />
    </g>
    <g
       inkscape:groupmode="layer"
       id="layer6"
       inkscape:label="Pictograms"
       style="display:inline">
      <path
         inkscape:connector-curvature="0"
         style="color:#000000;display:inline;overflow:visible;visibility:visible;opacity:0.1;fill:#ffffff;fill-opacity:1;fill-rule:nonzero;stroke:none;stroke-width:1;marker:none;enable-background:accumulate"
         d="m 64.000395,156 v 73.00683 c -0.17299,35.36812 3.62515,38.99317 38.921885,38.99317 h 98.15624 c 35.29672,0 38.00361,-3.63655 38.92188,-38.99317 v -73.00683 z"
         id="path4255"
         sodipodi:nodetypes="ccssscc" />
      <path
         style="color:#000000;display:inline;overflow:visible;visibility:visible;opacity:0.2;fill:#000000;fill-opacity:1;fill-rule:nonzero;stroke:none;stroke-width:1;marker:none;enable-background:accumulate"
         d="m 64.000395,227.00586 v 2 c -0.17299,35.36812 3.62515,38.99414 38.921885,38.99414 h 98.15624 c 35.29672,0 38.00361,-3.63752 38.92188,-38.99414 v -2 c -0.91827,35.35662 -3.62516,38.99414 -38.92188,38.99414 h -98.15624 c -35.296735,0 -39.094875,-3.62602 -38.921885,-38.99414 z"
         id="path945"
         inkscape:connector-curvature="0" />
      <path
         style="color:#000000;display:inline;overflow:visible;visibility:visible;opacity:0.08;fill:#ffffff;fill-opacity:1;fill-rule:nonzero;stroke:none;stroke-width:8;stroke-linecap:butt;stroke-linejoin:miter;stroke-miterlimit:4;stroke-dasharray:none;stroke-dashoffset:0;stroke-opacity:1;marker:none;enable-background:accumulate"
         d="m 180.0004,268 60,-60 v 22.48388 c -0.0523,33.99581 -3.80268,37.51612 -38.1741,37.51612 z"
         id="path4254"
         inkscape:connector-curvature="0"
         sodipodi:nodetypes="cccsc" />
      <g
         transform="translate(-14.005,6.002)"
         id="g64"
         style="clip-rule:evenodd;fill-rule:evenodd">
        <path
           d="m 349,191 h -8 c -0.552,0 -1,0.448 -1,1 v 1 c 0,0.552 0.448,1 1,1 h 8 c 0.552,0 1,-0.448 1,-1 v -1 c 0,-0.552 -0.448,-1 -1,-1 z"
           style="fill:#92e285;fill-rule:nonzero"
           id="path62" />
      </g>
      <g
         transform="translate(-14.005,6.002)"
         id="g68"
         style="clip-rule:evenodd;fill-rule:evenodd">
        <path
           d="m 356,138 h -12 c -1.105,0 -2,0.896 -2,2 v 9 c 0,1.105 0.895,2 2,2 h 12 c 1.105,0 2,-0.895 2,-2 v -9 c 0,-1.104 -0.895,-2 -2,-2 z"
           style="fill:#ccf4c6;fill-rule:nonzero"
           id="path66" />
      </g>
      <g
         transform="translate(-14.005,6.002)"
         id="g72"
         style="clip-rule:evenodd;fill-rule:evenodd">
        <path
           d="m 356,138 h -12 c -1.105,0 -2,0.896 -2,2 0,1.105 0.895,2 2,2 h 12 c 1.105,0 2,-0.895 2,-2 0,-1.104 -0.895,-2 -2,-2 z"
           style="fill:#92e285;fill-rule:nonzero"
           id="path70" />
      </g>
      <g
         transform="translate(-14.005,6.002)"
         id="g76"
         style="clip-rule:evenodd;fill-rule:evenodd">
        <path
           d="m 344,138 c -1.105,0 -2,0.896 -2,2 v 9 c 0,1.105 0.895,2 2,2 h 12 c 1.105,0 2,-0.895 2,-2 v -9 c 0,-1.104 -0.895,-2 -2,-2 z m -1,2 c 0,-0.552 0.448,-1 1,-1 h 3 v 2 h -4 z m 5,-1 h 4 v 2 h -4 z m 5,0 h 3 c 0.552,0 1,0.448 1,1 v 1 h -4 z m -10,3 h 4 v 2 h -4 z m 5,0 h 4 v 2 h -4 z m 5,0 h 4 v 2 h -4 z m -10,3 h 4 v 2 h -4 z m 5,0 h 4 v 2 h -4 z m 5,0 h 4 v 2 h -4 z m -10,3 h 4 v 2 h -3 c -0.552,0 -1,-0.447 -1,-1 z m 5,0 h 4 v 2 h -4 z m 5,0 h 4 v 1 c 0,0.553 -0.448,1 -1,1 h -3 z"
           style="fill:#148203;fill-rule:nonzero"
           id="path74" />
      </g>
      <g
         transform="translate(-14.005,6.002)"
         id="g80"
         style="clip-rule:evenodd;fill-rule:evenodd">
        <path
           d="m 358,144 h -6 c -0.552,0 -1,0.448 -1,1 v 6 c 0,0.552 0.448,1 1,1 h 6 c 0.552,0 1,-0.448 1,-1 v -6 c 0,-0.552 -0.448,-1 -1,-1 z"
           style="fill:#148403;fill-rule:nonzero"
           id="path78" />
      </g>
      <g
         transform="translate(-14.005,6.002)"
         id="g84"
         style="clip-rule:evenodd;fill-rule:evenodd">
        <path
           d="m 357.5,145 h -5 c -0.276,0 -0.5,0.224 -0.5,0.5 v 5 c 0,0.276 0.224,0.5 0.5,0.5 h 5 c 0.276,0 0.5,-0.224 0.5,-0.5 v -5 c 0,-0.276 -0.224,-0.5 -0.5,-0.5 z"
           style="fill:#cccccc;fill-rule:nonzero"
           id="path82" />
      </g>
      <g
         transform="translate(-14.005,6.002)"
         id="g88"
         style="clip-rule:evenodd;fill-rule:evenodd">
        <path
           d="m 357.5,145 h -5 c -0.276,0 -0.5,0.224 -0.5,0.5 v 5 c 0,0.276 0.224,0.5 0.5,0.5 h 5 c 0.276,0 0.5,-0.224 0.5,-0.5 v -5 c 0,-0.276 -0.224,-0.5 -0.5,-0.5 z"
           style="fill:#ccf4c6;fill-rule:nonzero"
           id="path86" />
      </g>
      <g
         transform="translate(-14.005,6.002)"
         id="g92"
         style="clip-rule:evenodd;fill-rule:evenodd">
        <path
           d="m 355,148 h -1 c -0.552,0 -1,0.448 -1,1 v 2 h 2 z"
           style="fill:#41b02f;fill-rule:nonzero"
           id="path90" />
      </g>
      <g
         transform="translate(-14.005,6.002)"
         id="g96"
         style="clip-rule:evenodd;fill-rule:evenodd">
        <path
           d="m 357,151 v -4 c 0,-0.552 -0.448,-1 -1,-1 -0.552,0 -1,0.448 -1,1 v 4 z"
           style="fill:#148503;fill-rule:nonzero"
           id="path94" />
      </g>
      <g
         transform="translate(-14.005,6.002)"
         id="g100"
         style="clip-rule:evenodd;fill-rule:evenodd">
        <rect
           x="354"
           y="148"
           width="1"
           height="2"
           style="fill:#92e285;fill-rule:nonzero"
           id="rect98" />
      </g>
      <g
         transform="translate(-14.005,6.002)"
         id="g104"
         style="clip-rule:evenodd;fill-rule:evenodd">
        <path
           d="m 357,150 v -3 c 0,-0.552 -0.448,-1 -1,-1 v 4 z"
           style="fill:#41b02f;fill-rule:nonzero"
           id="path102" />
      </g>
      <g
         transform="translate(-14.005,6.002)"
         id="g108"
         style="clip-rule:evenodd;fill-rule:evenodd">
        <path
           d="m 367,72 h -18 c -1.105,0 -2,0.896 -2,2 v 17 c 0,1.105 0.895,2 2,2 h 18 c 1.105,0 2,-0.895 2,-2 v -17 c 0,-1.104 -0.895,-2 -2,-2 z"
           style="fill:#ccf4c6;fill-rule:nonzero"
           id="path106" />
      </g>
      <g
         transform="translate(-14.005,6.002)"
         id="g112"
         style="clip-rule:evenodd;fill-rule:evenodd">
        <path
           d="m 367,72 h -18 c -1.105,0 -2,0.896 -2,2 v 1 c 0,1.105 0.895,2 2,2 h 18 c 1.105,0 2,-0.895 2,-2 v -1 c 0,-1.104 -0.895,-2 -2,-2 z"
           style="fill:#92e285;fill-rule:nonzero"
           id="path110" />
      </g>
      <g
         transform="translate(-14.005,6.002)"
         id="g116"
         style="clip-rule:evenodd;fill-rule:evenodd">
        <path
           d="m 349,72 c -1.105,0 -2,0.895 -2,2 v 16.998 c 0,1.105 0.895,2 2,2 l 20,0.002 v -19.002 c 0,-1.104 -0.896,-2 -2,-2 z m -1,1.998 c 0,-0.552 0.448,-1 1,-1 h 5 v 3 h -6 z m 7,-1 h 6 v 3 h -6 z m 7,0 h 5 c 0.552,0 1,0.448 1,1 v 2 h -6 z m -14,4 h 6 v 3 h -6 z m 7,0 h 6 v 3 h -6 z m 7,0 h 6 v 3 h -6 z m -14,4 h 6 v 3 h -6 z m 7,0 h 6 v 3 h -6 z m 7,0 h 6 v 3 h -6 z m -14,4 h 6 v 3 h -6 z m 7,0 h 6 v 3 h -6 z m 7,0 h 6 v 3 h -6 z m -14,4 h 6 v 3 h -5 c -0.552,0 -1,-0.448 -1,-1 z m 7,0 h 6 v 3 h -6 z m 7,0 h 6 v 2 c 0,0.552 -0.448,1 -1,1 h -5 z"
           style="fill:url(#_Linear9);fill-rule:nonzero"
           id="path114" />
      </g>
      <g
         transform="translate(-14.005,6.002)"
         id="g120"
         style="clip-rule:evenodd;fill-rule:evenodd">
        <path
           d="m 369,83 h -7 c -1.105,0 -2,0.895 -2,2 v 7 c 0,1.105 0.895,2 2,2 h 7 c 1.105,0 2,-0.895 2,-2 v -7 c 0,-1.105 -0.895,-2 -2,-2 z"
           style="fill:#148103;fill-rule:nonzero"
           id="path118" />
      </g>
      <g
         transform="translate(-14.005,6.002)"
         id="g124"
         style="clip-rule:evenodd;fill-rule:evenodd">
        <path
           d="m 369,84 h -7 c -0.552,0 -1,0.448 -1,1 v 7 c 0,0.552 0.448,1 1,1 h 7 c 0.552,0 1,-0.448 1,-1 v -7 c 0,-0.552 -0.448,-1 -1,-1 z"
           style="fill:#cccccc;fill-rule:nonzero"
           id="path122" />
      </g>
      <g
         transform="translate(-14.005,6.002)"
         id="g128"
         style="clip-rule:evenodd;fill-rule:evenodd">
        <path
           d="m 369,84 h -7 c -0.552,0 -1,0.448 -1,1 v 7 c 0,0.553 0.448,1 1,1 h 7 c 0.552,0 1,-0.447 1,-1 v -7 c 0,-0.552 -0.448,-1 -1,-1 z"
           style="fill:#ccf4c6;fill-rule:nonzero"
           id="path126" />
      </g>
      <g
         transform="translate(-14.005,6.002)"
         id="g132"
         style="clip-rule:evenodd;fill-rule:evenodd">
        <path
           d="m 364,93 v -3.5 c 0,-0.828 -0.672,-1.5 -1.5,-1.5 -0.828,0 -1.5,0.672 -1.5,1.5 v 2.5 c 0,0.553 0.448,1 1,1 z"
           style="fill:#41b02f;fill-rule:nonzero"
           id="path130" />
      </g>
      <g
         transform="translate(-14.005,6.002)"
         id="g136"
         style="clip-rule:evenodd;fill-rule:evenodd">
        <path
           d="m 367,93 v -6.5 c 0,-0.828 -0.672,-1.5 -1.5,-1.5 -0.828,0 -1.5,0.672 -1.5,1.5 v 6.5 z"
           style="fill:#239310;fill-rule:nonzero"
           id="path134" />
      </g>
      <g
         transform="translate(-14.005,6.002)"
         id="g140"
         style="clip-rule:evenodd;fill-rule:evenodd">
        <path
           d="m 370,92 v -0.5 c 0,-0.828 -0.672,-1.5 -1.5,-1.5 -0.828,0 -1.5,0.672 -1.5,1.5 v 1.5 h 2 c 0.552,0 1,-0.447 1,-1 z"
           style="fill:#41b02f;fill-rule:nonzero"
           id="path138" />
      </g>
      <g
         transform="translate(-14.005,6.002)"
         id="g144"
         style="clip-rule:evenodd;fill-rule:evenodd">
        <rect
           x="362"
           y="89"
           width="1"
           height="4"
           style="fill:#92e285;fill-rule:nonzero"
           id="rect142" />
      </g>
      <g
         transform="translate(-14.005,6.002)"
         id="g148"
         style="clip-rule:evenodd;fill-rule:evenodd">
        <rect
           x="365"
           y="86"
           width="1"
           height="7"
           style="fill:#41b02f;fill-rule:nonzero"
           id="rect146" />
      </g>
      <g
         transform="translate(-14.005,6.002)"
         id="g152"
         style="clip-rule:evenodd;fill-rule:evenodd">
        <rect
           x="368"
           y="91"
           width="1"
           height="2"
           style="fill:#92e285;fill-rule:nonzero"
           id="rect150" />
      </g>
      <g
         transform="translate(-14.005,6.002)"
         id="g156"
         style="clip-rule:evenodd;fill-rule:evenodd">
        <path
           d="m 344,235 h -5 c -0.552,0 -1,0.448 -1,1 v 5 c 0,0.552 0.448,1 1,1 h 5 c 0.552,0 1,-0.448 1,-1 v -5 c 0,-0.552 -0.448,-1 -1,-1 z"
           style="fill:#ccf4c6;fill-rule:nonzero"
           id="path154" />
      </g>
      <g
         transform="translate(-14.005,6.002)"
         id="g160"
         style="clip-rule:evenodd;fill-rule:evenodd">
        <path
           d="m 339,235 c -0.552,0 -1,0.448 -1,1 v 5 c 0,0.552 0.448,1 1,1 h 6 c 0.552,0 1,-0.448 1,-1 v -5 c 0,-0.552 -0.448,-1 -1,-1 z m 0,1.5 c 0,-0.276 0.224,-0.5 0.5,-0.5 h 1.5 v 1 h -2 z m 3,-0.5 h 2.5 c 0.276,0 0.5,0.224 0.5,0.5 v 0.5 h -3 z m -3,2 h 2 v 1 h -2 z m 3,0 h 3 v 1 h -3 z m -3,2 h 2 v 1 h -1.5 c -0.276,0 -0.5,-0.224 -0.5,-0.5 z m 3,0 h 3 v 0.5 c 0,0.276 -0.224,0.5 -0.5,0.5 h -2.5 z"
           style="fill:url(#_Linear10);fill-rule:nonzero"
           id="path158" />
      </g>
      <g
         transform="translate(-14.005,6.002)"
         id="g164"
         style="clip-rule:evenodd;fill-rule:evenodd">
        <path
           d="m 350,194 h -10 v 5 c 0,0.552 0.448,1 1,1 h 8 c 0.552,0 1,-0.448 1,-1 z"
           style="fill:#ccf4c6;fill-rule:nonzero"
           id="path162" />
      </g>
      <g
         transform="translate(-14.005,6.002)"
         id="g168"
         style="clip-rule:evenodd;fill-rule:evenodd">
        <path
           d="m 341,191 c -0.552,0 -1,0.448 -1,1 v 7 c 0,0.552 0.448,1 1,1 h 8 c 0.552,0 1,-0.448 1,-1 v -7 c 0,-0.552 -0.448,-1 -1,-1 z m 0,1 h 2 v 1 h -2 z m 3,0 h 2 v 1 h -2 z m 3,0 h 2 v 1 h -2 z m -6,2 h 2 v 1 h -2 z m 3,0 h 2 v 1 h -2 z m 3,0 h 2 v 1 h -2 z m -6,2 h 2 v 1 h -2 z m 3,0 h 2 v 1 h -2 z m 3,0 h 2 v 1 h -2 z m -6,2 h 2 v 1 h -2 z m 3,0 h 2 v 1 h -2 z m 3,0 h 2 v 1 h -2 z"
           style="fill:#148003;fill-rule:nonzero"
           id="path166" />
      </g>
      <g
         transform="translate(-14.005,6.002)"
         id="g172"
         style="clip-rule:evenodd;fill-rule:evenodd">
        <path
           d="m 351,195 h -5 c -0.552,0 -1,0.448 -1,1 v 5 c 0,0.552 0.448,1 1,1 h 5 c 0.552,0 1,-0.448 1,-1 v -5 c 0,-0.552 -0.448,-1 -1,-1 z"
           style="fill:#148003;fill-rule:nonzero"
           id="path170" />
      </g>
      <g
         transform="translate(-14.005,6.002)"
         id="g176"
         style="clip-rule:evenodd;fill-rule:evenodd">
        <rect
           x="346"
           y="196"
           width="5"
           height="5"
           style="fill:#cccccc;fill-rule:nonzero"
           id="rect174" />
      </g>
      <g
         transform="translate(-14.005,6.002)"
         id="g180"
         style="clip-rule:evenodd;fill-rule:evenodd">
        <rect
           x="346"
           y="196"
           width="5"
           height="5"
           style="fill:#ccf4c6;fill-rule:nonzero"
           id="rect178" />
      </g>
      <g
         transform="translate(-14.005,6.002)"
         id="g184"
         style="clip-rule:evenodd;fill-rule:evenodd">
        <path
           d="m 348,201 v -2.5 c 0,-0.276 -0.224,-0.5 -0.5,-0.5 -0.276,0 -0.5,0.224 -0.5,0.5 v 2.5 z"
           style="fill:#41b02f;fill-rule:nonzero"
           id="path182" />
      </g>
      <g
         transform="translate(-14.005,6.002)"
         id="g188"
         style="clip-rule:evenodd;fill-rule:evenodd">
        <path
           d="m 349,201 v -3.5 c 0,-0.276 -0.224,-0.5 -0.5,-0.5 -0.276,0 -0.5,0.224 -0.5,0.5 v 3.5 z"
           style="fill:#239310;fill-rule:nonzero"
           id="path186" />
      </g>
      <g
         transform="translate(-14.005,6.002)"
         id="g192"
         style="clip-rule:evenodd;fill-rule:evenodd">
        <path
           d="m 350,201 v -1.5 c 0,-0.276 -0.224,-0.5 -0.5,-0.5 -0.276,0 -0.5,0.224 -0.5,0.5 v 1.5 z"
           style="fill:#41b02f;fill-rule:nonzero"
           id="path190" />
      </g>
      <g
         transform="translate(-14.005,6.002)"
         id="g268"
         style="clip-rule:evenodd;fill-rule:evenodd">
        <path
           d="m 200.005,118 h -68 c -11.598,0 -21,9.403 -21,21 v 63 c 0,11.598 9.402,21 21,21 h 68 c 11.598,0 21,-9.402 21,-21 v -63 c 0,-11.597 -9.402,-21 -21,-21 z"
           style="fill:#ccf4c6;fill-rule:nonzero"
           id="path266" />
      </g>
      <g
         transform="translate(-14.005,6.002)"
         id="g272"
         style="clip-rule:evenodd;fill-rule:evenodd">
        <path
           d="m 196.005,118 h -60 c -13.807,0 -25,11.194 -25,25.001 h 110 c 0,-13.807 -11.193,-25.001 -25,-25.001 z"
           style="fill:#92e285;fill-rule:nonzero"
           id="path270" />
      </g>
      <g
         transform="translate(-14.005,6.002)"
         id="g276"
         style="clip-rule:evenodd;fill-rule:evenodd">
        <path
           d="m 128.005,117.99 c -9.389,0 -17,7.611 -17,17 v 71 c 0,9.389 7.611,17 17,17 h 76 c 9.389,0 17,-7.611 17,-17 v -71 c 0,-9.389 -7.611,-17 -17,-17 z m -12,17 c 0,-6.628 5.373,-12 12,-12 h 18 v 15 h -30 z m 35,-12 h 30 v 15 h -30 z m 35,0 h 18 c 6.627,0 12,5.372 12,12 v 3 h -30 z m -70,20 h 30 v 15 h -30 z m 35,0 h 30 v 15 h -30 z m 35,0 h 30 v 15 h -30 z m -70,20 h 30 v 15 h -30 z m 35,0 h 30 v 15 h -30 z m 35,0 h 30 v 15 h -30 z m -70,20 h 30 v 15 h -30 z m 35,0 h 30 v 15 h -30 z m 35,0 h 30 v 15 h -30 z m -70,20 h 30 v 15 h -18 c -6.627,0 -12,-5.373 -12,-12 z m 35,0 h 30 v 15 h -30 z m 35,0 h 30 v 3 c 0,6.627 -5.373,12 -12,12 h -18 z"
           style="fill:url(#_Linear17);fill-rule:nonzero"
           id="path274" />
      </g>
      <g
         transform="translate(-14.005,6.002)"
         id="g280"
         style="clip-rule:evenodd;fill-rule:evenodd">
        <path
           d="m 221.005,173 h -35 c -5.523,0 -10,4.477 -10,10 v 35 c 0,5.523 4.477,10 10,10 h 35 c 5.523,0 10,-4.477 10,-10 v -35 c 0,-5.523 -4.477,-10 -10,-10 z"
           style="fill:#148103;fill-rule:nonzero"
           id="path278" />
      </g>
      <g
         transform="translate(-14.005,6.002)"
         id="g284"
         style="clip-rule:evenodd;fill-rule:evenodd">
        <path
           d="m 219.005,178 h -31 c -3.866,0 -7,3.134 -7,7 v 31 c 0,3.866 3.134,7 7,7 h 31 c 3.866,0 7,-3.134 7,-7 v -31 c 0,-3.866 -3.134,-7 -7,-7 z"
           style="fill:#cccccc;fill-rule:nonzero"
           id="path282" />
      </g>
      <g
         transform="translate(-14.005,6.002)"
         id="g288"
         style="clip-rule:evenodd;fill-rule:evenodd">
        <path
           d="m 219.005,178 h -31 c -3.866,0 -7,3.134 -7,7 v 31 c 0,3.866 3.134,7 7,7 h 31 c 3.866,0 7,-3.134 7,-7 v -31 c 0,-3.866 -3.134,-7 -7,-7 z"
           style="fill:#ccf4c6;fill-rule:nonzero"
           id="path286" />
      </g>
      <g
         transform="translate(-14.005,6.002)"
         id="g292"
         style="clip-rule:evenodd;fill-rule:evenodd">
        <path
           d="m 196,223 v -21.5 c 0,-4.142 -3.358,-7.5 -7.5,-7.5 -4.142,0 -7.5,3.358 -7.5,7.5 v 14.519 c 0,3.855 3.126,6.981 6.981,6.981 z"
           style="fill:#41b02f;fill-rule:nonzero"
           id="path290" />
      </g>
      <g
         transform="translate(-14.005,6.002)"
         id="g296"
         style="clip-rule:evenodd;fill-rule:evenodd">
        <path
           d="m 211.005,223 v -32.5 c 0,-4.142 -3.358,-7.5 -7.5,-7.5 -4.142,0 -7.5,3.358 -7.5,7.5 v 32.5 z"
           style="fill:#239310;fill-rule:nonzero"
           id="path294" />
      </g>
      <g
         transform="translate(-14.005,6.002)"
         id="g300"
         style="clip-rule:evenodd;fill-rule:evenodd">
        <path
           d="m 226,216.022 v -5.522 c 0,-4.142 -3.358,-7.5 -7.5,-7.5 -4.142,0 -7.5,3.358 -7.5,7.5 v 12.5 h 8.022 c 3.854,0 6.978,-3.124 6.978,-6.978 z"
           style="fill:#41b02f;fill-rule:nonzero"
           id="path298" />
      </g>
      <g
         transform="translate(-14.005,6.002)"
         id="g304"
         style="clip-rule:evenodd;fill-rule:evenodd">
        <path
           d="m 191,217.5 v -17 c 0,-1.381 -1.119,-2.5 -2.5,-2.5 -1.381,0 -2.5,1.119 -2.5,2.5 v 17 c 0,1.381 1.119,2.5 2.5,2.5 1.381,0 2.5,-1.119 2.5,-2.5 z"
           style="fill:#92e285;fill-rule:nonzero"
           id="path302" />
      </g>
      <g
         transform="translate(-14.005,6.002)"
         id="g308"
         style="clip-rule:evenodd;fill-rule:evenodd">
        <path
           d="m 206,217.5 v -28 c 0,-1.381 -1.119,-2.5 -2.5,-2.5 -1.381,0 -2.5,1.119 -2.5,2.5 v 28 c 0,1.381 1.119,2.5 2.5,2.5 1.381,0 2.5,-1.119 2.5,-2.5 z"
           style="fill:#41b02f;fill-rule:nonzero"
           id="path306" />
      </g>
      <g
         transform="translate(-14.005,6.002)"
         id="g312"
         style="clip-rule:evenodd;fill-rule:evenodd">
        <path
           d="m 221,217.5 v -8 c 0,-1.381 -1.119,-2.5 -2.5,-2.5 -1.381,0 -2.5,1.119 -2.5,2.5 v 8 c 0,1.381 1.119,2.5 2.5,2.5 1.381,0 2.5,-1.119 2.5,-2.5 z"
           style="fill:#92e285;fill-rule:nonzero"
           id="path310" />
      </g>
    </g>
    <g
       inkscape:groupmode="layer"
       id="layer5"
       inkscape:label="Highlights"
       style="display:inline">
      <path
         style="color:#000000;display:inline;overflow:visible;visibility:visible;opacity:0.4;fill:none;fill-opacity:1;fill-rule:nonzero;stroke:#000000;stroke-width:1;marker:none;enable-background:accumulate"
         d="m 335.23242,61.5 c -4.11577,0 -6.55968,0.226752 -7.96875,1.558594 -0.28725,0.271486 -0.52183,0.601863 -0.72851,0.972656 -0.0468,0.08393 -0.10154,0.156606 -0.14454,0.246094 -2.5e-4,5.28e-4 2.6e-4,0.0014 0,0.002 -0.11616,0.241982 -0.2184,0.50414 -0.30859,0.789062 -0.0904,0.285534 -0.16955,0.593694 -0.23633,0.925782 -0.0668,0.332095 -0.1223,0.688232 -0.16797,1.070312 -0.0913,0.764147 -0.1422,1.632501 -0.16406,2.617188 -0.0109,0.492345 -0.0144,1.013779 -0.0117,1.566406 v 12.751906 12.751953 c -0.003,0.552627 8e-4,1.074061 0.0117,1.566406 0.0219,0.984686 0.0727,1.853041 0.16406,2.617191 0.0457,0.38208 0.1012,0.73821 0.16797,1.07031 0.13356,0.66417 0.31198,1.23197 0.54492,1.7168 0.23295,0.48482 0.52078,0.88581 0.87305,1.21875 0.17614,0.16648 0.36842,0.31556 0.57813,0.44921 0.41895,0.26701 0.90872,0.47238 1.47656,0.62891 6.2e-4,1.7e-4 0.001,-1.7e-4 0.002,0 1.42142,0.39113 3.3408,0.48047 5.91211,0.48047 h 17.53906 c 1.02156,0 1.93959,-0.015 2.76368,-0.0566 0.34097,-0.0172 0.65525,-0.0427 0.96484,-0.0703 0.0645,-0.006 0.13795,-0.007 0.20117,-0.0137 0.001,-1.4e-4 0.003,1.3e-4 0.004,0 0.73118,-0.0725 1.37505,-0.17995 1.93945,-0.33399 0.28273,-0.0772 0.54639,-0.16492 0.79102,-0.26758 0.24462,-0.10265 0.47066,-0.22006 0.67968,-0.35156 0.20903,-0.1315 0.40024,-0.27771 0.57618,-0.44141 0.15581,-0.14498 0.29602,-0.30775 0.42773,-0.48046 0.017,-0.0223 0.0381,-0.0397 0.0547,-0.0625 0.001,-0.002 0.003,-0.004 0.004,-0.006 0.14374,-0.19776 0.2725,-0.41443 0.38868,-0.6504 0.11725,-0.23815 0.22082,-0.49693 0.3125,-0.77734 0.0917,-0.28041 0.17164,-0.58218 0.24023,-0.9082 0.0686,-0.32602 0.12581,-0.6758 0.17383,-1.05078 0.0428,-0.33417 0.0752,-0.6967 0.10351,-1.072269 0.003,-0.04534 0.0104,-0.0849 0.0137,-0.130859 4.2e-4,-0.0061 -4.3e-4,-0.01341 0,-0.01953 0.059,-0.850021 0.0853,-1.80463 0.0879,-2.88086 v -18.904178 c -0.009,-1.95527 -1.71776,-3.606675 -3.10157,-4.853515 l -0.0117,-0.0098 -8.51758,-8.519531 c -2.24485,-2.121612 -3.79653,-3.138638 -6.86748,-3.138638 z"
         id="path964-1"
         inkscape:connector-curvature="0" />
      <path
         style="color:#000000;display:inline;overflow:visible;visibility:visible;opacity:0.3;fill:#ffffff;fill-opacity:1;fill-rule:nonzero;stroke:none;stroke-width:1;marker:none;enable-background:accumulate"
         d="m 102.92188,44 c -2.50815,0 -4.811706,0.02551 -7.011724,0.07227 -1.569123,0.03333 -3.085758,0.07665 -4.505859,0.142578 -0.892728,0.04133 -1.761123,0.08803 -2.597656,0.144531 -0.07361,0.005 -0.155337,0.0086 -0.228516,0.01367 -0.03977,0.0028 -0.07364,0.0069 -0.113281,0.0098 -1.116046,0.0793 -2.169724,0.179402 -3.1875,0.291016 -0.281404,0.03076 -0.565732,0.06033 -0.839844,0.09375 -0.275699,0.03373 -0.547991,0.06893 -0.816406,0.105469 -0.386448,0.05241 -0.763169,0.107586 -1.134766,0.166015 -0.245075,0.0387 -0.493706,0.07575 -0.732422,0.117188 -0.386715,0.06683 -0.756638,0.14255 -1.126953,0.216797 -0.50787,0.102283 -1.000729,0.211021 -1.478515,0.328125 -0.190937,0.04659 -0.386033,0.09158 -0.572266,0.140625 -0.3252,0.08602 -0.638123,0.17771 -0.949219,0.271484 -0.174107,0.05225 -0.347813,0.105409 -0.517578,0.160157 -0.32699,0.105899 -0.647816,0.216555 -0.958984,0.332031 -0.09794,0.0362 -0.19267,0.07416 -0.289063,0.111328 -1.533658,0.593687 -2.876219,1.308506 -4.044922,2.173828 -0.01464,0.01084 -0.03034,0.02036 -0.04492,0.03125 -4.841904,3.613548 -6.740009,9.796263 -7.419922,20.238281 -0.01716,0.264046 -0.02929,0.544903 -0.04492,0.814453 -0.06629,1.140594 -0.126494,2.305415 -0.167969,3.546875 -9.88e-4,0.02958 -9.78e-4,0.06216 -0.002,0.0918 -0.04738,1.439614 -0.07924,2.944486 -0.09961,4.525391 0.472511,-28.9634 6.027958,-32.138712 38.884815,-32.138712 h 62.52929 c -0.85989,-0.295464 -1.74582,-0.553137 -2.65429,-0.783203 -0.15701,-0.03958 -0.31205,-0.08153 -0.47071,-0.119141 -0.38771,-0.0924 -0.78156,-0.17709 -1.17969,-0.257812 -0.28362,-0.0571 -0.57205,-0.108999 -0.86132,-0.160156 -0.33217,-0.05924 -0.66192,-0.122415 -1.00196,-0.173829 -0.61547,-0.09216 -1.24344,-0.171652 -1.88672,-0.238281 -0.25531,-0.02678 -0.51929,-0.04563 -0.77929,-0.06836 -0.49344,-0.04258 -0.99476,-0.07925 -1.50586,-0.107422 -0.26087,-0.01459 -0.52138,-0.03022 -0.78711,-0.04102 -0.75738,-0.03032 -1.52534,-0.05078 -2.32422,-0.05078 z"
         id="path7778" />
      <path
         style="color:#000000;display:inline;overflow:visible;visibility:visible;opacity:0.4;fill:#ffffff;fill-opacity:1;fill-rule:nonzero;stroke:none;stroke-width:1;marker:none;enable-background:accumulate"
         d="m 202.6543,44.089844 c -1.07122,0.357279 -1.96732,1.040077 -2.67188,1.910156 h 1.0957 c 34.15108,4e-6 38.64021,3.484765 38.89649,35.740234 0.003,-0.03712 0.0117,-0.07204 0.0137,-0.109375 -0.0536,-17.671398 -1.15787,-27.178174 -7.08008,-32.177734 -0.31691,-0.265045 -0.64554,-0.519153 -0.99023,-0.759766 -1.34338,-0.937742 -2.91268,-1.68853 -4.71875,-2.296875 -0.14212,-0.04772 -0.27668,-0.09862 -0.42188,-0.144531 -0.31902,-0.101184 -0.65609,-0.192499 -0.99023,-0.285156 -0.25795,-0.07131 -0.51412,-0.144507 -0.78125,-0.210938 -0.32384,-0.08078 -0.65655,-0.156631 -0.99414,-0.230468 -0.32254,-0.07033 -0.65294,-0.136909 -0.98828,-0.201172 -0.32063,-0.06164 -0.64012,-0.123397 -0.97266,-0.179688 -0.46228,-0.07802 -0.94194,-0.148582 -1.42773,-0.216797 -0.21622,-0.03046 -0.42163,-0.06516 -0.64258,-0.09375 -0.003,-3.28e-4 -0.005,-0.0016 -0.008,-0.002 -0.70741,-0.09114 -1.44413,-0.170948 -2.20118,-0.24414 -0.30752,-0.02983 -0.6294,-0.05499 -0.94531,-0.08203 -0.52075,-0.04445 -1.04787,-0.08768 -1.59179,-0.125 -0.34138,-0.02349 -0.68841,-0.04362 -1.03907,-0.06445 -0.36733,-0.02177 -0.74929,-0.04154 -1.12695,-0.06055 -1.40861,-0.07105 -2.86508,-0.128967 -4.42188,-0.166015 -0.006,-1.28e-4 -0.0105,5e-6 -0.0156,0 h -0.004 z"
         id="path7776" />
      <path
         style="color:#000000;display:inline;overflow:visible;visibility:visible;opacity:0.3;fill:#ffffff;fill-opacity:1;fill-rule:nonzero;stroke:none;stroke-width:1;marker:none;enable-background:accumulate"
         d="m 64.011719,81.421875 c -0.0019,0.539192 -0.01172,1.017567 -0.01172,1.572266 v 2 c -0.0062,-1.260292 0.0066,-2.391311 0.01172,-3.572266 z"
         id="path5316-7" />
      <path
         style="color:#000000;display:inline;overflow:visible;visibility:visible;opacity:0.2;fill:#000000;fill-opacity:1;fill-rule:nonzero;stroke:none;stroke-width:1;marker:none;enable-background:accumulate"
         d="m 64.005859,227.00586 v 2 c -0.0022,0.44238 0.0048,0.82141 0.0039,1.25391 0.0013,0.45945 0.007,0.88359 0.0098,1.33203 -0.01134,-1.48776 -0.02159,-2.96803 -0.01367,-4.58594 z m 175.994141,0.75195 c -0.0555,34.63219 -3.88404,38.24219 -38.91602,38.24219 h -98.15625 c -32.934263,0 -38.440959,-3.18029 -38.890621,-32.33398 0.304544,24.87428 3.489356,31.9654 22.175782,33.76562 0.0033,3.2e-4 0.0064,-3.2e-4 0.0098,0 0.761225,0.073 1.548247,0.13868 2.361328,0.19531 0.002,1.4e-4 0.0039,-1.4e-4 0.0059,0 0.814659,0.0567 1.655065,0.10648 2.523437,0.14844 6.7e-4,3e-5 0.0013,-3e-5 0.002,0 0.579873,0.028 1.24712,0.0365 1.851563,0.0586 1.208255,0.0442 2.391096,0.0937 3.701172,0.11719 0.0014,3e-5 0.0025,-2e-5 0.0039,0 1.964377,0.0351 4.045339,0.0488 6.250009,0.0488 0.002,0 0.004,0 0.006,0 h 98.15039 c 3.67649,0 6.93682,-0.0556 9.96094,-0.16602 2.42031,-0.0885 4.71577,-0.20623 6.75196,-0.40234 19.49586,-1.8777 22.12352,-9.49921 22.20507,-37.08398 -8.2e-4,-0.46208 0.006,-0.86842 0.004,-1.3418 z"
         id="path5316-8"
         inkscape:connector-curvature="0" />
      <path
         inkscape:connector-curvature="0"
         style="color:#000000;display:inline;overflow:visible;visibility:visible;opacity:0.4;fill:none;fill-opacity:1;fill-rule:nonzero;stroke:#000000;stroke-width:1;stroke-miterlimit:4;stroke-dasharray:none;marker:none;enable-background:accumulate"
         d="m 353.49905,61.375285 c -0.0742,0 -0.14719,0.007 -0.22049,0.018 -0.94065,0.29981 -1.25935,1.72298 -0.53417,2.39306 l 7.51333,7.51498 c 0.78643,0.74591 2.35311,0.10873 2.39455,-0.97465 v -2.118 c 0.0336,-6.55752 0.34308,-6.68079 -5.59466,-6.81539 h -3.33561 c -0.0733,-0.0113 -0.14877,-0.018 -0.22295,-0.018 z"
         id="rect4158-92-6-6"
         sodipodi:nodetypes="scccccccs" />
      <path
         style="color:#000000;font-style:normal;font-variant:normal;font-weight:normal;font-stretch:normal;font-size:medium;line-height:normal;font-family:sans-serif;font-variant-ligatures:normal;font-variant-position:normal;font-variant-caps:normal;font-variant-numeric:normal;font-variant-alternates:normal;font-feature-settings:normal;text-indent:0;text-align:start;text-decoration:none;text-decoration-line:none;text-decoration-style:solid;text-decoration-color:#000000;letter-spacing:normal;word-spacing:normal;text-transform:none;writing-mode:lr-tb;direction:ltr;text-orientation:mixed;dominant-baseline:auto;baseline-shift:baseline;text-anchor:start;white-space:normal;shape-padding:0;clip-rule:nonzero;display:inline;overflow:visible;visibility:visible;opacity:0.3;isolation:auto;mix-blend-mode:normal;color-interpolation:sRGB;color-interpolation-filters:linearRGB;solid-color:#000000;solid-opacity:1;vector-effect:none;fill:url(#linearGradient1004);fill-opacity:1;fill-rule:nonzero;stroke:none;stroke-width:2;stroke-linecap:butt;stroke-linejoin:miter;stroke-miterlimit:4;stroke-dasharray:none;stroke-dashoffset:0;stroke-opacity:1;marker:none;color-rendering:auto;image-rendering:auto;shape-rendering:auto;text-rendering:auto;enable-background:accumulate"
         clip-path="url(#clipPath994-5)"
         d="m 335.23242,61.5 c -8.23154,0 -9.77372,0.906017 -9.73047,9.748047 v 12.751953 12.751953 c -0.0433,8.842027 1.49893,9.748047 9.73047,9.748047 h 17.53906 c 8.17242,0 9.70564,-0.9024 9.72657,-9.574219 v -17.903968 c -0.006,-1.214011 -0.66655,-2.310001 -1.49805,-3.265625 v 8.243812 12.251953 c 0,2.193451 -0.0614,3.870697 -0.26562,5.087887 -0.20419,1.2172 -0.52867,1.92435 -0.99805,2.39454 -0.46938,0.47016 -1.17436,0.79564 -2.38867,1 -1.21432,0.20434 -2.8892,0.26562 -5.07813,0.26562 h -16.53906 c -2.18893,0 -3.86589,-0.0612 -5.08399,-0.26562 -1.21809,-0.20448 -1.92877,-0.5295 -2.40039,-1 -0.47161,-0.47052 -0.79596,-1.17682 -0.99804,-2.39258 -0.20209,-1.21576 -0.25879,-2.893414 -0.24805,-5.085941 v -0.002 -12.253859 -12.253906 -0.002 c -0.0107,-2.192528 0.046,-3.870175 0.24805,-5.085938 0.20209,-1.215763 0.52643,-1.922078 0.99804,-2.392578 0.47161,-0.4705 1.18426,-0.79553 2.40235,-1 1.21809,-0.204376 2.8931,-0.265578 5.08203,-0.265578 h 12.26953 c -1.40176,-1.001118 -3.79892,-1.5 -5.922,-1.5 z"
         id="path990"
         inkscape:connector-curvature="0"
         sodipodi:nodetypes="scccssccccscccsscccccccccscscss" />
      <path
         inkscape:connector-curvature="0"
         style="opacity:0.3;fill:#ffffff;fill-opacity:1;stroke:none;stroke-width:0.0441942;stroke-linecap:round;stroke-linejoin:round;stroke-miterlimit:4;stroke-dasharray:none;stroke-dashoffset:0;stroke-opacity:1"
         d="m 353.35547,61.876953 -0.14453,0.121094 c -0.28875,0.242959 -0.43321,0.748579 -0.31836,1.111328 0.007,0.0217 0.07,0.0936 0.11523,0.150391 0.056,-0.101219 0.12158,-0.193105 0.20313,-0.261719 l 0.14453,-0.121094 2.71875,0.02539 c 2.70745,0.02522 3.50936,0.05935 4.26562,0.185547 1.36683,0.228076 1.67801,0.658049 1.79102,2.474609 0.0245,0.393967 0.0317,1.552688 0.0352,2.636719 0.007,-1.466927 -5.4e-4,-3.080545 -0.0352,-3.636719 -0.11301,-1.81656 -0.42419,-2.246533 -1.79102,-2.474609 -0.75626,-0.126199 -1.55817,-0.160327 -4.26562,-0.185547 z"
         id="path7025" />
      <path
         transform="translate(4.9980746e-4)"
         sodipodi:nodetypes="scccssscsss"
         inkscape:connector-curvature="0"
         id="path935"
         d="m 327.8652,189 c -4.41209,0 -4.88682,0.45318 -4.8652,4.87419 v 6.12581 6.12581 c -0.0217,4.42101 0.45311,4.87419 4.8652,4.87419 h 8.2696 c 4.41209,0 4.8652,-0.45312 4.8652,-4.87419 v -6.12581 -6.12581 c 0,-4.42106 -0.45312,-4.87419 -4.86521,-4.87419 z"
         style="color:#000000;display:inline;overflow:visible;visibility:visible;opacity:0.3;fill:none;fill-opacity:1;fill-rule:nonzero;stroke:url(#linearGradient981);stroke-width:2;stroke-miterlimit:4;stroke-dasharray:none;stroke-opacity:1;marker:none;enable-background:accumulate"
         clip-path="url(#clipPath971-6)" />
      <path
         id="path1085"
         d="m 327.86573,188.5 c -1.11158,0 -1.98683,0.0256 -2.70703,0.14648 -0.72019,0.1209 -1.3105,0.34863 -1.74218,0.7793 -0.43169,0.43067 -0.65954,1.01974 -0.7793,1.74024 -0.11977,0.72049 -0.14217,1.59669 -0.13672,2.71093 v 6.12305 6.125 c -0.005,1.1131 0.017,1.989 0.13672,2.70898 0.11976,0.72051 0.3476,1.30957 0.7793,1.74024 0.43169,0.43067 1.02199,0.6584 1.74218,0.7793 0.7202,0.12089 1.59545,0.14648 2.70703,0.14648 h 8.26954 c 1.11158,0 1.98637,-0.0255 2.70507,-0.14648 0.7187,-0.12095 1.30623,-0.34848 1.73633,-0.7793 0.4301,-0.43083 0.6566,-1.01849 0.77735,-1.73828 0.12074,-0.71979 0.14648,-1.59713 0.14648,-2.71094 v -6.125 -6.125 c 0,-1.11381 -0.0257,-1.99115 -0.14648,-2.71094 -0.12075,-0.71979 -0.34725,-1.30745 -0.77735,-1.73828 -0.4301,-0.43082 -1.01763,-0.65835 -1.73633,-0.7793 -0.7187,-0.12094 -1.59349,-0.14648 -2.70507,-0.14648 z"
         style="color:#000000;display:inline;overflow:visible;visibility:visible;opacity:0.3;fill:none;fill-opacity:1;fill-rule:nonzero;stroke:#000000;stroke-width:1;stroke-opacity:1;marker:none;enable-background:accumulate"
         inkscape:connector-curvature="0" />
      <path
         id="path1087"
         d="m 325.0962,236.5 c -0.71048,0 -1.27344,0.0154 -1.75195,0.0957 -0.47851,0.0803 -0.89671,0.23728 -1.20703,0.54688 -0.31032,0.30959 -0.46726,0.7261 -0.54688,1.20508 -0.0796,0.47897 -0.0933,1.04352 -0.0898,1.75586 v 3.89648 3.89844 c -0.003,0.71121 0.0103,1.27546 0.0898,1.7539 0.0796,0.47898 0.23655,0.89549 0.54688,1.20508 0.31033,0.3096 0.72851,0.46655 1.20703,0.54688 0.47852,0.0803 1.04147,0.0957 1.75195,0.0957 h 5.8086 c 0.71048,0 1.27236,-0.0153 1.75,-0.0957 0.47763,-0.0804 0.89584,-0.23713 1.20508,-0.54688 0.30921,-0.30975 0.46469,-0.72681 0.54492,-1.20508 0.0802,-0.47826 0.0957,-1.04201 0.0957,-1.7539 v -3.89844 -3.89844 c 0,-0.71189 -0.0155,-1.27564 -0.0957,-1.7539 -0.0802,-0.47827 -0.2357,-0.89533 -0.54492,-1.20508 -0.30924,-0.30975 -0.72745,-0.4665 -1.20508,-0.54688 -0.47764,-0.0804 -1.03952,-0.0957 -1.75,-0.0957 z"
         style="color:#000000;display:inline;overflow:visible;visibility:visible;opacity:0.3;fill:none;fill-opacity:1;fill-rule:nonzero;stroke:#000000;stroke-width:1;stroke-opacity:1;marker:none;enable-background:accumulate"
         inkscape:connector-curvature="0" />
      <path
         transform="translate(4.9980746e-4)"
         style="color:#000000;display:inline;overflow:visible;visibility:visible;opacity:0.3;fill:none;fill-opacity:1;fill-rule:nonzero;stroke:url(#linearGradient993);stroke-width:2;stroke-miterlimit:4;stroke-dasharray:none;stroke-opacity:1;marker:none;enable-background:accumulate"
         d="m 325.09646,237 c -2.80769,0 -3.10979,0.28839 -3.09603,3.10176 v 3.89824 3.89824 c -0.0138,2.81337 0.28834,3.10176 3.09603,3.10176 h 5.8075 c 2.8077,0 3.09604,-0.28835 3.09604,-3.10176 v -3.89824 -3.89824 c 0,-2.8134 -0.28835,-3.10176 -3.09604,-3.10176 z"
         id="path937"
         inkscape:connector-curvature="0"
         sodipodi:nodetypes="scccssscsss"
         clip-path="url(#clipPath983-6)" />
      <path
         style="color:#000000;display:inline;overflow:visible;visibility:visible;opacity:0.4;fill:none;fill-opacity:1;fill-rule:nonzero;stroke:#000000;stroke-width:0.991584;stroke-miterlimit:4;stroke-dasharray:none;marker:none;enable-background:accumulate"
         d="m 342.28662,133.49219 c -0.0504,0 -0.10067,0.005 -0.15039,0.0117 -0.63831,0.19051 -0.85538,1.0957 -0.36328,1.52148 l 5.09961,4.77344 c 0.53367,0.47395 1.59687,0.0693 1.625,-0.61914 v -1.34571 c 0.0228,-4.16669 0.23241,-4.24454 -3.79688,-4.33007 h -2.26367 c -0.0498,-0.007 -0.10004,-0.0117 -0.15039,-0.0117 z m -12.21289,0.004 c -2.78209,0 -4.43425,0.14534 -5.38672,1.00391 -0.19416,0.175 -0.35249,0.38793 -0.49219,0.62695 -0.0316,0.054 -0.0686,0.10247 -0.0976,0.16016 -0.0785,0.156 -0.14802,0.3261 -0.20899,0.50977 -0.0611,0.18405 -0.11501,0.38162 -0.16015,0.5957 -0.0452,0.21409 -0.0824,0.44315 -0.11329,0.68945 -0.0617,0.49261 -0.0965,1.05274 -0.11132,1.6875 -0.007,0.31739 -0.01,0.65353 -0.008,1.00977 v 8.2206 8.2207 c -0.002,0.35623 3.5e-4,0.69239 0.008,1.00977 0.0148,0.63477 0.0495,1.19491 0.11132,1.6875 0.0309,0.24631 0.0682,0.47537 0.11329,0.68945 0.0903,0.42816 0.21168,0.79292 0.36914,1.10547 0.15746,0.31252 0.35171,0.57249 0.58984,0.78711 0.11906,0.10732 0.24887,0.20291 0.39062,0.28906 0.28319,0.17212 0.61423,0.30534 0.99805,0.40625 0.96081,0.25213 2.25995,0.3086 3.99805,0.3086 h 11.85547 c 0.69054,0 1.31013,-0.0106 1.86719,-0.0371 0.23047,-0.0111 0.44308,-0.0272 0.65234,-0.0449 0.0436,-0.004 0.094,-0.004 0.13672,-0.008 h 0.002 c 0.49424,-0.0467 0.92903,-0.11749 1.31055,-0.21679 0.19111,-0.0498 0.36981,-0.10571 0.53515,-0.17188 0.16536,-0.0661 0.31771,-0.14178 0.45899,-0.22656 0.14129,-0.0848 0.2717,-0.17962 0.39062,-0.28516 0.10532,-0.0934 0.20005,-0.19727 0.28907,-0.30859 0.0115,-0.0144 0.0259,-0.0264 0.0371,-0.041 6.7e-4,-0.001 9.5e-4,-0.003 0.002,-0.004 0.0971,-0.12749 0.18514,-0.26586 0.26367,-0.41797 0.0792,-0.15352 0.14897,-0.32121 0.21094,-0.50196 0.062,-0.18077 0.11573,-0.37576 0.16211,-0.58593 0.0464,-0.21016 0.0847,-0.43601 0.11718,-0.67774 0.0289,-0.21541 0.0511,-0.44929 0.0703,-0.6914 0.002,-0.0292 0.008,-0.0543 0.01,-0.084 2.9e-4,-0.004 -2.9e-4,-0.008 0,-0.0117 0.0399,-0.54795 0.0568,-1.16365 0.0586,-1.85742 v -11.18578 c -0.006,-1.26044 -1.16032,-2.32513 -2.09571,-3.1289 l -0.008,-0.006 -6.72986,-6.49196 c -1.51744,-1.36767 -2.56676,-2.02344 -4.64258,-2.02344 z"
         id="path964-1-7"
         inkscape:connector-curvature="0"
         sodipodi:nodetypes="scccccccsscccccccccccccccccsscccccccccccccccccccccccss" />
      <path
         style="opacity:0.3;fill:url(#linearGradient4316);fill-opacity:1;stroke:none;stroke-width:0.125;stroke-linecap:round;stroke-linejoin:round;stroke-miterlimit:4;stroke-dasharray:none;stroke-dashoffset:0;stroke-opacity:1"
         d="m 343.16802,134.07487 c -0.99147,0.035 -1.02734,0.0465 -1.02734,0.33594 0,0.10178 0.15173,0.31016 0.45898,0.64648 h 2.87891 c 0.15931,0 0.30929,0.0306 0.45312,0.0762 0.32342,0.02 0.64497,0.0487 0.96485,0.10352 0.0264,0.32124 0.0306,0.64828 0.0371,0.97461 0.0263,0.11154 0.0449,0.2259 0.0449,0.3457 v 2.61719 c 0.25501,0.21272 0.45277,0.36813 0.49023,0.36914 0.45172,0.0121 0.5059,-0.28833 0.46289,-2.54883 -0.0534,-2.80528 0.043,-2.67754 -2.15624,-2.83984 -0.86922,-0.0642 -2.04216,-0.1 -2.60743,-0.0801 z m -10.83984,0.0371 c -5.16676,0.002 -5.89229,0.0632 -6.90234,0.57617 -0.60351,0.30649 -1.03843,1.06517 -1.2461,2.17187 -0.24355,1.30043 -0.239,21.42491 0.006,22.5 0.4115,1.80781 1.06039,2.3312 3.18555,2.56446 0.49142,0.054 4.63516,0.0862 9.20703,0.0723 7.44102,-0.0226 8.39113,-0.0477 9.0625,-0.24023 1.20765,-0.3464 1.67604,-0.80148 2.02539,-1.96289 0.17841,-0.59326 0.21211,-1.68489 0.25391,-8.28321 0.0479,-7.5564 0.0468,-6.60393 -0.21875,-7.15257 -0.0736,-0.15205 -0.33859,-0.46265 -0.72266,-0.875 v 4.07422 c 0,0.12416 -0.0206,0.24218 -0.0488,0.35742 0.0246,3.83198 -0.0428,6.67596 -0.12305,10.47289 0.094,0.98908 -0.26416,2.20979 -1.37304,2.42969 -4.17852,0.21246 -8.39772,0.16055 -12.60547,0.18945 -2.09316,-0.0712 -4.2187,0.13385 -6.29102,-0.20117 -1.20786,-0.09 -1.37139,-1.432 -1.46679,-2.37696 -0.1751,-6.57883 -0.13104,-13.28191 -0.041,-19.88867 0.0853,-1.09208 -0.0376,-2.65795 1.18164,-3.16406 2.366,-0.42229 4.785,-0.2218 7.17578,-0.3125 0.61114,0.0344 0.29054,0.0147 0.94202,0.0117 0.059,-0.007 0.11677,-0.0176 0.17773,-0.0176 h 3.5918 c -0.42688,-0.30915 -0.78914,-0.52782 -1.16797,-0.68359 -0.60974,-0.25114 0.12581,-0.26372 -4.60217,-0.26172 z"
         id="path4296"
         inkscape:connector-curvature="0"
         sodipodi:nodetypes="cscscccscccccccccccccccccsccccccccccscccc" />
    </g>
  </g>
</svg><|MERGE_RESOLUTION|>--- conflicted
+++ resolved
@@ -358,8 +358,6 @@
        x2="102.92188"
        y2="45.999878"
        gradientUnits="userSpaceOnUse" />
-<<<<<<< HEAD
-=======
     <linearGradient
        id="linearGradient3976">
       <stop
@@ -422,7 +420,6 @@
          style="stop-color:rgb(16,104,2);stop-opacity:1"
          id="stop378" />
     </linearGradient>
->>>>>>> 09f6c6f1
   </defs>
   <metadata
      id="metadata4">
